--- conflicted
+++ resolved
@@ -48,15 +48,9 @@
 from psyclone.psyir.frontend.fparser2 import Fparser2Reader
 
 
-<<<<<<< HEAD
-@pytest.fixture(scope="function")
-def fort_writer():
-    '''Create and return a FortranWriter object with default settings.'''
-=======
 @pytest.fixture(scope="function", name="fort_writer")
 def fixture_fort_writer():
-    '''Create and return a FortanWriter object with default settings.'''
->>>>>>> 7840d93d
+    '''Create and return a FortranWriter object with default settings.'''
     return FortranWriter()
 
 
