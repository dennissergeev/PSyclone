--- conflicted
+++ resolved
@@ -1653,30 +1653,19 @@
 
 
 def test_invoke_uniq_declns_valid_access():
-<<<<<<< HEAD
-    ''' Tests that valid access modes (AccessType.READ, AccessType.WRITE)
-    are accepted by Invoke.unique_declarations(). '''
-=======
-    ''' Tests all valid access modes for user-defined field arguments
+    ''' Tests that all valid access modes for user-defined field arguments
     (AccessType.READ, AccessType.INC, AccessType.WRITE, AccessType.READWRITE)
     are accepted by Invoke.unique_declarations(). '''
 
     # Test READ and INC
->>>>>>> 1c89977a
     _, invoke_info = parse(os.path.join(BASE_PATH,
                                         "1.7_single_invoke_2scalar.f90"),
                            api=TEST_API)
     psy = PSyFactory(TEST_API, distributed_memory=True).create(invoke_info)
-    fields_read_args = psy.invokes.invoke_list[0]\
+    fields_read = psy.invokes.invoke_list[0]\
         .unique_declarations("gh_field", access=AccessType.READ)
     fields_read = [arg.declaration_name for arg in fields_read_args]
     assert fields_read == ["f2", "m1", "m2"]
-<<<<<<< HEAD
-    fields_written_args = psy.invokes.invoke_list[0]\
-        .unique_declarations("gh_field", access=AccessType.WRITE)
-    fields_written = [arg.declaration_name for arg in fields_written_args]
-    assert fields_written == ["f1"]
-=======
     fields_incremented = psy.invokes.invoke_list[0]\
         .unique_declarations("gh_field", access=AccessType.INC)
     assert fields_incremented == ["f1"]
@@ -1698,7 +1687,6 @@
     fields_readwritten = psy.invokes.invoke_list[0]\
         .unique_declarations("gh_field", access=AccessType.READWRITE)
     assert fields_readwritten == ["f1"]
->>>>>>> 1c89977a
 
 
 def test_invoke_uniq_proxy_declns():
@@ -1762,28 +1750,18 @@
 
 def test_dyninvoke_uniq_declns_intent_fields():
     ''' Tests that DynInvoke.unique_declns_by_intent() returns the correct
-<<<<<<< HEAD
     list of arguments for 'gh_field' argument type. '''
-=======
-    list of arguments for gh_fields. '''
->>>>>>> 1c89977a
     _, invoke_info = parse(os.path.join(BASE_PATH,
                                         "1.7_single_invoke_2scalar.f90"),
                            api=TEST_API)
     psy = PSyFactory(TEST_API, distributed_memory=True).create(invoke_info)
     args = psy.invokes.invoke_list[0].unique_declns_by_intent("gh_field")
-<<<<<<< HEAD
     args_inout = [arg.declaration_name for arg in args['inout']]
     assert args_inout == []
     args_out = [arg.declaration_name for arg in args['out']]
     assert args_out == ['f1']
     args_in = [arg.declaration_name for arg in args['in']]
     assert args_in == ['f2', 'm1', 'm2']
-=======
-    assert args['inout'] == ['f1']
-    assert args['out'] == []
-    assert args['in'] == ['f2', 'm1', 'm2']
->>>>>>> 1c89977a
 
 
 def test_dyninvoke_uniq_declns_intent_real():
@@ -1818,11 +1796,7 @@
     assert args_in == ['istep']
 
 
-<<<<<<< HEAD
-def test_dyninvoke_uniq_declns_intent_ops():
-=======
 def test_dyninvoke_uniq_declns_intent_ops(tmpdir):
->>>>>>> 1c89977a
     ''' Tests that DynInvoke.unique_declns_by_intent() returns the correct
     list of arguments for operator arguments. '''
     _, invoke_info = parse(os.path.join(BASE_PATH,
@@ -1836,6 +1810,8 @@
     assert args_out == ['op']
     args_in = [arg.declaration_name for arg in args['in']]
     assert args_in == []
+
+    assert LFRicBuild(tmpdir).code_compiles(psy)
 
 
 def test_dyninvoke_uniq_declns_intent_cma_ops():
@@ -1853,8 +1829,6 @@
     assert args_out == ['cma_op1']
     args_in = [arg.declaration_name for arg in args['in']]
     assert args_in == ['cma_op1', 'cma_opb']
-
-    assert LFRicBuild(tmpdir).code_compiles(psy)
 
 
 def test_dyninvoke_arg_for_fs():
@@ -2101,7 +2075,7 @@
     assert "SUBROUTINE invoke_0(a, f1, f2, m1, m2)" in generated_code
     # Check that only one proxy initialisation is produced
     assert "f1_proxy = f1%get_proxy()" in generated_code
-    # Check that we only initialise dofmaps once
+    # check that we only initialise dofmaps once
     assert "map_w2 => f2_proxy%vspace%get_whole_dofmap()" in generated_code
 
 
