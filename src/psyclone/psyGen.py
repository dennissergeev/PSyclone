# -----------------------------------------------------------------------------
# BSD 3-Clause License
#
# Copyright (c) 2017-2019, Science and Technology Facilities Council.
# All rights reserved.
#
# Redistribution and use in source and binary forms, with or without
# modification, are permitted provided that the following conditions are met:
#
# * Redistributions of source code must retain the above copyright notice, this
#   list of conditions and the following disclaimer.
#
# * Redistributions in binary form must reproduce the above copyright notice,
#   this list of conditions and the following disclaimer in the documentation
#   and/or other materials provided with the distribution.
#
# * Neither the name of the copyright holder nor the names of its
#   contributors may be used to endorse or promote products derived from
#   this software without specific prior written permission.
#
# THIS SOFTWARE IS PROVIDED BY THE COPYRIGHT HOLDERS AND CONTRIBUTORS
# "AS IS" AND ANY EXPRESS OR IMPLIED WARRANTIES, INCLUDING, BUT NOT
# LIMITED TO, THE IMPLIED WARRANTIES OF MERCHANTABILITY AND FITNESS
# FOR A PARTICULAR PURPOSE ARE DISCLAIMED. IN NO EVENT SHALL THE
# COPYRIGHT HOLDER OR CONTRIBUTORS BE LIABLE FOR ANY DIRECT, INDIRECT,
# INCIDENTAL, SPECIAL, EXEMPLARY, OR CONSEQUENTIAL DAMAGES (INCLUDING,
# BUT NOT LIMITED TO, PROCUREMENT OF SUBSTITUTE GOODS OR SERVICES;
# LOSS OF USE, DATA, OR PROFITS; OR BUSINESS INTERRUPTION) HOWEVER
# CAUSED AND ON ANY THEORY OF LIABILITY, WHETHER IN CONTRACT, STRICT
# LIABILITY, OR TORT (INCLUDING NEGLIGENCE OR OTHERWISE) ARISING IN
# ANY WAY OUT OF THE USE OF THIS SOFTWARE, EVEN IF ADVISED OF THE
# POSSIBILITY OF SUCH DAMAGE.
# -----------------------------------------------------------------------------
# Authors R. W. Ford, A. R. Porter and S. Siso, STFC Daresbury Lab
# Modified I. Kavcic, Met Office
# -----------------------------------------------------------------------------

''' This module provides generic support for PSyclone's PSy code optimisation
    and generation. The classes in this method need to be specialised for a
    particular API and implementation. '''

from __future__ import print_function, absolute_import
import abc
from enum import Enum
import six
from psyclone.configuration import Config
from psyclone.core.access_type import AccessType

# We use the termcolor module (if available) to enable us to produce
# coloured, textual representations of Invoke schedules. If it's not
# available then we don't use colour.
try:
    from termcolor import colored
except ImportError:
    # We don't have the termcolor package available so provide
    # alternative routine
    def colored(text, _):
        '''
        Returns the supplied text argument unchanged. This is a swap-in
        replacement for when termcolor.colored is not available.

        :param text: Text to return
        :type text: string
        :param _: Fake argument, only required to match interface
                  provided by termcolor.colored
        :returns: The supplied text, unchanged
        :rtype: string
        '''
        return text


# The types of 'intent' that an argument to a Fortran subroutine
# may have
FORTRAN_INTENT_NAMES = ["inout", "out", "in"]

# The list of Fortran instrinsic functions that we know about (and can
# therefore distinguish from array accesses). These should really be
# provided by the parser (github.com/stfc/fparser/issues/189).
FORTRAN_INTRINSICS = ["MIN", "MAX", "ABS", "SIGN", "MOD", "SUM",
                      "CEILING", "REAL", "KIND", "EXP", "SQRT",
                      "SIN", "COS", "TAN", "ASIN", "ACOS", "ATAN",
                      "LOG", "LOG10", "NINT",
                      "MINVAL", "MAXVAL", "MINLOC", "MAXLOC", "TRIM",
                      "RESHAPE"]

# OMP_OPERATOR_MAPPING is used to determine the operator to use in the
# reduction clause of an OpenMP directive. All code for OpenMP
# directives exists in psyGen.py so this mapping should not be
# overidden.
OMP_OPERATOR_MAPPING = {AccessType.SUM: "+"}

# Names of types of scalar variable
MAPPING_SCALARS = {"iscalar": "iscalar", "rscalar": "rscalar"}


# Valid types of argument to a kernel call
VALID_ARG_TYPE_NAMES = []

# Mapping of access type to operator.
REDUCTION_OPERATOR_MAPPING = {AccessType.SUM: "+"}

# Colour map to use when writing Invoke schedule to terminal. (Requires
# that the termcolor package be installed. If it isn't then output is not
# coloured.) See https://pypi.python.org/pypi/termcolor for details.
SCHEDULE_COLOUR_MAP = {"Schedule": "white",
                       "Loop": "red",
                       "GlobalSum": "cyan",
                       "Directive": "green",
                       "HaloExchange": "blue",
                       "HaloExchangeStart": "yellow",
                       "HaloExchangeEnd": "yellow",
                       "Call": "magenta",
                       "KernCall": "magenta",
                       "Profile": "green",
                       "Extract": "green",
                       "If": "red",
                       "Assignment": "blue",
                       "Reference": "yellow",
                       "BinaryOperation": "blue",
                       "UnaryOperation": "blue",
                       "Literal": "yellow",
                       "Return": "yellow",
                       "CodeBlock": "red"}

# Default indentation string
INDENTATION_STRING = "    "


def object_index(alist, item):
    '''
    A version of the `list.index()` method that checks object identity
    rather that the content of the object.

    TODO this is a workaround for the fact that fparser2 overrides the
    comparison operator for all nodes in the parse tree. See fparser
    issue 174.

    :param alist: single object or list of objects to search.
    :type alist: list or :py:class:`fparser.two.utils.Base`
    :param obj item: object to search for in the list.
    :returns: index of the item in the list.
    :rtype: int
    :raises ValueError: if object is not in the list.
    '''
    if item is None:
        raise InternalError("Cannot search for None item in list.")
    for idx, entry in enumerate(alist):
        if entry is item:
            return idx
    raise ValueError(
        "Item '{0}' not found in list: {1}".format(str(item), alist))


def get_api(api):
    ''' If no API is specified then return the default. Otherwise, check that
    the supplied API is valid.
    :param str api: The PSyclone API to check or an empty string.
    :returns: The API that is in use.
    :rtype: str
    :raises GenerationError: if the specified API is not supported.

    '''
    if api == "":
        api = Config.get().default_api
    else:
        if api not in Config.get().supported_apis:
            raise GenerationError("get_api: Unsupported API '{0}' "
                                  "specified. Supported types are "
                                  "{1}.".format(api,
                                                Config.get().supported_apis))
    return api


def zero_reduction_variables(red_call_list, parent):
    '''zero all reduction variables associated with the calls in the call
    list'''
    if red_call_list:
        from psyclone.f2pygen import CommentGen
        parent.add(CommentGen(parent, ""))
        parent.add(CommentGen(parent, " Zero summation variables"))
        parent.add(CommentGen(parent, ""))
        for call in red_call_list:
            call.zero_reduction_variable(parent)
        parent.add(CommentGen(parent, ""))


def args_filter(arg_list, arg_types=None, arg_accesses=None, arg_meshes=None,
                is_literal=True):
    '''
    Return all arguments in the supplied list that are of type
    arg_types and with access in arg_accesses. If these are not set
    then return all arguments.

    :param arg_list: List of kernel arguments to filter
    :type arg_list: list of :py:class:`psyclone.parse.algorithm.Descriptor`
    :param arg_types: List of argument types (e.g. "GH_FIELD")
    :type arg_types: list of str
    :param arg_accesses: List of access types that arguments must have
    :type arg_accesses: List of \
        :py:class:`psyclone.core.access_type.AccessType`.
    :param arg_meshes: List of meshes that arguments must be on
    :type arg_meshes: list of str
    :param bool is_literal: Whether or not to include literal arguments in \
                            the returned list.
    :returns: list of kernel arguments matching the requirements
    :rtype: list of :py:class:`psyclone.parse.algorithm.Descriptor`
    '''
    arguments = []
    for argument in arg_list:
        if arg_types:
            if argument.type.lower() not in arg_types:
                continue
        if arg_accesses:
            if argument.access not in arg_accesses:
                continue
        if arg_meshes:
            if argument.mesh not in arg_meshes:
                continue
        if not is_literal:
            # We're not including literal arguments so skip this argument
            # if it is literal.
            if argument.is_literal:
                continue
        arguments.append(argument)
    return arguments


class GenerationError(Exception):
    ''' Provides a PSyclone specific error class for errors found during PSy
        code generation. '''
    def __init__(self, value):
        Exception.__init__(self, value)
        self.value = "Generation Error: "+value

    def __str__(self):
        return str(self.value)


class FieldNotFoundError(Exception):
    ''' Provides a PSyclone-specific error class when a field with the
    requested property/ies is not found '''
    def __init__(self, value):
        Exception.__init__(self, value)
        self.value = "Field not found error: "+value

    def __str__(self):
        return str(self.value)


class InternalError(Exception):
    '''
    PSyclone-specific exception for use when an internal error occurs (i.e.
    something that 'should not happen').

    :param str value: the message associated with the error.
    '''
    def __init__(self, value):
        Exception.__init__(self, value)
        self.value = "PSyclone internal error: "+value

    def __str__(self):
        return str(self.value)


class PSyFactory(object):
    '''
    Creates a specific version of the PSy. If a particular api is not
    provided then the default api, as specified in the psyclone.cfg
    file, is chosen.
    '''
    def __init__(self, api="", distributed_memory=None):
        '''Initialises a factory which can create API specific PSY objects.
        :param str api: Name of the API to use.
        :param bool distributed_memory: True if distributed memory should be \
                                        supported.
        '''
        if distributed_memory is None:
            _distributed_memory = Config.get().distributed_memory
        else:
            _distributed_memory = distributed_memory

        if _distributed_memory not in [True, False]:
            raise GenerationError(
                "The distributed_memory flag in PSyFactory must be set to"
                " 'True' or 'False'")
        Config.get().distributed_memory = _distributed_memory
        self._type = get_api(api)

    def create(self, invoke_info):
        '''
        Create the API-specific PSy instance.

        :param invoke_info: information on the invoke()s found by parsing
                            the Algorithm layer.
        :type invoke_info: :py:class:`psyclone.parse.algorithm.FileInfo`

        :returns: an instance of the API-specifc sub-class of PSy.
        :rtype: subclass of :py:class:`psyclone.psyGen.PSy`
        '''
        if self._type == "dynamo0.1":
            from psyclone.dynamo0p1 import DynamoPSy as PSyClass
        elif self._type == "dynamo0.3":
            from psyclone.dynamo0p3 import DynamoPSy as PSyClass
        elif self._type == "gocean0.1":
            from psyclone.gocean0p1 import GOPSy as PSyClass
        elif self._type == "gocean1.0":
            from psyclone.gocean1p0 import GOPSy as PSyClass
        elif self._type == "nemo":
            from psyclone.nemo import NemoPSy as PSyClass
            # For this API, the 'invoke_info' is actually the fparser2 AST
            # of the Fortran file being processed
        else:
            raise GenerationError("PSyFactory: Internal Error: Unsupported "
                                  "api type '{0}' found. Should not be "
                                  "possible.".format(self._type))
        return PSyClass(invoke_info)


class PSy(object):
    '''
    Base class to help manage and generate PSy code for a single
    algorithm file. Takes the invocation information output from the
    function :func:`parse.algorithm.parse` as its input and stores this in a
    way suitable for optimisation and code generation.

    :param FileInfo invoke_info: An object containing the required \
                                 invocation information for code \
                                 optimisation and generation. Produced \
                                 by the function :func:`parse.algorithm.parse`.
    :type invoke_info: :py:class:`psyclone.parse.algorithm.FileInfo`

    For example:

    >>> from psyclone.parse.algorithm import parse
    >>> ast, info = parse("argspec.F90")
    >>> from psyclone.psyGen import PSyFactory
    >>> api = "..."
    >>> psy = PSyFactory(api).create(info)
    >>> print(psy.gen)

    '''
    def __init__(self, invoke_info):
        self._name = invoke_info.name
        self._invokes = None

    def __str__(self):
        return "PSy"

    @property
    def invokes(self):
        return self._invokes

    @property
    def name(self):
        return "psy_"+self._name

    @property
    def gen(self):
        raise NotImplementedError("Error: PSy.gen() must be implemented "
                                  "by subclass")

    def inline(self, module):
        ''' inline all kernel subroutines into the module that are marked for
            inlining. Avoid inlining the same kernel more than once. '''
        inlined_kernel_names = []
        for invoke in self.invokes.invoke_list:
            schedule = invoke.schedule
            for kernel in schedule.walk(schedule.children, Kern):
                if kernel.module_inline:
                    if kernel.name.lower() not in inlined_kernel_names:
                        inlined_kernel_names.append(kernel.name.lower())
                        module.add_raw_subroutine(kernel._kernel_code)


class Invokes(object):
    '''Manage the invoke calls

    :param alg_calls: A list of invoke metadata extracted by the \
    parser.
    :type alg_calls: list of \
    :py:class:`psyclone.parse.algorithm.InvokeCall`
    :param Invoke: An api-specific Invoke class
    :type Invoke: Specialisation of :py:class:`psyclone.psyGen.Invoke`

    '''
    def __init__(self, alg_calls, Invoke):
        self.invoke_map = {}
        self.invoke_list = []
        from psyclone.profiler import Profiler
        for idx, alg_invocation in enumerate(alg_calls):
            my_invoke = Invoke(alg_invocation, idx)
            self.invoke_map[my_invoke.name] = my_invoke
            self.invoke_list.append(my_invoke)
            # Add profiling nodes to schedule if automatic profiling has been
            # requested.
            Profiler.add_profile_nodes(my_invoke.schedule, Loop)

    def __str__(self):
        return "Invokes object containing "+str(self.names)

    @property
    def names(self):
        return self.invoke_map.keys()

    def get(self, invoke_name):
        # add a try here for keyerror
        try:
            return self.invoke_map[invoke_name]
        except KeyError:
            raise RuntimeError("Cannot find an invoke named '{0}' in {1}".
                               format(invoke_name,
                                      str(self.names)))

    def gen_code(self, parent):
        '''
        Create the f2pygen AST for each Invoke in the PSy layer.

        :param parent: the parent node in the AST to which to add content.
        :type parent: `psyclone.f2pygen.ModuleGen`
        '''
        opencl_kernels = []
        for invoke in self.invoke_list:
            invoke.gen_code(parent)
            # If we are generating OpenCL for an Invoke then we need to
            # create routine(s) to set the arguments of the Kernel(s) it
            # calls. We do it here as this enables us to prevent
            # duplication.
            if invoke.schedule.opencl:
                for kern in invoke.schedule.kern_calls():
                    if kern.name not in opencl_kernels:
                        opencl_kernels.append(kern.name)
                        kern.gen_arg_setter_code(parent)
                # We must also ensure that we have a kernel object for
                # each kernel called from the PSy layer
                self.gen_ocl_init(parent, opencl_kernels)

    @staticmethod
    def gen_ocl_init(parent, kernels):
        '''
        Generates a subroutine to initialise the OpenCL environment and
        construct the list of OpenCL kernel objects used by this PSy layer.

        :param parent: the node in the f2pygen AST representing the module \
                       that will contain the generated subroutine.
        :type parent: :py:class:`psyclone.f2pygen.ModuleGen`
        :param kernels: List of kernel names called by the PSy layer.
        :type kernels: list of str
        '''
        from psyclone.f2pygen import SubroutineGen, DeclGen, AssignGen, \
            CallGen, UseGen, CommentGen, CharDeclGen, IfThenGen

        sub = SubroutineGen(parent, "psy_init")
        parent.add(sub)
        sub.add(UseGen(sub, name="fortcl", only=True,
                       funcnames=["ocl_env_init", "add_kernels"]))
        # Add a logical variable used to ensure that this routine is only
        # executed once.
        sub.add(DeclGen(sub, datatype="logical", save=True,
                        entity_decls=["initialised"],
                        initial_values=[".False."]))
        # Check whether or not this is our first time in the routine
        sub.add(CommentGen(sub, " Check to make sure we only execute this "
                           "routine once"))
        ifthen = IfThenGen(sub, ".not. initialised")
        sub.add(ifthen)
        ifthen.add(AssignGen(ifthen, lhs="initialised", rhs=".True."))

        # Initialise the OpenCL environment
        ifthen.add(CommentGen(ifthen,
                              " Initialise the OpenCL environment/device"))
        ifthen.add(CallGen(ifthen, "ocl_env_init"))

        # Create a list of our kernels
        ifthen.add(CommentGen(ifthen,
                              " The kernels this PSy layer module requires"))
        nkernstr = str(len(kernels))

        # Declare array of character strings
        ifthen.add(CharDeclGen(
            ifthen, length="30",
            entity_decls=["kernel_names({0})".format(nkernstr)]))
        for idx, kern in enumerate(kernels):
            ifthen.add(AssignGen(ifthen, lhs="kernel_names({0})".format(idx+1),
                                 rhs='"{0}"'.format(kern)))
        ifthen.add(CommentGen(ifthen,
                              " Create the OpenCL kernel objects. Expects "
                              "to find all of the compiled"))
        ifthen.add(CommentGen(ifthen, " kernels in PSYCLONE_KERNELS_FILE."))
        ifthen.add(CallGen(ifthen, "add_kernels", [nkernstr, "kernel_names"]))


class NameSpaceFactory(object):
    # storage for the instance reference
    _instance = None

    def __init__(self, reset=False):
        """ Create singleton instance """
        # Check whether we already have an instance
        if NameSpaceFactory._instance is None or reset:
            # Create and remember instance
            NameSpaceFactory._instance = NameSpace()

    def create(self):
        return NameSpaceFactory._instance


class NameSpace(object):
    '''keeps a record of reserved names and used names for clashes and
        provides a new name if there is a clash. '''

    def __init__(self, case_sensitive=False):
        self._reserved_names = []
        self._added_names = []
        self._context = {}
        self._case_sensitive = case_sensitive

    def create_name(self, root_name=None, context=None, label=None):
        '''Returns a unique name. If root_name is supplied, the name returned
            is based on this name, otherwise one is made up.  If
            context and label are supplied and a previous create_name
            has been called with the same context and label then the
            name provided by the previous create_name is returned.
        '''
        # make up a base name if one has not been supplied
        if root_name is None:
            root_name = "anon"
        # if not case sensitive then make the name lower case
        if not self._case_sensitive:
            lname = root_name.lower()
        else:
            lname = root_name
        # check context and label validity
        if context is None and label is not None or \
                context is not None and label is None:
            raise RuntimeError(
                "NameSpace:create_name() requires both context and label to "
                "be set")

        # if the same context and label have already been supplied
        # then return the previous name
        if context is not None and label is not None:
            # labels may have spurious white space
            label = label.strip()
            if not self._case_sensitive:
                label = label.lower()
                context = context.lower()
            if context in self._context:
                if label in self._context[context]:
                    # context and label have already been supplied
                    return self._context[context][label]
            else:
                # initialise the context so we can add the label value later
                self._context[context] = {}

        # create our name
        if lname not in self._reserved_names and \
                lname not in self._added_names:
            proposed_name = lname
        else:
            count = 1
            proposed_name = lname + "_" + str(count)
            while proposed_name in self._reserved_names or \
                    proposed_name in self._added_names:
                count += 1
                proposed_name = lname+"_"+str(count)

        # store our name
        self._added_names.append(proposed_name)
        if context is not None and label is not None:
            self._context[context][label] = proposed_name

        return proposed_name

    def add_reserved_name(self, name):
        ''' adds a reserved name. create_name() will not return this name '''
        if not self._case_sensitive:
            lname = name.lower()
        else:
            lname = name
        # silently ignore if this is already a reserved name
        if lname not in self._reserved_names:
            if lname in self._added_names:
                raise RuntimeError(
                    "attempted to add a reserved name to a namespace that"
                    " has already used that name")
            self._reserved_names.append(lname)

    def add_reserved_names(self, names):
        ''' adds a list of reserved names '''
        for name in names:
            self.add_reserved_name(name)


class Invoke(object):
    ''' Manage an individual invoke call '''

    def __str__(self):
        return self._name+"("+", ".join([str(arg) for arg in
                                         self._alg_unique_args])+")"

    def __init__(self, alg_invocation, idx, schedule_class,
                 reserved_names=None):
        '''Constructs an invoke object. Parameters:

        :param alg_invocation:
        :type alg_invocation:
        :param idx: Position/index of this invoke call in the subroutine.
            If not None, this number is added to the name ("invoke_").
        :type idx: Integer.
        :param schedule_class: The schedule class to create for this invoke.
        :type schedule_class: :py:class:`psyclone.psyGen.InvokeSchedule`.
        :param reserved_names: Optional argument: list of reserved names,
               i.e. names that should not be used e.g. as psyclone created
               variable name.
        :type reserved_names: List of strings.
        '''

        self._name = "invoke"
        self._alg_unique_args = []

        if alg_invocation is None and idx is None:
            return

        # create a name for the call if one does not already exist
        if alg_invocation.name is not None:
            self._name = alg_invocation.name
        elif len(alg_invocation.kcalls) == 1 and \
                alg_invocation.kcalls[0].type == "kernelCall":
            # use the name of the kernel call with the position appended.
            # Appended position is needed in case we have two separate invokes
            # in the same algorithm code containing the same (single) kernel
            self._name = "invoke_" + str(idx) + "_" + \
                alg_invocation.kcalls[0].ktype.name
        else:
            # use the position of the invoke
            self._name = "invoke_"+str(idx)

        # create our namespace manager - must be done before creating the
        # schedule
        self._name_space_manager = NameSpaceFactory(reset=True).create()

        # Add the name for the call to the list of reserved names. This
        # ensures we don't get a name clash with any variables we subsequently
        # generate.
        if reserved_names:
            reserved_names.append(self._name)
        else:
            reserved_names = [self._name]
        self._name_space_manager.add_reserved_names(reserved_names)

        # create the schedule
        self._schedule = schedule_class(alg_invocation.kcalls)

        # let the schedule have access to me
        self._schedule.invoke = self

        # extract the argument list for the algorithm call and psy
        # layer subroutine.
        self._alg_unique_args = []
        self._psy_unique_vars = []
        tmp_arg_names = []
        for call in self.schedule.calls():
            for arg in call.arguments.args:
                if arg.text is not None:
                    if arg.text not in self._alg_unique_args:
                        self._alg_unique_args.append(arg.text)
                    if arg.name not in tmp_arg_names:
                        tmp_arg_names.append(arg.name)
                        self._psy_unique_vars.append(arg)
                else:
                    # literals have no name
                    pass

        # work out the unique dofs required in this subroutine
        self._dofs = {}
        for kern_call in self._schedule.kern_calls():
            dofs = kern_call.arguments.dofs
            for dof in dofs:
                if dof not in self._dofs:
                    # Only keep the first occurence for the moment. We will
                    # need to change this logic at some point as we need to
                    # cope with writes determining the dofs that are used.
                    self._dofs[dof] = [kern_call, dofs[dof][0]]

    @property
    def name(self):
        return self._name

    @property
    def alg_unique_args(self):
        return self._alg_unique_args

    @property
    def psy_unique_vars(self):
        return self._psy_unique_vars

    @property
    def psy_unique_var_names(self):
        names = []
        for var in self._psy_unique_vars:
            names.append(var.name)
        return names

    @property
    def schedule(self):
        return self._schedule

    @schedule.setter
    def schedule(self, obj):
        self._schedule = obj

    def unique_declarations(self, datatype, access=None):
        ''' Returns a list of all required declarations for the
        specified datatype. If access is supplied (e.g. "write") then
        only declarations with that access are returned.
        :param string datatype: The type of the kernel argument for the \
                                particular API for which the intent is \
                                required
        :param access: Optional AccessType that the declaration should have.
        :returns: List of all declared names.
        :rtype: A list of strings.
        :raises: GenerationError if an invalid datatype is given.
        :raises: InternalError if an invalid access is specified.
        '''
        if datatype not in VALID_ARG_TYPE_NAMES:
            raise GenerationError(
                "unique_declarations called with an invalid datatype. "
                "Expected one of '{0}' but found '{1}'".
                format(str(VALID_ARG_TYPE_NAMES), datatype))

        if access and not isinstance(access, AccessType):
            raise InternalError(
                "unique_declarations called with an invalid access type. "
                "Type is {0} instead of AccessType".
                format(type(access)))

        declarations = []
        for call in self.schedule.calls():
            for arg in call.arguments.args:
                if not access or arg.access == access:
                    if arg.text is not None:
                        if arg.type == datatype:
                            test_name = arg.declaration_name
                            if test_name not in declarations:
                                declarations.append(test_name)
        return declarations

    def first_access(self, arg_name):
        ''' Returns the first argument with the specified name passed to
        a kernel in our schedule '''
        for call in self.schedule.calls():
            for arg in call.arguments.args:
                if arg.text is not None:
                    if arg.declaration_name == arg_name:
                        return arg
        raise GenerationError("Failed to find any kernel argument with name "
                              "'{0}'".format(arg_name))

    def unique_declns_by_intent(self, datatype):
        '''
        Returns a dictionary listing all required declarations for each
        type of intent ('inout', 'out' and 'in').

        :param string datatype: the type of the kernel argument for the \
                                particular API for which the intent is \
                                required
        :returns: dictionary containing 'intent' keys holding the kernel \
                  argument intent and declarations of all kernel arguments \
                  for each type of intent
        :rtype: dict
        :raises GenerationError: if the kernel argument is not a valid \
                                 datatype for the particular API.

        '''
        if datatype not in VALID_ARG_TYPE_NAMES:
            raise GenerationError(
                "unique_declns_by_intent called with an invalid datatype. "
                "Expected one of '{0}' but found '{1}'".
                format(str(VALID_ARG_TYPE_NAMES), datatype))

        # Get the lists of all kernel arguments that are accessed as
        # inc (shared update), write, read and readwrite (independent
        # update). A single argument may be accessed in different ways
        # by different kernels.
        inc_args = self.unique_declarations(datatype, access=AccessType.INC)
        write_args = self.unique_declarations(datatype,
                                              access=AccessType.WRITE)
        read_args = self.unique_declarations(datatype, access=AccessType.READ)
        readwrite_args = self.unique_declarations(datatype,
                                                  AccessType.READWRITE)
        sum_args = self.unique_declarations(datatype, access=AccessType.SUM)
        # sum_args behave as if they are write_args from
        # the PSy-layer's perspective.
        write_args += sum_args
        # readwrite_args behave in the same way as inc_args
        # from the perspective of first access and intents
        inc_args += readwrite_args
        # Rationalise our lists so that any fields that are updated
        # (have inc or readwrite access) do not appear in the list
        # of those that are only written to
        for arg in write_args[:]:
            if arg in inc_args:
                write_args.remove(arg)
        # Fields that are only ever read by any kernel that
        # accesses them
        for arg in read_args[:]:
            if arg in write_args or arg in inc_args:
                read_args.remove(arg)

        # We will return a dictionary containing as many lists
        # as there are types of intent
        declns = {}
        for intent in FORTRAN_INTENT_NAMES:
            declns[intent] = []

        for name in inc_args:
            # For every arg that is updated ('inc'd' or readwritten)
            # by at least one kernel, identify the type of the first
            # access. If it is 'write' then the arg is only
            # intent(out), otherwise it is intent(inout)
            first_arg = self.first_access(name)
            if first_arg.access != AccessType.WRITE:
                if name not in declns["inout"]:
                    declns["inout"].append(name)
            else:
                if name not in declns["out"]:
                    declns["out"].append(name)

        for name in write_args:
            # For every argument that is written to by at least one kernel,
            # identify the type of the first access - if it is read
            # or inc'd before it is written then it must have intent(inout).
            # However, we deal with inc and readwrite args separately so we
            # do not consider those here.
            first_arg = self.first_access(name)
            if first_arg.access == AccessType.READ:
                if name not in declns["inout"]:
                    declns["inout"].append(name)
            else:
                if name not in declns["out"]:
                    declns["out"].append(name)

        for name in read_args:
            # Anything we have left must be declared as intent(in)
            if name not in declns["in"]:
                declns["in"].append(name)

        return declns

    def gen(self):
        from psyclone.f2pygen import ModuleGen
        module = ModuleGen("container")
        self.gen_code(module)
        return module.root

    def gen_code(self, parent):
        from psyclone.f2pygen import SubroutineGen, TypeDeclGen, DeclGen, \
            SelectionGen, AssignGen
        # create the subroutine
        invoke_sub = SubroutineGen(parent, name=self.name,
                                   args=self.psy_unique_vars)
        # add the subroutine argument declarations
        my_typedecl = TypeDeclGen(invoke_sub, datatype="field_type",
                                  entity_decls=self.psy_unique_vars,
                                  intent="inout")
        invoke_sub.add(my_typedecl)
        # declare field-type, column topology and function-space types
        column_topology_name = "topology"
        my_typedecl = TypeDeclGen(invoke_sub, datatype="ColumnTopology",
                                  entity_decls=[column_topology_name],
                                  pointer=True)
        invoke_sub.add(my_typedecl)
        # declare any basic types required
        my_decl = DeclGen(invoke_sub, datatype="integer",
                          entity_decls=["nlayers"])
        invoke_sub.add(my_decl)

        for (idx, dof) in enumerate(self._dofs):
            call = self._dofs[dof][0]
            arg = self._dofs[dof][1]
            # declare a type select clause which is used to map from a base
            # class to FunctionSpace_type
            type_select = SelectionGen(invoke_sub,
                                       expr=arg.name + "_space=>" + arg.name +
                                       "%function_space", typeselect=True)
            invoke_sub.add(type_select)

            my_typedecl = TypeDeclGen(invoke_sub,
                                      datatype="FunctionSpace_type",
                                      entity_decls=[arg.name+"_space"],
                                      pointer=True)
            invoke_sub.add(my_typedecl)

            content = []
            if idx == 0:
                # use the first model to provide nlayers
                # *** assumption that all fields operate over the same number
                # of layers
                assign_1 = AssignGen(type_select, lhs="topology",
                                     rhs=arg.name+"_space%topology",
                                     pointer=True)
                assign_2 = AssignGen(type_select, lhs="nlayers",
                                     rhs="topology%layer_count()")
                content.append(assign_1)
                content.append(assign_2)
            iterates_over = call.iterates_over
            stencil = arg.stencil
            assign_3 = AssignGen(type_select, lhs=dof+"dofmap",
                                 rhs=arg.name +
                                 "_space%dof_map(" + iterates_over + ", " +
                                 stencil + ")",
                                 pointer=True)
            content.append(assign_3)
            type_select.addcase(["FunctionSpace_type"], content=content)
            # declare our dofmap
            my_decl = DeclGen(invoke_sub, datatype="integer",
                              entity_decls=[dof+"dofmap(:,:)"], pointer=True)
            invoke_sub.add(my_decl)

        # create the subroutine kernel call content
        self.schedule.gen_code(invoke_sub)
        parent.add(invoke_sub)


class Node(object):
    '''
    Base class for a node in the PSyIR (schedule).

    :param ast: reference into the fparser2 AST corresponding to this node.
    :type ast: sub-class of :py:class:`fparser.two.Fortran2003.Base`
    :param children: the PSyIR nodes that are children of this node.
    :type children: list of :py:class:`psyclone.psyGen.Node`
    :param parent: that parent of this node in the PSyIR tree.
    :type parent: :py:class:`psyclone.psyGen.Node`

    '''
    # Define two class constants: START_DEPTH and START_POSITION
    # START_DEPTH is used to calculate depth of all Nodes in the tree
    # (1 for main Nodes and increasing for their descendants).
    START_DEPTH = 0
    # START_POSITION is used to to calculate position of all Nodes in
    # the tree (absolute or relative to a parent).
    START_POSITION = 0

    def __init__(self, ast=None, children=None, parent=None):
        if not children:
            self._children = []
        else:
            self._children = children
        self._parent = parent
        # Reference into fparser2 AST (if any)
        self._ast = ast
        # Ref. to last fparser2 parse tree node associated with this Node.
        # This is required when adding directives.
        self._ast_end = None
        # List of tags that provide additional information about this Node.
        self._annotations = []

    def __str__(self):
        raise NotImplementedError("Please implement me")

    @property
    def ast(self):
        '''
        :returns: a reference to that part of the fparser2 parse tree that \
                  this node represents or None.
        :rtype: sub-class of :py:class:`fparser.two.utils.Base`
        '''
        return self._ast

    @property
    def ast_end(self):
        '''
        :returns: a reference to the last node in the fparser2 parse tree \
                  that represents a child of this PSyIR node or None.
        :rtype: sub-class of :py:class:`fparser.two.utils.Base`
        '''
        return self._ast_end

    @ast.setter
    def ast(self, ast):
        '''
        Set a reference to the fparser2 node associated with this Node.

        :param ast: fparser2 node associated with this Node.
        :type ast: :py:class:`fparser.two.utils.Base`
        '''
        self._ast = ast

    @ast_end.setter
    def ast_end(self, ast_end):
        '''
        Set a reference to the last fparser2 node associated with this Node.

        :param ast: last fparser2 node associated with this Node.
        :type ast: :py:class:`fparser.two.utils.Base`
        '''
        self._ast_end = ast_end

    @property
    def annotations(self):
        ''' Return the list of annotations attached to this Node.

        :return: List of anotations
        :rtype: list of str
        '''
        return self._annotations

    def dag(self, file_name='dag', file_format='svg'):
        '''Create a dag of this node and its children.'''
        try:
            import graphviz as gv
        except ImportError:
            # todo: add a warning to a log file here
            # silently return if graphviz bindings are not installed
            return
        try:
            graph = gv.Digraph(format=file_format)
        except ValueError:
            raise GenerationError(
                "unsupported graphviz file format '{0}' provided".
                format(file_format))
        self.dag_gen(graph)
        graph.render(filename=file_name)

    def dag_gen(self, graph):
        '''Output my node's graph (dag) information and call any
        children. Nodes with children are represented as two vertices,
        a start and an end. Forward dependencies are represented as
        green edges, backward dependencies are represented as red
        edges (but their direction is reversed so the layout looks
        reasonable) and parent child dependencies are represented as
        blue edges.'''
        # names to append to my default name to create start and end vertices
        start_postfix = "_start"
        end_postfix = "_end"
        if self.children:
            # I am represented by two vertices, a start and an end
            graph.node(self.dag_name+start_postfix)
            graph.node(self.dag_name+end_postfix)
        else:
            # I am represented by a single vertex
            graph.node(self.dag_name)
        # first deal with forward dependencies
        remote_node = self.forward_dependence()
        local_name = self.dag_name
        if self.children:
            # edge will come from my end vertex as I am a forward dependence
            local_name += end_postfix
        if remote_node:
            # this node has a forward dependence
            remote_name = remote_node.dag_name
            if remote_node.children:
                # the remote node has children so I will connect to
                # its start vertex
                remote_name += start_postfix
            # Create the forward dependence edge in green
            graph.edge(local_name, remote_name, color="green")
        elif self.parent:
            # this node is a child of another node and has no forward
            # dependence. Therefore connect it to the the end vertex
            # of its parent. Use blue to indicate a parent child
            # relationship.
            remote_name = self.parent.dag_name + end_postfix
            graph.edge(local_name, remote_name, color="blue")
        # now deal with backward dependencies. When creating the edges
        # we reverse the direction of the dependence (place
        # remote_node before local_node) to help with the graph
        # layout
        remote_node = self.backward_dependence()
        local_name = self.dag_name
        if self.children:
            # the edge will come from my start vertex as I am a
            # backward dependence
            local_name += start_postfix
        if remote_node:
            # this node has a backward dependence.
            remote_name = remote_node.dag_name
            if remote_node.children:
                # the remote node has children so I will connect to
                # its end vertex
                remote_name += end_postfix
            # Create the backward dependence edge in red.
            graph.edge(remote_name, local_name, color="red")
        elif self.parent:
            # this node has a parent and has no backward
            # dependence. Therefore connect it to the the start vertex
            # of its parent. Use blue to indicate a parent child
            # relationship.
            remote_name = self.parent.dag_name + start_postfix
            graph.edge(remote_name, local_name, color="blue")
        # now call any children so they can add their information to
        # the graph
        for child in self.children:
            child.dag_gen(graph)

    @property
    def dag_name(self):
        '''Return the base dag name for this node.'''
        return "node_" + str(self.abs_position)

    @property
    def args(self):
        '''Return the list of arguments associated with this Node. The default
        implementation assumes the Node has no directly associated
        arguments (i.e. is not a Call class or subclass). Arguments of
        any of this nodes descendants are considered to be
        associated. '''
        args = []
        for call in self.calls():
            args.extend(call.args)
        return args

    def backward_dependence(self):
        '''Returns the closest preceding Node that this Node has a direct
        dependence with or None if there is not one. Only Nodes with
        the same parent as self are returned. Nodes inherit their
        descendants' dependencies. The reason for this is that for
        correctness a node must maintain its parent if it is
        moved. For example a halo exchange and a kernel call may have
        a dependence between them but it is the loop body containing
        the kernel call that the halo exchange must not move beyond
        i.e. the loop body inherits the dependencies of the routines
        within it.'''
        dependence = None
        # look through all the backward dependencies of my arguments
        for arg in self.args:
            dependent_arg = arg.backward_dependence()
            if dependent_arg:
                # this argument has a backward dependence
                node = dependent_arg.call
                # if the remote node is deeper in the tree than me
                # then find the ancestor that is at the same level of
                # the tree as me.
                while node.depth > self.depth:
                    node = node.parent
                if self.sameParent(node):
                    # The remote node (or one of its ancestors) shares
                    # the same parent as me
                    if not dependence:
                        # this is the first dependence found so keep it
                        dependence = node
                    else:
                        # we have already found a dependence
                        if dependence.position < node.position:
                            # the new dependence is closer to me than
                            # the previous dependence so keep it
                            dependence = node
        return dependence

    def forward_dependence(self):
        '''Returns the closest following Node that this Node has a direct
        dependence with or None if there is not one. Only Nodes with
        the same parent as self are returned. Nodes inherit their
        descendants' dependencies. The reason for this is that for
        correctness a node must maintain its parent if it is
        moved. For example a halo exchange and a kernel call may have
        a dependence between them but it is the loop body containing
        the kernel call that the halo exchange must not move beyond
        i.e. the loop body inherits the dependencies of the routines
        within it.'''
        dependence = None
        # look through all the forward dependencies of my arguments
        for arg in self.args:
            dependent_arg = arg.forward_dependence()
            if dependent_arg:
                # this argument has a forward dependence
                node = dependent_arg.call
                # if the remote node is deeper in the tree than me
                # then find the ancestor that is at the same level of
                # the tree as me.
                while node.depth > self.depth:
                    node = node.parent
                if self.sameParent(node):
                    # The remote node (or one of its ancestors) shares
                    # the same parent as me
                    if not dependence:
                        # this is the first dependence found so keep it
                        dependence = node
                    else:
                        if dependence.position > node.position:
                            # the new dependence is closer to me than
                            # the previous dependence so keep it
                            dependence = node
        return dependence

    def is_valid_location(self, new_node, position="before"):
        '''If this Node can be moved to the new_node
        (where position determines whether it is before of after the
        new_node) without breaking any data dependencies then return True,
        otherwise return False. '''
        # First perform correctness checks
        # 1: check new_node is a Node
        if not isinstance(new_node, Node):
            raise GenerationError(
                "In the psyGen Call class is_valid_location() method the "
                "supplied argument is not a Node, it is a '{0}'.".
                format(type(new_node).__name__))

        # 2: check position has a valid value
        valid_positions = ["before", "after"]
        if position not in valid_positions:
            raise GenerationError(
                "The position argument in the psyGen Call class "
                "is_valid_location() method must be one of {0} but "
                "found '{1}'".format(valid_positions, position))

        # 3: check self and new_node have the same parent
        if not self.sameParent(new_node):
            raise GenerationError(
                "In the psyGen Call class is_valid_location() method "
                "the node and the location do not have the same parent")

        # 4: check proposed new position is not the same as current position
        new_position = new_node.position
        if new_position < self.position and position == "after":
            new_position += 1
        elif new_position > self.position and position == "before":
            new_position -= 1

        if self.position == new_position:
            raise GenerationError(
                "In the psyGen Call class is_valid_location() method, the "
                "node and the location are the same so this transformation "
                "would have no effect.")

        # Now determine whether the new location is valid in terms of
        # data dependencies
        # Treat forward and backward dependencies separately
        if new_position < self.position:
            # the new_node is before this node in the schedule
            prev_dep_node = self.backward_dependence()
            if not prev_dep_node:
                # There are no backward dependencies so the move is valid
                return True
            else:
                # return (is the dependent node before the new_position?)
                return prev_dep_node.position < new_position
        else:  # new_node.position > self.position
            # the new_node is after this node in the schedule
            next_dep_node = self.forward_dependence()
            if not next_dep_node:
                # There are no forward dependencies so the move is valid
                return True
            else:
                # return (is the dependent node after the new_position?)
                return next_dep_node.position > new_position

    @property
    def depth(self):
        '''
        Returns this Node's depth in the tree: 1 for the Schedule
        and increasing for its descendants at each level.
        :returns: depth of the Node in the tree
        :rtype: int
        '''
        my_depth = self.START_DEPTH
        node = self
        while node is not None:
            node = node.parent
            my_depth += 1
        return my_depth

    def view(self):
        raise NotImplementedError("BaseClass of a Node must implement the "
                                  "view method")

    @staticmethod
    def indent(count, indent=INDENTATION_STRING):
        '''
        Helper function to produce indentation strings.

        :param int count: Number of indentation levels.
        :param str indent: String representing one indentation level.
        :returns: Complete indentation string.
        :rtype: str
        '''
        return count * indent

    def list(self, indent=0):
        result = ""
        for entity in self._children:
            result += str(entity)+"\n"
        return result

    def list_to_string(self, my_list):
        result = ""
        for idx, value in enumerate(my_list):
            result += str(value)
            if idx < (len(my_list) - 1):
                result += ","
        return result

    def addchild(self, child, index=None):
        if index is not None:
            self._children.insert(index, child)
        else:
            self._children.append(child)

    @property
    def children(self):
        return self._children

    @children.setter
    def children(self, my_children):
        self._children = my_children

    @property
    def parent(self):
        return self._parent

    @parent.setter
    def parent(self, my_parent):
        self._parent = my_parent

    @property
    def position(self):
        '''
        Find a Node's position relative to its parent Node (starting
        with 0 if it does not have a parent).
        :returns: relative position of a Node to its parent
        :rtype: int
        '''
        if self.parent is None:
            return self.START_POSITION
        return self.parent.children.index(self)

    @property
    def abs_position(self):
        '''
        Find a Node's absolute position in the tree (starting with 0 if
        it is the root). Needs to be computed dynamically from the
        starting position (0) as its position may change.
        :returns: absolute position of a Node in the tree
        :raises InternalError: if the absolute position cannot be found
        :rtype: int
        '''
        if self.root == self and isinstance(self.root, Schedule):
            return self.START_POSITION
        found, position = self._find_position(self.root.children,
                                              self.START_POSITION)
        if not found:
            raise InternalError("Error in search for Node position "
                                "in the tree")
        return position

    def _find_position(self, children, position):
        '''
        Recurse through the tree depth first returning position of
        a Node if found.
        :param children: list of Nodes which are children of this Node
        :type children: list of :py:class:`psyclone.psyGen.Node`
        :returns: position of the Node in the tree
        :rtype: int
        :raises InternalError: if the starting position is < 0
        '''
        if position < self.START_POSITION:
            raise InternalError(
                "Search for Node position started from {0} "
                "instead of {1}.".format(position, self.START_POSITION))
        for child in children:
            position += 1
            if child == self:
                return True, position
            if child.children:
                found, position = self._find_position(child.children, position)
                if found:
                    return True, position
        return False, position

    @property
    def root(self):
        node = self
        while node.parent is not None:
            node = node.parent
        return node

    def sameRoot(self, node_2):
        if self.root == node_2.root:
            return True
        return False

    def sameParent(self, node_2):
        if self.parent is None or node_2.parent is None:
            return False
        if self.parent == node_2.parent:
            return True
        return False

    def walk(self, children, my_type):
        ''' Recurse through tree and return objects of 'my_type'. '''
        local_list = []
        for child in children:
            if isinstance(child, my_type):
                local_list.append(child)
            local_list += self.walk(child.children, my_type)
        return local_list

    def ancestor(self, my_type, excluding=None):
        '''
        Search back up tree and check whether we have an ancestor that is
        an instance of the supplied type. If we do then we return
        it otherwise we return None. A list of (sub-) classes to ignore
        may be provided via the `excluding` argument.

        :param type my_type: Class to search for.
        :param list excluding: list of (sub-)classes to ignore or None.
        :returns: First ancestor Node that is an instance of the requested \
                  class or None if not found.
        '''
        myparent = self.parent
        while myparent is not None:
            if isinstance(myparent, my_type):
                matched = True
                if excluding:
                    # We have one or more sub-classes we must exclude
                    for etype in excluding:
                        if isinstance(myparent, etype):
                            matched = False
                            break
                if matched:
                    return myparent
            myparent = myparent.parent
        return None

    def calls(self):
        '''Return all calls that are descendants of this node.'''
        return self.walk(self.children, Call)

    def following(self):
        '''Return all :py:class:`psyclone.psyGen.Node` nodes after me in the
        schedule. Ordering is depth first.

        :returns: a list of nodes
        :rtype: :func:`list` of :py:class:`psyclone.psyGen.Node`

        '''
        all_nodes = self.walk(self.root.children, Node)
        position = all_nodes.index(self)
        return all_nodes[position+1:]

    def preceding(self, reverse=None):
        '''Return all :py:class:`psyclone.psyGen.Node` nodes before me in the
        schedule. Ordering is depth first. If the `reverse` argument
        is set to `True` then the node ordering is reversed
        i.e. returning the nodes closest to me first

        :param: reverse: An optional, default `False`, boolean flag
        :type: reverse: bool
        :returns: A list of nodes
        :rtype: :func:`list` of :py:class:`psyclone.psyGen.Node`

        '''
        all_nodes = self.walk(self.root.children, Node)
        position = all_nodes.index(self)
        nodes = all_nodes[:position]
        if reverse:
            nodes.reverse()
        return nodes

    @property
    def following_calls(self):
        '''Return all calls after me in the schedule.'''
        all_calls = self.root.calls()
        position = all_calls.index(self)
        return all_calls[position+1:]

    @property
    def preceding_calls(self):
        '''Return all calls before me in the schedule.'''
        all_calls = self.root.calls()
        position = all_calls.index(self)
        return all_calls[:position-1]

    def kern_calls(self):
        '''Return all user-supplied kernel calls in this schedule.'''
        return self.walk(self._children, Kern)

    def loops(self):
        '''Return all loops currently in this schedule.'''
        return self.walk(self._children, Loop)

    def reductions(self, reprod=None):
        '''Return all calls that have reductions and are decendents of this
        node. If reprod is not provided, all reductions are
        returned. If reprod is False, all builtin reductions that are
        not set to reproducible are returned. If reprod is True, all
        builtins that are set to reproducible are returned.'''

        call_reduction_list = []
        for call in self.walk(self.children, Call):
            if call.is_reduction:
                if reprod is None:
                    call_reduction_list.append(call)
                elif reprod:
                    if call.reprod_reduction:
                        call_reduction_list.append(call)
                else:
                    if not call.reprod_reduction:
                        call_reduction_list.append(call)
        return call_reduction_list

    def is_openmp_parallel(self):
        '''Returns true if this Node is within an OpenMP parallel region.

        '''
        omp_dir = self.ancestor(OMPParallelDirective)
        if omp_dir:
            return True
        return False

    def gen_code(self):
        raise NotImplementedError("Please implement me")

    def gen_c_code(self, indent=0):
        '''Abstract method for the generation of C source code

        :param int indent: Depth of indent for the output string.
        :raises NotImplementedError: is an abstract method.
        '''
        raise NotImplementedError("Please implement me")

    def update(self):
        ''' By default we assume there is no need to update the existing
        fparser2 AST which this Node represents. We simply call the update()
        method of any children. '''
        for child in self._children:
            child.update()


class Schedule(Node):
    ''' Stores schedule information for a sequence of statements.

    :param sequence: the sequence of PSyIR nodes that make up the schedule.
    :type sequence: list of :py:class:`psyclone.psyGen.Node`
    :param parent: that parent of this node in the PSyIR tree.
    :type parent:  :py:class:`psyclone.psyGen.Node`
    '''

    def __init__(self, sequence=None, parent=None):
        Node.__init__(self, children=sequence, parent=parent)

    @property
    def dag_name(self):
        '''
        :returns: The name of this node in the dag.
        :rtype: str
        '''
        return "schedule"

    def view(self, indent=0):
        '''
        Print a text representation of this node to stdout and then
        call the view() method of any children.

        :param int indent: Depth of indent for output text.
        '''
        print(self.indent(indent) + self.coloured_text + "[]")
        for entity in self._children:
            entity.view(indent=indent + 1)

    @property
    def coloured_text(self):
        '''
        Returns the name of this node with appropriate control codes
        to generate coloured output in a terminal that supports it.

        :return: Text containing the name of this node, possibly coloured.
        :rtype: str
        '''
        return colored("Schedule", SCHEDULE_COLOUR_MAP["Schedule"])

    def __str__(self):
        result = "Schedule:\n"
        for entity in self._children:
            result += str(entity)+"\n"
        result += "End Schedule"
        return result


class InvokeSchedule(Schedule):
    '''
    Stores schedule information for an invocation call. Schedules can be
    optimised using transformations.

    >>> from psyclone.parse.algorithm import parse
    >>> ast, info = parse("algorithm.f90")
    >>> from psyclone.psyGen import PSyFactory
    >>> api = "..."
    >>> psy = PSyFactory(api).create(info)
    >>> invokes = psy.invokes
    >>> invokes.names
    >>> invoke = invokes.get("name")
    >>> schedule = invoke.schedule
    >>> schedule.view()

    :param type KernFactory: class instance of the factory to use when \
     creating Kernels. e.g. :py:class:`psyclone.dynamo0p3.DynKernCallFactory`.
    :param type BuiltInFactory: class instance of the factory to use when \
     creating built-ins. e.g. \
     :py:class:`psyclone.dynamo0p3_builtins.DynBuiltInCallFactory`.
    :param alg_calls: list of Kernel calls in the schedule.
    :type alg_calls: list of :py:class:`psyclone.parse.algorithm.KernelCall`

    '''

    def __init__(self, KernFactory, BuiltInFactory, alg_calls=None):
        # we need to separate calls into loops (an iteration space really)
        # and calls so that we can perform optimisations separately on the
        # two entities.
        if alg_calls is None:
            alg_calls = []
        sequence = []
        from psyclone.parse.algorithm import BuiltInCall
        for call in alg_calls:
            if isinstance(call, BuiltInCall):
                sequence.append(BuiltInFactory.create(call, parent=self))
            else:
                sequence.append(KernFactory.create(call, parent=self))
        Schedule.__init__(self, sequence=sequence, parent=None)
        self._invoke = None
        self._opencl = False  # Whether or not to generate OpenCL
        self._name_space_manager = NameSpaceFactory().create()

    @property
    def invoke(self):
        return self._invoke

    @invoke.setter
    def invoke(self, my_invoke):
        self._invoke = my_invoke

    def view(self, indent=0):
        '''
        Print a text representation of this node to stdout and then
        call the view() method of any children.

        :param indent: Depth of indent for output text
        :type indent: integer
        '''
        print(self.indent(indent) + self.coloured_text +
              "[invoke='" + self.invoke.name + "']")
        for entity in self._children:
            entity.view(indent=indent + 1)

    @property
    def coloured_text(self):
        '''
        Returns the name of this node with appropriate control codes
        to generate coloured output in a terminal that supports it.

        :returns: Text containing the name of this node, possibly coloured
        :rtype: string
        '''
        return colored("InvokeSchedule", SCHEDULE_COLOUR_MAP["Schedule"])

    def __str__(self):
        result = "InvokeSchedule:\n"
        for entity in self._children:
            result += str(entity)+"\n"
        result += "End Schedule"
        return result

    def gen_code(self, parent):
        '''
        Generate the Nodes in the f2pygen AST for this schedule.

        :param parent: the parent Node (i.e. the enclosing subroutine) to \
                       which to add content.
        :type parent: :py:class:`psyclone.f2pygen.SubroutineGen`
        '''
        from psyclone.f2pygen import UseGen, DeclGen, AssignGen, CommentGen, \
            IfThenGen, CallGen

        if self._opencl:
            parent.add(UseGen(parent, name="iso_c_binding"))
            parent.add(UseGen(parent, name="clfortran"))
            parent.add(UseGen(parent, name="fortcl", only=True,
                              funcnames=["get_num_cmd_queues",
                                         "get_cmd_queues",
                                         "get_kernel_by_name"]))
            # Command queues
            nqueues = self._name_space_manager.create_name(
                root_name="num_cmd_queues", context="PSyVars",
                label="num_cmd_queues")
            qlist = self._name_space_manager.create_name(
                root_name="cmd_queues", context="PSyVars", label="cmd_queues")
            first = self._name_space_manager.create_name(
                root_name="first_time", context="PSyVars", label="first_time")
            flag = self._name_space_manager.create_name(
                root_name="ierr", context="PSyVars", label="ierr")
            parent.add(DeclGen(parent, datatype="integer", save=True,
                               entity_decls=[nqueues]))
            parent.add(DeclGen(parent, datatype="integer", save=True,
                               pointer=True, kind="c_intptr_t",
                               entity_decls=[qlist + "(:)"]))
            parent.add(DeclGen(parent, datatype="integer",
                               entity_decls=[flag]))
            parent.add(DeclGen(parent, datatype="logical", save=True,
                               entity_decls=[first],
                               initial_values=[".true."]))
            if_first = IfThenGen(parent, first)
            parent.add(if_first)
            if_first.add(AssignGen(if_first, lhs=first, rhs=".false."))
            if_first.add(CommentGen(if_first,
                                    " Ensure OpenCL run-time is initialised "
                                    "for this PSy-layer module"))
            if_first.add(CallGen(if_first, "psy_init"))
            if_first.add(AssignGen(if_first, lhs=nqueues,
                                   rhs="get_num_cmd_queues()"))
            if_first.add(AssignGen(if_first, lhs=qlist, pointer=True,
                                   rhs="get_cmd_queues()"))
            # Kernel pointers
            kernels = self.walk(self._children, Call)
            for kern in kernels:
                base = "kernel_" + kern.name
                kernel = self._name_space_manager.create_name(
                    root_name=base, context="PSyVars", label=base)
                parent.add(
                    DeclGen(parent, datatype="integer", kind="c_intptr_t",
                            save=True, target=True, entity_decls=[kernel]))
                if_first.add(
                    AssignGen(
                        if_first, lhs=kernel,
                        rhs='get_kernel_by_name("{0}")'.format(kern.name)))

        for entity in self._children:
            entity.gen_code(parent)

        if self.opencl:
            # Ensure we block at the end of the invoke to ensure all
            # kernels have completed before we return.
            # This code ASSUMES only the first command queue is used for
            # executing kernels.
            parent.add(CommentGen(parent,
                                  " Block until all kernels have finished"))
            parent.add(AssignGen(parent, lhs=flag,
                                 rhs="clFinish(" + qlist + "(1))"))

    @property
    def opencl(self):
        '''
        :returns: Whether or not we are generating OpenCL for this \
            InvokeSchedule.
        :rtype: bool
        '''
        return self._opencl

    @opencl.setter
    def opencl(self, value):
        '''
        Setter for whether or not to generate the OpenCL version of this
        schedule.

        :param bool value: whether or not to generate OpenCL.
        '''
        if not isinstance(value, bool):
            raise ValueError(
                "InvokeSchedule.opencl must be a bool but got {0}".
                format(type(value)))
        self._opencl = value


class Directive(Node):
    '''
    Base class for all Directive statements.

    All classes that generate Directive statments (e.g. OpenMP,
    OpenACC, compiler-specific) inherit from this class.

    '''

    def view(self, indent=0):
        '''
        Print a text representation of this node to stdout and then
        call the view() method of any children.

        :param indent: Depth of indent for output text
        :type indent: integer
        '''
        print(self.indent(indent) + self.coloured_text)
        for entity in self._children:
            entity.view(indent=indent + 1)

    @property
    def coloured_text(self):
        '''
        Returns a string containing the name of this element with
        control codes for colouring in terminals that support it.

        :returns: Text containing the name of this node, possibly coloured
        :rtype: string
        '''
        return colored("Directive", SCHEDULE_COLOUR_MAP["Directive"])

    @property
    def dag_name(self):
        ''' return the base dag name for this node '''
        return "directive_" + str(self.abs_position)


class ACCDirective(Directive):
    ''' Base class for all OpenACC directive statements. '''

    @abc.abstractmethod
    def view(self, indent=0):
        '''
        Print text representation of this node to stdout.

        :param int indent: size of indent to use for output
        '''

    @property
    def dag_name(self):
        ''' Return the name to use in a dag for this node.

        :returns: Name of corresponding node in DAG
        :rtype: str
        '''
        return "ACC_directive_" + str(self.abs_position)

    def _add_region(self, start_text, end_text=None, data_movement=None):
        '''
        Modifies the underlying fparser2 parse tree to include a subset
        of nodes within a region. (e.g. a 'kernels' or 'data' region.)

        :param str start_text: the directive body to insert at the \
                               beginning of the region. "!$ACC " is \
                               prepended to the supplied text.
        :param str end_text: the directive body to insert at the end of \
                             the region (or None). "!$ACC " is \
                             prepended to the supplied text.
        :param str data_movement: whether to include data-movement clauses and\
                               if so, whether to determine them by analysing \
                               the code within the region ("analyse") or to \
                               specify 'default(present)' ("present").

        :raises InternalError: if either start_text or end_text already
                               begin with '!'.
        :raises InternalError: if data_movement is not None and not one of \
                               "present" or "analyse".
        '''
        from fparser.common.readfortran import FortranStringReader
        from fparser.two.Fortran2003 import Comment
        valid_data_movement = ["present", "analyse"]

        # Ensure the fparser2 AST is up-to-date for all of our children
        Node.update(self)

        # Check that we haven't already been called
        if self.ast:
            return

        # Sanity check the supplied begin/end text
        if start_text.lstrip()[0] == "!":
            raise InternalError(
                "_add_region: start_text must be a plain label without "
                "directive or comment characters but got: '{0}'".
                format(start_text))
        if end_text and end_text.lstrip()[0] == "!":
            raise InternalError(
                "_add_region: end_text must be a plain label without directive"
                " or comment characters but got: '{0}'".format(end_text))

        # The parent node in the PSyIR might be a directive so we need to
        # go back up the tree to find the node corresponding to our parent
        # node in the fparser2 parse tree. This is the first node that
        # has the 'content' attribute and does not match with the directive
        # children ast.
        # TODO this can probably be simplified/removed altogether once
        # the fparser2 parse tree has parent information (fparser/#102).
        parent = self._parent
        while parent:
            if parent.ast and hasattr(parent.ast, "content") and \
               parent.ast is not self.children[0].ast:
                break
            parent = parent._parent
        fp_parent = parent.ast

        # Find the location of the AST of our first child node in the
        # list of child nodes of our parent in the fparser parse tree.
        ast_start_index = object_index(fp_parent.content,
                                       self.children[0].ast)
        if end_text:
            if self.children[-1].ast_end:
                ast_end_index = object_index(fp_parent.content,
                                             self.children[-1].ast_end)
            else:
                ast_end_index = object_index(fp_parent.content,
                                             self.children[-1].ast)

            text = "!$ACC " + end_text
            directive = Comment(FortranStringReader(text,
                                                    ignore_comments=False))
            fp_parent.content.insert(ast_end_index+1, directive)
            # Retro-fit parent information. # TODO remove/modify this once
            # fparser/#102 is done (i.e. probably supply parent info as option
            # to the Comment() constructor).
            directive._parent = fp_parent
            # Ensure this end directive is included with the set of statements
            # belonging to this PSyIR node.
            self.ast_end = directive

        text = "!$ACC " + start_text

        if data_movement:
            if data_movement == "analyse":
                # Identify the inputs and outputs to the region (variables that
                # are read and written).
                processor = Fparser2ASTProcessor()
                readers, writers, readwrites = processor.get_inputs_outputs(
                    fp_parent.content[ast_start_index:ast_end_index+1])

                if readers:
                    text += " COPYIN({0})".format(",".join(readers))
                if writers:
                    text += " COPYOUT({0})".format(",".join(writers))
                if readwrites:
                    text += " COPY({0})".format(",".join(readwrites))

            elif data_movement == "present":
                text += " DEFAULT(PRESENT)"
            else:
                raise InternalError(
                    "_add_region: the optional data_movement argument must be "
                    "one of {0} but got '{1}'".format(valid_data_movement,
                                                      data_movement))
        directive = Comment(FortranStringReader(text,
                                                ignore_comments=False))
        fp_parent.content.insert(ast_start_index, directive)
        # Retro-fit parent information. # TODO remove/modify this once
        # fparser/#102 is done (i.e. probably supply parent info as option
        # to the Comment() constructor).
        directive._parent = fp_parent

        self.ast = directive


@six.add_metaclass(abc.ABCMeta)
class ACCEnterDataDirective(ACCDirective):
    '''
    Abstract class representing a "!$ACC enter data" OpenACC directive in
    an InvokeSchedule. Must be sub-classed for a particular API because the way
    in which fields are marked as being on the remote device is API-
    -dependent.

    :param children: list of nodes which this directive should \
                     have as children.
    :type children: list of :py:class:`psyclone.psyGen.Node`.
    :param parent: the node in the InvokeSchedule to which to add this \
                   directive as a child.
    :type parent: :py:class:`psyclone.psyGen.Node`.
    '''
    def __init__(self, children=None, parent=None):
        super(ACCEnterDataDirective, self).__init__(children=children,
                                                    parent=parent)
        self._acc_dirs = None  # List of parallel directives

    def view(self, indent=0):
        '''
        Print a text representation of this Node to stdout.

        :param int indent: the amount by which to indent the output.
        '''
        print(self.indent(indent)+self.coloured_text+"[ACC enter data]")
        for entity in self._children:
            entity.view(indent=indent + 1)

    @property
    def dag_name(self):
        '''
        :returns: the name to use for this Node in a DAG
        :rtype: str
        '''
        return "ACC_data_" + str(self.abs_position)

    def gen_code(self, parent):
        '''
        Generate the elements of the f2pygen AST for this Node in the Schedule.

        :param parent: node in the f2pygen AST to which to add node(s).
        :type parent: :py:class:`psyclone.f2pygen.BaseGen`
        '''
        from psyclone.f2pygen import DeclGen, DirectiveGen, CommentGen, \
            IfThenGen, AssignGen, CallGen, UseGen

        # We must generate a list of all of the fields accessed by
        # OpenACC kernels (calls within an OpenACC parallel directive)
        # 1. Find all parallel directives. We store this list for later
        #    use in any sub-class.
        self._acc_dirs = self.walk(self.root.children, ACCParallelDirective)
        # 2. For each directive, loop over each of the fields used by
        #    the kernels it contains (this list is given by var_list)
        #    and add it to our list if we don't already have it
        var_list = []
        # TODO grid properties are effectively duplicated in this list (but
        # the OpenACC deep-copy support should spot this).
        for pdir in self._acc_dirs:
            for var in pdir.ref_list:
                if var not in var_list:
                    var_list.append(var)
        # 3. Convert this list of objects into a comma-delimited string
        var_str = self.list_to_string(var_list)

        # 4. Declare and initialise a logical variable to keep track of
        #    whether this is the first time we've entered this Invoke
        name_space_manager = NameSpaceFactory().create()
        first_time = name_space_manager.create_name(
            root_name="first_time", context="PSyVars", label="first_time")
        parent.add(DeclGen(parent, datatype="logical",
                           entity_decls=[first_time],
                           initial_values=[".True."],
                           save=True))
        parent.add(CommentGen(parent,
                              " Ensure all fields are on the device and"))
        parent.add(CommentGen(parent, " copy them over if not."))
        # 5. Put the enter data directive inside an if-block so that we
        #    only ever do it once
        ifthen = IfThenGen(parent, first_time)
        parent.add(ifthen)
        ifthen.add(DirectiveGen(ifthen, "acc", "begin", "enter data",
                                "copyin("+var_str+")"))
        # 6. Flag that we have now entered this routine at least once
        ifthen.add(AssignGen(ifthen, lhs=first_time, rhs=".false."))
        # 7. Flag that the data is now on the device. This calls down
        #    into the API-specific subclass of this class.
        self.data_on_device(ifthen)
        parent.add(CommentGen(parent, ""))

        # 8. Ensure that any scalars are up-to-date
        var_list = []
        for pdir in self._acc_dirs:
            for var in pdir.scalars:
                if var not in var_list:
                    var_list.append(var)
        if var_list:
            # We need to 'use' the openacc module in order to access
            # the OpenACC run-time library
            parent.add(UseGen(parent, name="openacc", only=True,
                              funcnames=["acc_update_device"]))
            parent.add(
                CommentGen(parent,
                           " Ensure all scalars on the device are up-to-date"))
            for var in var_list:
                parent.add(CallGen(parent, "acc_update_device", [var, "1"]))
            parent.add(CommentGen(parent, ""))

    @abc.abstractmethod
    def data_on_device(self, parent):
        '''
        Adds nodes into an InvokeSchedule to flag that the data required by the
        kernels in the data region is now on the device.

        :param parent: the node in the InvokeSchedule to which to add nodes
        :type parent: :py:class:`psyclone.psyGen.Node`
        '''


class ACCParallelDirective(ACCDirective):
    '''
    Class representing the !$ACC PARALLEL directive of OpenACC
    in the PSyIR.

    '''
    def view(self, indent=0):
        '''
        Print a text representation of this Node to stdout.

        :param int indent: the amount by which to indent the output.
        '''
        print(self.indent(indent)+self.coloured_text+"[ACC Parallel]")
        for entity in self._children:
            entity.view(indent=indent + 1)

    @property
    def dag_name(self):
        '''
        :returns: the name to use for this Node in a DAG
        :rtype: str
        '''
        return "ACC_parallel_" + str(self.abs_position)

    def gen_code(self, parent):
        '''
        Generate the elements of the f2pygen AST for this Node in the Schedule.

        :param parent: node in the f2pygen AST to which to add node(s).
        :type parent: :py:class:`psyclone.f2pygen.BaseGen`
        '''
        from psyclone.f2pygen import DirectiveGen

        # Since we use "default(present)" the Schedule must contain an
        # 'enter data' directive. We don't mandate the order in which
        # transformations are applied so we have to check for that here.
        # We can't use Node.ancestor() because the data directive does
        # not have children. Instead, we go back up to the Schedule and
        # walk down from there.
        nodes = self.root.walk(self.root.children, ACCEnterDataDirective)
        if len(nodes) != 1:
            raise GenerationError(
                "A Schedule containing an ACC parallel region must also "
                "contain an ACC enter data directive but none was found for "
                "{0}".format(self.root.invoke.name))
        # Check that the enter-data directive comes before this parallel
        # directive
        if nodes[0].abs_position > self.abs_position:
            raise GenerationError(
                "An ACC parallel region must be preceeded by an ACC enter-"
                "data directive but in {0} this is not the case.".
                format(self.root.invoke.name))

        # "default(present)" means that the compiler is to assume that
        # all data required by the parallel region is already present
        # on the device. If we've made a mistake and it isn't present
        # then we'll get a run-time error.
        parent.add(DirectiveGen(parent, "acc", "begin", "parallel",
                                "default(present)"))

        for child in self.children:
            child.gen_code(parent)

        parent.add(DirectiveGen(parent, "acc", "end", "parallel", ""))

    @property
    def ref_list(self):
        '''
        Returns a list of the references (whether to arrays or objects)
        required by the Kernel call(s) that are children of this
        directive. This is the list of quantities that must be
        available on the remote device (probably a GPU) before
        the parallel region can be begun.

        :returns: list of variable names
        :rtype: list of str
        '''
        variables = []

        # Look-up the calls that are children of this node
        for call in self.calls():
            for arg in call.arguments.acc_args:
                if arg not in variables:
                    variables.append(arg)
        return variables

    @property
    def fields(self):
        '''
        Returns a list of the names of field objects required by the Kernel
        call(s) that are children of this directive.

        :returns: list of names of field arguments.
        :rtype: list of str
        '''
        # Look-up the calls that are children of this node
        fld_list = []
        for call in self.calls():
            for arg in call.arguments.fields:
                if arg not in fld_list:
                    fld_list.append(arg)
        return fld_list

    @property
    def scalars(self):
        '''
        Returns a list of the scalar quantities required by the Calls in
        this region.

        :returns: list of names of scalar arguments.
        :rtype: list of str
        '''
        scalars = []
        for call in self.calls():
            for arg in call.arguments.scalars:
                if arg not in scalars:
                    scalars.append(arg)
        return scalars

    def update(self):
        '''
        Update the underlying fparser2 parse tree with nodes for the start
        and end of this parallel region.
        '''
        self._add_region(start_text="PARALLEL", end_text="END PARALLEL")


class ACCLoopDirective(ACCDirective):
    '''
    Class managing the creation of a '!$acc loop' OpenACC directive.

    :param children: list of nodes that will be children of this directive.
    :type children: list of :py:class:`psyclone.psyGen.Node`.
    :param parent: the node in the Schedule to which to add this directive.
    :type parent: :py:class:`psyclone.psyGen.Node`.
    :param int collapse: Number of nested loops to collapse into a single \
                         iteration space or None.
    :param bool independent: Whether or not to add the `independent` clause \
                             to the loop directive.
    '''
    def __init__(self, children=None, parent=None, collapse=None,
                 independent=True, sequential=False):
        self._collapse = collapse
        self._independent = independent
        self._sequential = sequential
        super(ACCLoopDirective, self).__init__(children=children,
                                               parent=parent)

    @property
    def dag_name(self):
        '''
        :returns: the name to use for this Node in a DAG
        :rtype: str
        '''
        return "ACC_loop_" + str(self.abs_position)

    def view(self, indent=0):
        '''
        Print a textual representation of this Node to stdout.

        :param int indent: amount to indent output by
        '''
        text = self.indent(indent)+self.coloured_text+"[ACC Loop"
        if self._sequential:
            text += ", seq"
        else:
            if self._collapse:
                text += ", collapse={0}".format(self._collapse)
            if self._independent:
                text += ", independent"
        text += "]"
        print(text)
        for entity in self._children:
            entity.view(indent=indent + 1)

    def gen_code(self, parent):
        '''
        Generate the f2pygen AST entries in the Schedule for this OpenACC
        loop directive.

        :param parent: the parent Node in the Schedule to which to add our
                       content.
        :type parent: sub-class of :py:class:`psyclone.f2pygen.BaseGen`
        :raises GenerationError: if this "!$acc loop" is not enclosed within \
                                 an ACC Parallel region.
        '''
        from psyclone.f2pygen import DirectiveGen

        # It is only at the point of code generation that we can check for
        # correctness (given that we don't mandate the order that a user can
        # apply transformations to the code). As an orphaned loop directive,
        # we must have an ACCParallelDirective as an ancestor somewhere
        # back up the tree.
        if not self.ancestor(ACCParallelDirective):
            raise GenerationError(
                "ACCLoopDirective must have an ACCParallelDirective as an "
                "ancestor in the Schedule")

        # Add any clauses to the directive
        options = []
        if self._sequential:
            options.append("seq")
        else:
            if self._collapse:
                options.append("collapse({0})".format(self._collapse))
            if self._independent:
                options.append("independent")
        options_str = " ".join(options)

        parent.add(DirectiveGen(parent, "acc", "begin", "loop", options_str))

        for child in self.children:
            child.gen_code(parent)

    def update(self):
        '''
        Update the existing fparser2 parse tree with the code associated with
        this ACC LOOP directive.
        '''
        text = "LOOP"
        if self._sequential:
            text += " SEQ"
        else:
            if self._independent:
                text += " INDEPENDENT"
            if self._collapse:
                text += " COLLAPSE({0})".format(self._collapse)
        self._add_region(start_text=text)


class OMPDirective(Directive):
    '''
    Base class for all OpenMP-related directives

    '''
    @property
    def dag_name(self):
        '''
        :returns: the name to use in a dag for this node
        :rtype: str
        '''
        return "OMP_directive_" + str(self.abs_position)

    def view(self, indent=0):
        '''
        Print a text representation of this node to stdout and then
        call the view() method of any children.

        :param indent: Depth of indent for output text
        :type indent: integer
        '''
        print(self.indent(indent) + self.coloured_text + "[OMP]")
        for entity in self._children:
            entity.view(indent=indent + 1)

    def _get_reductions_list(self, reduction_type):
        '''Return the name of all scalars within this region that require a
        reduction of type reduction_type. Returned names will be unique.
        :param reduction_type: The reduction type (e.g. AccessType.SUM) to \
            search for.
        :type reduction_type: :py:class:`psyclone.core.access_type.AccessType`
        '''
        result = []
        for call in self.calls():
            for arg in call.arguments.args:
                if arg.type in MAPPING_SCALARS.values():
                    if arg.descriptor.access == reduction_type:
                        if arg.name not in result:
                            result.append(arg.name)
        return result


class OMPParallelDirective(OMPDirective):

    @property
    def dag_name(self):
        ''' Return the name to use in a dag for this node'''
        return "OMP_parallel_" + str(self.abs_position)

    def view(self, indent=0):
        '''
        Print a text representation of this node to stdout and then
        call the view() method of any children.

        :param indent: Depth of indent for output text
        :type indent: integer
        '''
        print(self.indent(indent) + self.coloured_text + "[OMP parallel]")
        for entity in self._children:
            entity.view(indent=indent + 1)

    def gen_code(self, parent):
        '''Generate the fortran OMP Parallel Directive and any associated
        code'''
        from psyclone.f2pygen import DirectiveGen, AssignGen, UseGen, \
            CommentGen, DeclGen

        private_list = self._get_private_list()

        reprod_red_call_list = self.reductions(reprod=True)
        if reprod_red_call_list:
            # we will use a private thread index variable
            name_space_manager = NameSpaceFactory().create()
            thread_idx = name_space_manager.create_name(
                root_name="th_idx", context="PSyVars", label="thread_index")
            private_list.append(thread_idx)
            # declare the variable
            parent.add(DeclGen(parent, datatype="integer",
                               entity_decls=[thread_idx]))
        private_str = self.list_to_string(private_list)

        # We're not doing nested parallelism so make sure that this
        # omp parallel region is not already within some parallel region
        self._not_within_omp_parallel_region()

        # Check that this OpenMP PARALLEL directive encloses other
        # OpenMP directives. Although it is valid OpenMP if it doesn't,
        # this almost certainly indicates a user error.
        self._encloses_omp_directive()

        calls = self.reductions()

        # first check whether we have more than one reduction with the same
        # name in this Schedule. If so, raise an error as this is not
        # supported for a parallel region.
        names = []
        for call in calls:
            name = call.reduction_arg.name
            if name in names:
                raise GenerationError(
                    "Reduction variables can only be used once in an invoke. "
                    "'{0}' is used multiple times, please use a different "
                    "reduction variable".format(name))
            else:
                names.append(name)

        zero_reduction_variables(calls, parent)

        parent.add(DirectiveGen(parent, "omp", "begin", "parallel",
                                "default(shared), private({0})".
                                format(private_str)))

        if reprod_red_call_list:
            # add in a local thread index
            parent.add(UseGen(parent, name="omp_lib", only=True,
                              funcnames=["omp_get_thread_num"]))
            parent.add(AssignGen(parent, lhs=thread_idx,
                                 rhs="omp_get_thread_num()+1"))

        first_type = type(self.children[0])
        for child in self.children:
            if first_type != type(child):
                raise NotImplementedError("Cannot correctly generate code"
                                          " for an OpenMP parallel region"
                                          " containing children of "
                                          "different types")
            child.gen_code(parent)

        parent.add(DirectiveGen(parent, "omp", "end", "parallel", ""))

        if reprod_red_call_list:
            parent.add(CommentGen(parent, ""))
            parent.add(CommentGen(parent, " sum the partial results "
                                  "sequentially"))
            parent.add(CommentGen(parent, ""))
            for call in reprod_red_call_list:
                call.reduction_sum_loop(parent)

    def _get_private_list(self):
        '''
        Returns the variable names used for any loops within a directive
        and any variables that have been declared private by a Call
        within the directive.

        :returns: list of variables to declare as thread private.
        :rtype: list of str

        :raises InternalError: if a Call has local variable(s) but they \
                               aren't named.
        '''
        result = []
        # get variable names from all loops that are a child of this node
        for loop in self.loops():
            # We must allow for implicit loops (e.g. in the NEMO API) that
            # have no associated variable name
            if loop.variable_name and \
               loop.variable_name.lower() not in result:
                result.append(loop.variable_name.lower())
        # get variable names from all calls that are a child of this node
        for call in self.calls():
            for variable_name in call.local_vars():
                if variable_name == "":
                    raise InternalError(
                        "call '{0}' has a local variable but its "
                        "name is not set.".format(call.name))
                if variable_name.lower() not in result:
                    result.append(variable_name.lower())
        return result

    def _not_within_omp_parallel_region(self):
        ''' Check that this Directive is not within any other
            parallel region '''
        if self.ancestor(OMPParallelDirective) is not None:
            raise GenerationError("Cannot nest OpenMP parallel regions.")

    def _encloses_omp_directive(self):
        ''' Check that this Parallel region contains other OpenMP
            directives. While it doesn't have to (in order to be valid
            OpenMP), it is likely that an absence of directives
            is an error on the part of the user. '''
        # We need to recurse down through all our children and check
        # whether any of them are an OMPDirective.
        node_list = self.walk(self.children, OMPDirective)
        if len(node_list) == 0:
            # TODO raise a warning here so that the user can decide
            # whether or not this is OK.
            pass
            # raise GenerationError("OpenMP parallel region does not enclose "
            #                       "any OpenMP directives. This is probably "
            #                       "not what you want.")

    def update(self):
        '''
        Updates the fparser2 AST by inserting nodes for this OpenMP
        parallel region.

        :raises InternalError: if the existing AST doesn't have the \
                               correct structure to permit the insertion \
                               of the OpenMP parallel region.
        '''
        from fparser.common.readfortran import FortranStringReader
        from fparser.two.Fortran2003 import Comment

        # Ensure the fparser2 AST is up-to-date for all of our children
        Node.update(self)

        # Check that we haven't already been called
        if self.ast:
            return

        # Find the locations in which we must insert the begin/end
        # directives...
        # Find the children of this node in the AST of our parent node
        try:
            start_idx = object_index(self._parent.ast.content,
                                     self._children[0].ast)
            end_idx = object_index(self._parent.ast.content,
                                   self._children[-1].ast)
        except (IndexError, ValueError):
            raise InternalError("Failed to find locations to insert "
                                "begin/end directives.")
        # Create the start directive
        text = "!$omp parallel default(shared), private({0})".format(
            ",".join(self._get_private_list()))
        startdir = Comment(FortranStringReader(text,
                                               ignore_comments=False))
        # Create the end directive and insert it after the node in
        # the AST representing our last child
        enddir = Comment(FortranStringReader("!$omp end parallel",
                                             ignore_comments=False))
        self.ast_end = enddir
        # If end_idx+1 takes us beyond the range of the list then the
        # element is appended to the list
        self._parent.ast.content.insert(end_idx+1, enddir)

        # Insert the start directive (do this second so we don't have
        # to correct end_idx)
        self.ast = startdir
        self._parent.ast.content.insert(start_idx, self.ast)


class OMPDoDirective(OMPDirective):
    '''
    Class representing an OpenMP DO directive in the PSyclone AST.

    :param list children: list of Nodes that are children of this Node.
    :param parent: the Node in the AST that has this directive as a child.
    :type parent: :py:class:`psyclone.psyGen.Node`
    :param str omp_schedule: the OpenMP schedule to use.
    :param bool reprod: whether or not to generate code for run-reproducible \
                        OpenMP reductions.

    '''
    def __init__(self, children=None, parent=None, omp_schedule="static",
                 reprod=None):

        if children is None:
            children = []

        if reprod is None:
            self._reprod = Config.get().reproducible_reductions
        else:
            self._reprod = reprod

        self._omp_schedule = omp_schedule

        # Call the init method of the base class once we've stored
        # the OpenMP schedule
        super(OMPDoDirective, self).__init__(children=children,
                                             parent=parent)

    @property
    def dag_name(self):
        ''' Return the name to use in a dag for this node'''
        return "OMP_do_" + str(self.abs_position)

    def view(self, indent=0):
        '''
        Write out a textual summary of the OpenMP Do Directive and then
        call the view() method of any children.

        :param indent: Depth of indent for output text
        :type indent: integer
        '''
        if self.reductions():
            reprod = "[reprod={0}]".format(self._reprod)
        else:
            reprod = ""
        print(self.indent(indent) + self.coloured_text +
              "[OMP do]{0}".format(reprod))

        for entity in self._children:
            entity.view(indent=indent + 1)

    def _reduction_string(self):
        ''' Return the OMP reduction information as a string '''
        reduction_str = ""
        for reduction_type in AccessType.get_valid_reduction_modes():
            reductions = self._get_reductions_list(reduction_type)
            for reduction in reductions:
                reduction_str += ", reduction({0}:{1})".format(
                    OMP_OPERATOR_MAPPING[reduction_type], reduction)
        return reduction_str

    @property
    def reprod(self):
        ''' returns whether reprod has been set for this object or not '''
        return self._reprod

    def gen_code(self, parent):
        '''
        Generate the f2pygen AST entries in the Schedule for this OpenMP do
        directive.

        :param parent: the parent Node in the Schedule to which to add our \
                       content.
        :type parent: sub-class of :py:class:`psyclone.f2pygen.BaseGen`
        :raises GenerationError: if this "!$omp do" is not enclosed within \
                                 an OMP Parallel region.
        '''
        from psyclone.f2pygen import DirectiveGen

        # It is only at the point of code generation that we can check for
        # correctness (given that we don't mandate the order that a user
        # can apply transformations to the code). As an orphaned loop
        # directive, we must have an OMPRegionDirective as an ancestor
        # somewhere back up the tree.
        if not self.ancestor(OMPParallelDirective,
                             excluding=[OMPParallelDoDirective]):
            raise GenerationError("OMPOrphanLoopDirective must have an "
                                  "OMPRegionDirective as ancestor")

        if self._reprod:
            local_reduction_string = ""
        else:
            local_reduction_string = self._reduction_string()

        # As we're an orphaned loop we don't specify the scope
        # of any variables so we don't have to generate the
        # list of private variables
        options = "schedule({0})".format(self._omp_schedule) + \
                  local_reduction_string
        parent.add(DirectiveGen(parent, "omp", "begin", "do", options))

        for child in self.children:
            child.gen_code(parent)

        # make sure the directive occurs straight after the loop body
        position = parent.previous_loop()
        parent.add(DirectiveGen(parent, "omp", "end", "do", ""),
                   position=["after", position])


class OMPParallelDoDirective(OMPParallelDirective, OMPDoDirective):
    ''' Class for the !$OMP PARALLEL DO directive. This inherits from
        both OMPParallelDirective (because it creates a new OpenMP
        thread-parallel region) and OMPDoDirective (because it
        causes a loop to be parallelised). '''

    def __init__(self, children=[], parent=None, omp_schedule="static"):
        OMPDoDirective.__init__(self,
                                children=children,
                                parent=parent,
                                omp_schedule=omp_schedule)

    @property
    def dag_name(self):
        ''' Return the name to use in a dag for this node'''
        return "OMP_parallel_do_" + str(self.abs_position)

    def view(self, indent=0):
        '''
        Write out a textual summary of the OpenMP Parallel Do Directive
        and then call the view() method of any children.

        :param indent: Depth of indent for output text
        :type indent: integer
        '''
        print(self.indent(indent) + self.coloured_text +
              "[OMP parallel do]")
        for entity in self._children:
            entity.view(indent=indent + 1)

    def gen_code(self, parent):
        from psyclone.f2pygen import DirectiveGen

        # We're not doing nested parallelism so make sure that this
        # omp parallel do is not already within some parallel region
        self._not_within_omp_parallel_region()

        calls = self.reductions()
        zero_reduction_variables(calls, parent)
        private_str = self.list_to_string(self._get_private_list())
        parent.add(DirectiveGen(parent, "omp", "begin", "parallel do",
                                "default(shared), private({0}), "
                                "schedule({1})".
                                format(private_str, self._omp_schedule) +
                                self._reduction_string()))
        for child in self.children:
            child.gen_code(parent)

        # make sure the directive occurs straight after the loop body
        position = parent.previous_loop()
        parent.add(DirectiveGen(parent, "omp", "end", "parallel do", ""),
                   position=["after", position])

    def update(self):
        '''
        Updates the fparser2 AST by inserting nodes for this OpenMP
        parallel do.

        :raises GenerationError: if the existing AST doesn't have the \
                                 correct structure to permit the insertion \
                                 of the OpenMP parallel do.
        '''
        from fparser.common.readfortran import FortranStringReader
        from fparser.two.Fortran2003 import Comment

        # Ensure the fparser2 AST is up-to-date for all of our children
        Node.update(self)

        # Check that we haven't already been called
        if self.ast:
            return

        # Since this is an OpenMP (parallel) do, it can only be applied
        # to a single loop.
        if len(self._children) != 1:
            raise GenerationError(
                "An OpenMP PARALLEL DO can only be applied to a single loop "
                "but this Node has {0} children: {1}".
                format(len(self._children), self._children))

        # Find the locations in which we must insert the begin/end
        # directives...
        # Find the child of this node in the AST of our parent node
        # TODO make this robust by using the new 'children' method to
        # be introduced in fparser#105
        # We have to take care to find a parent node (in the fparser2 AST)
        # that has 'content'. This is because If-else-if blocks have their
        # 'content' as siblings of the If-then and else-if nodes.
        parent = self._parent.ast
        while parent:
            if hasattr(parent, "content") and \
               parent is not self.children[0].ast:
                break
            parent = parent._parent
        if not parent:
            raise InternalError("Failed to find parent node in which to "
                                "insert OpenMP parallel do directive")
        start_idx = object_index(parent.content,
                                 self._children[0].ast)

        # Create the start directive
        text = ("!$omp parallel do default(shared), private({0}), "
                "schedule({1})".format(",".join(self._get_private_list()),
                                       self._omp_schedule))
        startdir = Comment(FortranStringReader(text,
                                               ignore_comments=False))

        # Create the end directive and insert it after the node in
        # the AST representing our last child
        enddir = Comment(FortranStringReader("!$omp end parallel do",
                                             ignore_comments=False))
        if start_idx == len(parent.content) - 1:
            parent.content.append(enddir)
        else:
            parent.content.insert(start_idx+1, enddir)
        self.ast_end = enddir

        # Insert the start directive (do this second so we don't have
        # to correct the location)
        self.ast = startdir
        parent.content.insert(start_idx, self.ast)


class GlobalSum(Node):
    '''
    Generic Global Sum class which can be added to and manipulated
    in, a schedule.

    :param scalar: the scalar that the global sum is stored into
    :type scalar: :py:class:`psyclone.dynamo0p3.DynKernelArgument`
    :param parent: optional parent (default None) of this object
    :type parent: :py:class:`psyclone.psyGen.node`

    '''
    def __init__(self, scalar, parent=None):
        Node.__init__(self, children=[], parent=parent)
        import copy
        self._scalar = copy.copy(scalar)
        if scalar:
            # Update scalar values appropriately
            # Here "readwrite" denotes how the class GlobalSum
            # accesses/updates a scalar
            self._scalar.access = AccessType.READWRITE
            self._scalar.call = self

    @property
    def scalar(self):
        ''' Return the scalar field that this global sum acts on '''
        return self._scalar

    @property
    def dag_name(self):
        ''' Return the name to use in a dag for this node'''
        return "globalsum({0})_".format(self._scalar.name) + str(self.position)

    @property
    def args(self):
        ''' Return the list of arguments associated with this node. Override
        the base method and simply return our argument.'''
        return [self._scalar]

    def view(self, indent):
        '''
        Print text describing this object to stdout and then
        call the view() method of any children.

        :param indent: Depth of indent for output text
        :type indent: integer
        '''
        print(self.indent(indent) + (
            "{0}[scalar='{1}']".format(self.coloured_text, self._scalar.name)))

    def __str__(self):
        return "GlobalSum[scalar='" + self._scalar.name + "']\n"

    @property
    def coloured_text(self):
        '''
        Return a string containing the (coloured) name of this node
        type

        :returns: A string containing the name of this node, possibly with
                  control codes for colour
        :rtype: string
        '''
        return colored("GlobalSum", SCHEDULE_COLOUR_MAP["GlobalSum"])


class HaloExchange(Node):
    '''
    Generic Halo Exchange class which can be added to and
    manipulated in, a schedule.

    :param field: the field that this halo exchange will act on
    :type field: :py:class:`psyclone.dynamo0p3.DynKernelArgument`
    :param check_dirty: optional argument default True indicating
    whether this halo exchange should be subject to a run-time check
    for clean/dirty halos.
    :type check_dirty: bool
    :param vector_index: optional vector index (default None) to
    identify which index of a vector field this halo exchange is
    responsible for
    :type vector_index: int
    :param parent: optional parent (default None) of this object
    :type parent: :py:class:`psyclone.psyGen.node`

    '''
    def __init__(self, field, check_dirty=True,
                 vector_index=None, parent=None):
        Node.__init__(self, children=[], parent=parent)
        import copy
        self._field = copy.copy(field)
        if field:
            # Update fields values appropriately
            # Here "readwrite" denotes how the class HaloExchange
            # accesses a field rather than the field's continuity
            self._field.access = AccessType.READWRITE
            self._field.call = self
        self._halo_type = None
        self._halo_depth = None
        self._check_dirty = check_dirty
        self._vector_index = vector_index
        self._text_name = "HaloExchange"
        self._colour_map_name = "HaloExchange"
        self._dag_name = "haloexchange"

    @property
    def vector_index(self):
        '''If the field is a vector then return the vector index associated
        with this halo exchange. Otherwise return None'''
        return self._vector_index

    @property
    def halo_depth(self):
        ''' Return the depth of the halo exchange '''
        return self._halo_depth

    @halo_depth.setter
    def halo_depth(self, value):
        ''' Set the depth of the halo exchange '''
        self._halo_depth = value

    @property
    def field(self):
        ''' Return the field that the halo exchange acts on '''
        return self._field

    @property
    def dag_name(self):
        ''' Return the name to use in a dag for this node'''
        name = ("{0}({1})_{2}".format(self._dag_name, self._field.name,
                                      self.position))
        if self._check_dirty:
            name = "check" + name
        return name

    @property
    def args(self):
        '''Return the list of arguments associated with this node. Overide the
        base method and simply return our argument. '''
        return [self._field]

    def check_vector_halos_differ(self, node):
        '''helper method which checks that two halo exchange nodes (one being
        self and the other being passed by argument) operating on the
        same field, both have vector fields of the same size and use
        different vector indices. If this is the case then the halo
        exchange nodes do not depend on each other. If this is not the
        case then an internal error will have occured and we raise an
        appropriate exception.

        :param node: a halo exchange which should exchange the same
        field as self
        :type node: :py:class:`psyclone.psyGen.HaloExchange`
        :raises GenerationError: if the argument passed is not a halo exchange
        :raises GenerationError: if the field name in the halo
        exchange passed in has a different name to the field in this
        halo exchange
        :raises GenerationError: if the field in this halo exchange is
        not a vector field
        :raises GenerationError: if the vector size of the field in
        this halo exchange is different to vector size of the field in
        the halo exchange passed by argument.
        :raises GenerationError: if the vector index of the field in
        this halo exchange is the same as the vector index of the
        field in the halo exchange passed by argument.

        '''

        if not isinstance(node, HaloExchange):
            raise GenerationError(
                "Internal error, the argument passed to "
                "HaloExchange.check_vector_halos_differ() is not "
                "a halo exchange object")

        if self.field.name != node.field.name:
            raise GenerationError(
                "Internal error, the halo exchange object passed to "
                "HaloExchange.check_vector_halos_differ() has a different "
                "field name '{0}' to self "
                "'{1}'".format(node.field.name, self.field.name))

        if self.field.vector_size <= 1:
            raise GenerationError(
                "Internal error, HaloExchange.check_vector_halos_differ() "
                "a halo exchange depends on another halo "
                "exchange but the vector size of field '{0}' is 1".
                format(self.field.name))

        if self.field.vector_size != node.field.vector_size:
            raise GenerationError(
                "Internal error, HaloExchange.check_vector_halos_differ() "
                "a halo exchange depends on another halo "
                "exchange but the vector sizes for field '{0}' differ".
                format(self.field.name))

        if self.vector_index == \
           node.vector_index:
            raise GenerationError(
                "Internal error, HaloExchange.check_vector_halos_differ() "
                "a halo exchange depends on another halo "
                "exchange but both vector id's ('{0}') of field '{1}' are "
                "the same".format(self.vector_index, self.field.name))

    def view(self, indent=0):
        '''
        Write out a textual summary of the OpenMP Parallel Do Directive
        and then call the view() method of any children.

        :param indent: Depth of indent for output text
        :type indent: integer
        '''
        print(self.indent(indent) + (
            "{0}[field='{1}', type='{2}', depth={3}, "
            "check_dirty={4}]".format(self.coloured_text, self._field.name,
                                      self._halo_type,
                                      self._halo_depth, self._check_dirty)))

    def __str__(self):
        result = "HaloExchange["
        result += "field='" + str(self._field.name) + "', "
        result += "type='" + str(self._halo_type) + "', "
        result += "depth='" + str(self._halo_depth) + "', "
        result += "check_dirty='" + str(self._check_dirty) + "']\n"
        return result

    @property
    def coloured_text(self):
        '''
        Return a string containing the (coloured) name of this node type

        :returns: Name of this node type, possibly with colour control codes
        :rtype: string
        '''
        return colored(
            self._text_name, SCHEDULE_COLOUR_MAP[self._colour_map_name])


class Loop(Node):
    '''Represents a loop in the PSyIR.

    :param parent: Parent of this node in the PSyIR.
    :type parent: sub-class of :py:class:`psyclone.psyGen.Node`
    :param str variable_name: Optional name of the loop iterator \
    variable. Defaults to an empty string.
    :param valid_loop_types: A list of loop types that are specific \
    to a particular API.
    :type valid_loop_types: list of str

    '''

    def __init__(self, parent=None,
                 variable_name="",
                 valid_loop_types=None):

        # we need to determine whether this is a built-in or kernel
        # call so our schedule can do the right thing.

        if valid_loop_types is None:
            self._valid_loop_types = []
        else:
            self._valid_loop_types = valid_loop_types
        self._loop_type = None        # inner, outer, colour, colours, ...
        self._field = None
        self._field_name = None       # name of the field
        self._field_space = None      # v0, v1, ...,     cu, cv, ...
        self._iteration_space = None  # cells, ...,      cu, cv, ...
        self._kern = None             # Kernel associated with this loop

        # TODO replace iterates_over with iteration_space
        self._iterates_over = "unknown"

        Node.__init__(self, parent=parent)

        self._variable_name = variable_name

        self._start = ""
        self._stop = ""
        self._step = ""
        self._id = ""

    @property
    def dag_name(self):
        ''' Return the name to use in a dag for this node

        :returns: Return the dag name for this loop
        :rtype: string

        '''
        if self.loop_type:
            name = "loop_[{0}]_".format(self.loop_type) + \
                   str(self.abs_position)
        else:
            name = "loop_" + str(self.abs_position)
        return name

    @property
    def loop_type(self):
        return self._loop_type

    @loop_type.setter
    def loop_type(self, value):
        '''
        Set the type of this Loop.

        :param str value: the type of this loop.
        :raises GenerationError: if the specified value is not a recognised \
                                 loop type.
        '''
        if value not in self._valid_loop_types:
            raise GenerationError(
                "Error, loop_type value ({0}) is invalid. Must be one of "
                "{1}.".format(value, self._valid_loop_types))
        self._loop_type = value

    def view(self, indent=0):
        '''
        Write out a textual summary of this Loop node to stdout
        and then call the view() method of any children.

        :param indent: Depth of indent for output text
        :type indent: integer
        '''
        print(self.indent(indent) + self.coloured_text +
              "[type='{0}',field_space='{1}',it_space='{2}']".
              format(self._loop_type, self._field_space, self.iteration_space))
        for entity in self._children:
            entity.view(indent=indent + 1)

    @property
    def coloured_text(self):
        '''
        Returns a string containing the name of this node along with
        control characters for colouring in terminals that support it.

        :returns: The name of this node, possibly with control codes for
                  colouring
        :rtype: string
        '''
        return colored("Loop", SCHEDULE_COLOUR_MAP["Loop"])

    @property
    def field_space(self):
        return self._field_space

    @field_space.setter
    def field_space(self, my_field_space):
        self._field_space = my_field_space

    @property
    def field_name(self):
        return self._field_name

    @property
    def field(self):
        return self._field

    @field_name.setter
    def field_name(self, my_field_name):
        self._field_name = my_field_name

    @property
    def iteration_space(self):
        return self._iteration_space

    @iteration_space.setter
    def iteration_space(self, it_space):
        self._iteration_space = it_space

    @property
    def kernel(self):
        '''
        :returns: the kernel object associated with this Loop (if any).
        :rtype: :py:class:`psyclone.psyGen.Kern`
        '''
        return self._kern

    @kernel.setter
    def kernel(self, kern):
        '''
        Setter for kernel object associated with this loop.

        :param kern: a kernel object.
        :type kern: :py:class:`psyclone.psyGen.Kern`
        '''
        self._kern = kern

    @property
    def variable_name(self):
        '''
        :returns: the name of the control variable for this loop.
        :rtype: str
        '''
        return self._variable_name

    def __str__(self):
        result = "Loop[" + self._id + "]: " + self._variable_name + "=" + \
            self._id + " lower=" + self._start + "," + self._stop + "," + \
            self._step + "\n"
        for entity in self._children:
            result += str(entity) + "\n"
        result += "EndLoop"
        return result

    def has_inc_arg(self):
        ''' Returns True if any of the Kernels called within this
        loop have an argument with INC access. Returns False otherwise '''
        for kern_call in self.kern_calls():
            for arg in kern_call.arguments.args:
                if arg.access == AccessType.INC:
                    return True
        return False

    def unique_modified_args(self, arg_type):
        '''Return all unique arguments of type arg_type from Kernels in this
        loop that are modified.
        :param str arg_type: the type of kernel argument (e.g. field, \
                             operator) to search for.
        :returns: all unique arguments of type arg_type from Kernels in this
        loop that are modified.
        :rtype: List of :py:class:`psyclone.psyGen.DynKernelArgument`.
        '''
        arg_names = []
        args = []
        for call in self.calls():
            for arg in call.arguments.args:
                if arg.type.lower() == arg_type:
                    if arg.access != AccessType.READ:
                        if arg.name not in arg_names:
                            arg_names.append(arg.name)
                            args.append(arg)
        return args

    def args_filter(self, arg_types=None, arg_accesses=None, unique=False):
        '''Return all arguments of type arg_types and arg_accesses. If these
        are not set then return all arguments. If unique is set to
        True then only return uniquely named arguments'''
        all_args = []
        all_arg_names = []
        for call in self.calls():
            call_args = args_filter(call.arguments.args, arg_types,
                                    arg_accesses)
            if unique:
                for arg in call_args:
                    if arg.name not in all_arg_names:
                        all_args.append(arg)
                        all_arg_names.append(arg.name)
            else:
                all_args.extend(call_args)
        return all_args

    def gen_code(self, parent):
        '''
        Generate the Fortran Loop and any associated code.

        :param parent: the node in the f2pygen AST to which to add content.
        :type parent: :py:class:`psyclone.f2pygen.SubroutineGen`

        '''
        if not self.is_openmp_parallel():
            calls = self.reductions()
            zero_reduction_variables(calls, parent)

        if self.root.opencl or (self._start == "1" and self._stop == "1"):
            # no need for a loop
            for child in self.children:
                child.gen_code(parent)
        else:
            from psyclone.f2pygen import DoGen, DeclGen
            do = DoGen(parent, self._variable_name, self._start, self._stop)
            # need to add do loop before children as children may want to add
            # info outside of do loop
            parent.add(do)
            for child in self.children:
                child.gen_code(do)
            my_decl = DeclGen(parent, datatype="integer",
                              entity_decls=[self._variable_name])
            parent.add(my_decl)


class Call(Node):
    '''
    Represents a call to a sub-program unit from within the PSy layer.

    :param parent: parent of this node in the PSyIR.
    :type parent: sub-class of :py:class:`psyclone.psyGen.Node`
    :param call: information on the call itself, as obtained by parsing \
                 the Algorithm layer code.
    :type call: :py:class:`psyclone.parse.algorithm.KernelCall`
    :param str name: the name of the routine being called.
    :param arguments: object holding information on the kernel arguments, \
                      as extracted from kernel meta-data.
    :type arguments: :py:class:`psyclone.psyGen.Arguments`

    :raises GenerationError: if any of the arguments to the call are \
                             duplicated.
    '''
    def __init__(self, parent, call, name, arguments):
        Node.__init__(self, children=[], parent=parent)
        self._arguments = arguments
        self._name = name
        self._iterates_over = call.ktype.iterates_over

        # check algorithm arguments are unique for a kernel or
        # built-in call
        arg_names = []
        for arg in self._arguments.args:
            if arg.text:
                text = arg.text.lower().replace(" ", "")
                if text in arg_names:
                    raise GenerationError(
                        "Argument '{0}' is passed into kernel '{1}' code more "
                        "than once from the algorithm layer. This is not "
                        "allowed.".format(arg.text, self._name))
                else:
                    arg_names.append(text)

        self._arg_descriptors = None

        # initialise any reduction information
        reduction_modes = AccessType.get_valid_reduction_modes()
        args = args_filter(arguments.args,
                           arg_types=MAPPING_SCALARS.values(),
                           arg_accesses=reduction_modes)
        if args:
            self._reduction = True
            if len(args) != 1:
                raise GenerationError(
                    "PSyclone currently only supports a single reduction "
                    "in a kernel or builtin")
            self._reduction_arg = args[0]
        else:
            self._reduction = False
            self._reduction_arg = None

    @property
    def args(self):
        '''Return the list of arguments associated with this node. Overide the
        base method and simply return our arguments. '''
        return self.arguments.args

    def view(self, indent=0):
        '''
        Write out a textual summary of this Call node to stdout
        and then call the view() method of any children.

        :param indent: Depth of indent for output text
        :type indent: integer
        '''
        print(self.indent(indent) + self.coloured_text,
              self.name + "(" + self.arguments.names + ")")
        for entity in self._children:
            entity.view(indent=indent + 1)

    @property
    def coloured_text(self):
        ''' Return a string containing the (coloured) name of this node
        type '''
        return colored("Call", SCHEDULE_COLOUR_MAP["Call"])

    @property
    def is_reduction(self):
        '''if this kernel/builtin contains a reduction variable then return
        True, otherwise return False'''
        return self._reduction

    @property
    def reduction_arg(self):
        ''' if this kernel/builtin contains a reduction variable then return
        the variable, otherwise return None'''
        return self._reduction_arg

    @property
    def reprod_reduction(self):
        '''Determine whether this kernel/builtin is enclosed within an OpenMP
        do loop. If so report whether it has the reproducible flag
        set. Note, this also catches OMPParallelDo Directives but they
        have reprod set to False so it is OK.'''
        ancestor = self.ancestor(OMPDoDirective)
        if ancestor:
            return ancestor.reprod
        else:
            return False

    @property
    def local_reduction_name(self):
        '''Generate a local variable name that is unique for the current
        reduction argument name. This is used for thread-local
        reductions with reproducible reductions '''
        var_name = self._reduction_arg.name
        return self._name_space_manager.\
            create_name(root_name="l_"+var_name,
                        context="PSyVars",
                        label=var_name)

    def zero_reduction_variable(self, parent, position=None):
        '''
        Generate code to zero the reduction variable and to zero the local
        reduction variable if one exists. The latter is used for reproducible
        reductions, if specified.

        :param parent: the Node in the AST to which to add new code.
        :type parent: :py:class:`psyclone.psyGen.Node`
        :param str position: where to position the new code in the AST.
        :raises GenerationError: if the variable to zero is not of type \
                                 gh_real or gh_integer.
        :raises GenerationError: if the reprod_pad_size (read from the \
                                 configuration file) is less than 1.

        '''
        from psyclone.f2pygen import AssignGen, DeclGen, AllocateGen
        if not position:
            position = ["auto"]
        var_name = self._reduction_arg.name
        local_var_name = self.local_reduction_name
        var_type = self._reduction_arg.type
        if var_type == "gh_real":
            zero = "0.0_r_def"
            kind_type = "r_def"
            data_type = "real"
        elif var_type == "gh_integer":
            zero = "0"
            kind_type = None
            data_type = "integer"
        else:
            raise GenerationError(
                "zero_reduction variable should be one of ['gh_real', "
                "'gh_integer'] but found '{0}'".format(var_type))

        parent.add(AssignGen(parent, lhs=var_name, rhs=zero),
                   position=position)
        if self.reprod_reduction:
            parent.add(DeclGen(parent, datatype=data_type,
                               entity_decls=[local_var_name],
                               allocatable=True, kind=kind_type,
                               dimension=":,:"))
            nthreads = self._name_space_manager.create_name(
                root_name="nthreads", context="PSyVars", label="nthreads")
            if Config.get().reprod_pad_size < 1:
                raise GenerationError(
                    "REPROD_PAD_SIZE in {0} should be a positive "
                    "integer, but it is set to '{1}'.".format(
                        Config.get().filename, Config.get().reprod_pad_size))
            pad_size = str(Config.get().reprod_pad_size)
            parent.add(AllocateGen(parent, local_var_name + "(" + pad_size +
                                   "," + nthreads + ")"), position=position)
            parent.add(AssignGen(parent, lhs=local_var_name,
                                 rhs=zero), position=position)

    def reduction_sum_loop(self, parent):
        '''generate the appropriate code to place after the end parallel
        region'''
        from psyclone.f2pygen import DoGen, AssignGen, DeallocateGen
        # TODO we should initialise self._name_space_manager in the
        # constructor!
        self._name_space_manager = NameSpaceFactory().create()
        thread_idx = self._name_space_manager.create_name(
            root_name="th_idx", context="PSyVars", label="thread_index")
        nthreads = self._name_space_manager.create_name(
            root_name="nthreads", context="PSyVars", label="nthreads")
        var_name = self._reduction_arg.name
        local_var_name = self.local_reduction_name
        local_var_ref = self._reduction_ref(var_name)
        reduction_access = self._reduction_arg.access
        try:
            reduction_operator = REDUCTION_OPERATOR_MAPPING[reduction_access]
        except KeyError:
            api_strings = [access.api_specific_name()
                           for access in REDUCTION_OPERATOR_MAPPING]
            raise GenerationError(
                "unsupported reduction access '{0}' found in DynBuiltin:"
                "reduction_sum_loop(). Expected one of '{1}'".
                format(reduction_access.api_specific_name(), api_strings))
        do_loop = DoGen(parent, thread_idx, "1", nthreads)
        do_loop.add(AssignGen(do_loop, lhs=var_name, rhs=var_name +
                              reduction_operator + local_var_ref))
        parent.add(do_loop)
        parent.add(DeallocateGen(parent, local_var_name))

    def _reduction_ref(self, name):
        '''Return the name unchanged if OpenMP is set to be unreproducible, as
        we will be using the OpenMP reduction clause. Otherwise we
        will be computing the reduction ourselves and therefore need
        to store values into a (padded) array separately for each
        thread.'''
        if self.reprod_reduction:
            idx_name = self._name_space_manager.create_name(
                root_name="th_idx",
                context="PSyVars",
                label="thread_index")
            local_name = self._name_space_manager.create_name(
                root_name="l_"+name,
                context="PSyVars",
                label=name)
            return local_name + "(1," + idx_name + ")"
        else:
            return name

    @property
    def arg_descriptors(self):
        return self._arg_descriptors

    @arg_descriptors.setter
    def arg_descriptors(self, obj):
        self._arg_descriptors = obj

    @property
    def arguments(self):
        return self._arguments

    @property
    def name(self):
        '''
        :returns: the name of the kernel associated with this call.
        :rtype: str
        '''
        return self._name

    @name.setter
    def name(self, value):
        '''
        Set the name of the kernel that this call is for.

        :param str value: The name of the kernel.
        '''
        self._name = value

    @property
    def iterates_over(self):
        return self._iterates_over

    def local_vars(self):
        raise NotImplementedError("Call.local_vars should be implemented")

    def __str__(self):
        raise NotImplementedError("Call.__str__ should be implemented")

    def gen_code(self, parent):
        raise NotImplementedError("Call.gen_code should be implemented")


class Kern(Call):
    '''
    Class representing a call to a PSyclone Kernel.

    :param type KernelArguments: the API-specific sub-class of \
                                 :py:class:`psyclone.psyGen.Arguments` to \
                                 create.
    :param call: Details of the call to this kernel in the Algorithm layer.
    :type call: :py:class:`psyclone.parse.algorithm.KernelCall`.
    :param parent: the parent of this Node (kernel call) in the Schedule.
    :type parent: sub-class of :py:class:`psyclone.psyGen.Node`.
    :param bool check: Whether or not to check that the number of arguments \
                       specified in the kernel meta-data matches the number \
                       provided by the call in the Algorithm layer.
    :raises GenerationError: if(check) and the number of arguments in the \
                             call does not match that in the meta-data.
    '''
    def __init__(self, KernelArguments, call, parent=None, check=True):
        Call.__init__(self, parent, call, call.ktype.procedure.name,
                      KernelArguments(call, self))
        self._module_name = call.module_name
        self._module_code = call.ktype._ast
        self._kernel_code = call.ktype.procedure
        self._fp2_ast = None  # The fparser2 AST for the kernel
        self._kern_schedule = None  # PSyIR schedule for the kernel
        # Whether or not this kernel has been transformed
        self._modified = False
        # Whether or not to in-line this kernel into the module containing
        # the PSy layer
        self._module_inline = False
        if check and len(call.ktype.arg_descriptors) != len(call.args):
            raise GenerationError(
                "error: In kernel '{0}' the number of arguments specified "
                "in the kernel metadata '{1}', must equal the number of "
                "arguments in the algorithm layer. However, I found '{2}'".
                format(call.ktype.procedure.name,
                       len(call.ktype.arg_descriptors),
                       len(call.args)))
        self.arg_descriptors = call.ktype.arg_descriptors

    def get_kernel_schedule(self):
        '''
        Returns a PSyIR Schedule representing the kernel code. The Schedule
        is just generated on first invocation, this allows us to retain
        transformations that may subsequently be applied to the Schedule
        (but will not adapt to transformations applied to the fparser2 AST).

        :returns: Schedule representing the kernel code.
        :rtype: :py:class:`psyclone.psyGen.KernelSchedule`
        '''
        if self._kern_schedule is None:
            astp = Fparser2ASTProcessor()
            self._kern_schedule = astp.generate_schedule(self.name, self.ast)
        return self._kern_schedule

    def __str__(self):
        return "kern call: "+self._name

    @property
    def module_name(self):
        '''
        :returns: The name of the Fortran module that contains this kernel
        :rtype: string
        '''
        return self._module_name

    @property
    def dag_name(self):
        ''' Return the name to use in a dag for this node'''
        return "kernel_{0}_{1}".format(self.name, str(self.abs_position))

    @property
    def module_inline(self):
        return self._module_inline

    @module_inline.setter
    def module_inline(self, value):
        '''
        Setter for whether or not to module-inline this kernel.

        :param bool value: Whether or not to module-inline this kernel.
        :raises NotImplementedError: if module-inlining is enabled and the \
                                     kernel has been transformed.
        '''
        # check all kernels in the same invoke as this one and set any
        # with the same name to the same value as this one. This is
        # required as inlining (or not) affects all calls to the same
        # kernel within an invoke. Note, this will set this kernel as
        # well so there is no need to set it locally.
        if value and self._fp2_ast:
            # TODO #229. We take the existence of an fparser2 AST for
            # this kernel to mean that it has been transformed. Since
            # kernel in-lining is currently implemented via
            # manipulation of the fparser1 AST, there is at present no
            # way to inline such a kernel.
            raise NotImplementedError(
                "Cannot module-inline a transformed kernel ({0}).".
                format(self.name))
        my_schedule = self.ancestor(Schedule)
        for kernel in self.walk(my_schedule.children, Kern):
            if kernel.name == self.name:
                kernel._module_inline = value

    def view(self, indent=0):
        '''
        Write out a textual summary of this Kernel-call node to stdout
        and then call the view() method of any children.

        :param indent: Depth of indent for output text
        :type indent: integer
        '''
        print(self.indent(indent) + self.coloured_text,
              self.name + "(" + self.arguments.names + ")",
              "[module_inline=" + str(self._module_inline) + "]")
        for entity in self._children:
            entity.view(indent=indent + 1)

    @property
    def coloured_text(self):
        '''
        Return text containing the (coloured) name of this node type

        :returns: the name of this node type, possibly with control codes
                  for colour
        :rtype: string
        '''
        return colored("KernCall", SCHEDULE_COLOUR_MAP["KernCall"])

    def gen_code(self, parent):
        '''
        Generates the f2pygen AST of the Fortran for this kernel call and
        writes the kernel itself to file if it has been transformed.

        :param parent: The parent of this kernel call in the f2pygen AST.
        :type parent: :py:calls:`psyclone.f2pygen.LoopGen`
        '''
        from psyclone.f2pygen import CallGen, UseGen

        # If the kernel has been transformed then we rename it. If it
        # is *not* being module inlined then we also write it to file.
        self.rename_and_write()

        parent.add(CallGen(parent, self._name,
                           self.arguments.raw_arg_list()))

        if not self.module_inline:
            parent.add(UseGen(parent, name=self._module_name, only=True,
                              funcnames=[self._name]))

    def gen_arg_setter_code(self, parent):
        '''
        Creates a Fortran routine to set the arguments of the OpenCL
        version of this kernel.

        :param parent: Parent node of the set-kernel-arguments routine.
        :type parent: :py:class:`psyclone.f2pygen.ModuleGen`
        '''
        raise NotImplementedError("gen_arg_setter_code must be implemented "
                                  "by sub-class.")

    def incremented_arg(self):
        ''' Returns the argument that has INC access. Raises a
        FieldNotFoundError if none is found.

        :rtype: str
        :raises FieldNotFoundError: if none is found.
        :returns: a Fortran argument name.
        '''
        for arg in self.arguments.args:
            if arg.access == AccessType.INC:
                return arg

        raise FieldNotFoundError("Kernel {0} does not have an argument with "
                                 "{1} access".
                                 format(self.name,
                                        AccessType.INC.api_specific_name()))

    def is_coloured(self):
        ''' Returns true if this kernel is being called from within a
        coloured loop '''
        return self.parent.loop_type == "colour"

    @property
    def ast(self):
        '''
        Generate and return the fparser2 AST of the kernel source.

        :returns: fparser2 AST of the Fortran file containing this kernel.
        :rtype: :py:class:`fparser.two.Fortran2003.Program`
        '''
        from fparser.common.readfortran import FortranStringReader
        from fparser.two import parser
        # If we've already got the AST then just return it
        if self._fp2_ast:
            return self._fp2_ast
        # Use the fparser1 AST to generate Fortran source
        fortran = self._module_code.tofortran()
        # Create an fparser2 Fortran2003 parser
        my_parser = parser.ParserFactory().create()
        # Parse that Fortran using our parser
        reader = FortranStringReader(fortran)
        self._fp2_ast = my_parser(reader)
        return self._fp2_ast

    @staticmethod
    def _new_name(original, tag, suffix):
        '''
        Construct a new name given the original, a tag and a suffix (which
        may or may not terminate the original name). If suffix is present
        in the original name then the `tag` is inserted before it.

        :param str original: The original name
        :param str tag: Tag to insert into new name
        :param str suffix: Suffix with which to end new name.
        :returns: New name made of original + tag + suffix
        :rtype: str
        '''
        if original.endswith(suffix):
            return original[:-len(suffix)] + tag + suffix
        return original + tag + suffix

    def rename_and_write(self):
        '''
        Writes the (transformed) AST of this kernel to file and resets the
        'modified' flag to False. By default (config.kernel_naming ==
        "multiple"), the kernel is re-named so as to be unique within
        the kernel output directory stored within the configuration
        object. Alternatively, if config.kernel_naming is "single"
        then no re-naming and output is performed if there is already
        a transformed copy of the kernel in the output dir. (In this
        case a check is performed that the transformed kernel already
        present is identical to the one that we would otherwise write
        to file. If this is not the case then we raise a GenerationError.)

        :raises GenerationError: if config.kernel_naming == "single" and a \
                                 different, transformed version of this \
                                 kernel is already in the output directory.
        :raises NotImplementedError: if the kernel has been transformed but \
                                     is also flagged for module-inlining.

        '''
        import os
        from psyclone.line_length import FortLineLength

        # If this kernel has not been transformed we do nothing
        if not self.modified:
            return

        # Remove any "_mod" if the file follows the PSyclone naming convention
        orig_mod_name = self.module_name[:]
        if orig_mod_name.endswith("_mod"):
            old_base_name = orig_mod_name[:-4]
        else:
            old_base_name = orig_mod_name[:]

        # We could create a hash of a string built from the name of the
        # Algorithm (module), the name/position of the Invoke and the
        # index of this kernel within that Invoke. However, that creates
        # a very long name so we simply ensure that kernel names are unique
        # within the user-supplied kernel-output directory.
        name_idx = -1
        fdesc = None
        while not fdesc:
            name_idx += 1
            new_suffix = "_{0}".format(name_idx)
            new_name = old_base_name + new_suffix + "_mod.f90"
            try:
                # Atomically attempt to open the new kernel file (in case
                # this is part of a parallel build)
                fdesc = os.open(
                    os.path.join(Config.get().kernel_output_dir, new_name),
                    os.O_CREAT | os.O_WRONLY | os.O_EXCL)
            except (OSError, IOError):
                # The os.O_CREATE and os.O_EXCL flags in combination mean
                # that open() raises an error if the file exists
                if Config.get().kernel_naming == "single":
                    # If the kernel-renaming scheme is such that we only ever
                    # create one copy of a transformed kernel then we're done
                    break
                continue

        # Use the suffix we have determined to rename all relevant quantities
        # within the AST of the kernel code
        self._rename_ast(new_suffix)

        # Kernel is now self-consistent so unset the modified flag
        self.modified = False

        # If this kernel is being module in-lined then we do not need to
        # write it to file.
        if self.module_inline:
            # TODO #229. We cannot currently inline transformed kernels
            # (because that requires an fparser1 AST and we only have an
            # fparser2 AST of the modified kernel) so raise an error.
            raise NotImplementedError("Cannot module-inline a transformed "
                                      "kernel ({0})".format(self.name))

        # Generate the Fortran for this transformed kernel, ensuring that
        # we limit the line lengths
        fll = FortLineLength()
        new_kern_code = fll.process(str(self.ast))

        if not fdesc:
            # If we've not got a file descriptor at this point then that's
            # because the file already exists and the kernel-naming scheme
            # ("single") means we're not creating a new one.
            # Check that what we've got is the same as what's in the file
            with open(os.path.join(Config.get().kernel_output_dir,
                                   new_name), "r") as ffile:
                kern_code = ffile.read()
                if kern_code != new_kern_code:
                    raise GenerationError(
                        "A transformed version of this Kernel '{0}' already "
                        "exists in the kernel-output directory ({1}) but is "
                        "not the same as the current, transformed kernel and "
                        "the kernel-renaming scheme is set to '{2}'. (If you "
                        "wish to generate a new, unique kernel for every "
                        "kernel that is transformed then use "
                        "'--kernel-renaming multiple'.)".
                        format(self._module_name+".f90",
                               Config.get().kernel_output_dir,
                               Config.get().kernel_naming))
        else:
            # Write the modified AST out to file
            os.write(fdesc, new_kern_code.encode())
            # Close the new kernel file
            os.close(fdesc)

    def _rename_ast(self, suffix):
        '''
        Renames all quantities (module, kernel routine, kernel derived type)
        in the kernel AST by inserting the supplied suffix. The resulting
        names follow the PSyclone naming convention (modules end with "_mod",
        types with "_type" and kernels with "_code").

        :param str suffix: the string to insert into the quantity names.
        '''
        from fparser.two.utils import walk_ast
        from fparser.two import Fortran2003

        # Use the suffix we have determined to create a new kernel name.
        # This will conform to the PSyclone convention of ending in "_code"
        orig_mod_name = self.module_name[:]
        orig_kern_name = self.name[:]

        new_kern_name = self._new_name(orig_kern_name, suffix, "_code")
        new_mod_name = self._new_name(orig_mod_name, suffix, "_mod")

        # Query the fparser2 AST to determine the name of the type that
        # contains the kernel subroutine as a type-bound procedure
        orig_type_name = ""
        new_type_name = ""
        dtypes = walk_ast(self.ast.content, [Fortran2003.Derived_Type_Def])
        for dtype in dtypes:
            tbound_proc = walk_ast(dtype.content,
                                   [Fortran2003.Type_Bound_Procedure_Part])
            names = walk_ast(tbound_proc[0].content, [Fortran2003.Name])
            if str(names[-1]) == self.name:
                # This is the derived type for this kernel. Now we need
                # its name...
                tnames = walk_ast(dtype.content, [Fortran2003.Type_Name])
                orig_type_name = str(tnames[0])

                # The new name for the type containing kernel metadata will
                # conform to the PSyclone convention of ending in "_type"
                new_type_name = self._new_name(orig_type_name, suffix, "_type")
                # Rename the derived type. We do this here rather than
                # search for Type_Name in the AST again below. We loop over
                # the list of type names so as to ensure we rename the type
                # in the end-type statement too.
                for name in tnames:
                    if str(name) == orig_type_name:
                        name.string = new_type_name

        # Change the name of this kernel and the associated module
        self.name = new_kern_name[:]
        self._module_name = new_mod_name[:]

        # Construct a dictionary for mapping from old kernel/type/module
        # names to the corresponding new ones
        rename_map = {orig_mod_name: new_mod_name,
                      orig_kern_name: new_kern_name,
                      orig_type_name: new_type_name}

        # Re-write the values in the AST
        names = walk_ast(self.ast.content, [Fortran2003.Name])
        for name in names:
            try:
                new_value = rename_map[str(name)]
                name.string = new_value[:]
            except KeyError:
                # This is not one of the names we are looking for
                continue

    @property
    def modified(self):
        '''
        :returns: Whether or not this kernel has been modified (transformed).
        :rtype: bool
        '''
        return self._modified

    @modified.setter
    def modified(self, value):
        '''
        Setter for whether or not this kernel has been modified.

        :param bool value: True if kernel modified, False otherwise.
        '''
        self._modified = value


class BuiltIn(Call):
    ''' Parent class for all built-ins (field operations for which the user
    does not have to provide a kernel). '''
    def __init__(self):
        # We cannot call Call.__init__ as don't have necessary information
        # here. Instead we provide a load() method that can be called once
        # that information is available.
        self._arg_descriptors = None
        self._func_descriptors = None
        self._fs_descriptors = None
        self._reduction = None

    @property
    def dag_name(self):
        ''' Return the name to use in a dag for this node'''
        return "builtin_{0}_".format(self.name) + str(self.abs_position)

    def load(self, call, arguments, parent=None):
        ''' Set-up the state of this BuiltIn call '''
        name = call.ktype.name
        Call.__init__(self, parent, call, name, arguments)

    def local_vars(self):
        '''Variables that are local to this built-in and therefore need to be
        made private when parallelising using OpenMP or similar. By default
        builtin's do not have any local variables so set to nothing'''
        return []


class Arguments(object):
    '''
    Arguments abstract base class.

    :param parent_call: the call with which the arguments are associated.
    :type parent_call: sub-class of :py:class:`psyclone.psyGen.Call`
    '''
    def __init__(self, parent_call):
        self._parent_call = parent_call
        # The container object holding information on all arguments
        # (derived from both kernel meta-data and the kernel call
        # in the Algorithm layer).
        self._args = []
        # The actual list of arguments that must be supplied to a
        # subroutine call.
        self._raw_arg_list = []

    def raw_arg_list(self):
        '''
        Abstract method to construct the class-specific argument list for a
        kernel call. Must be overridden in API-specific sub-class.

        :raises NotImplementedError: abstract method.
        '''
        raise NotImplementedError("Arguments.raw_arg_list must be "
                                  "implemented in sub-class")

    @property
    def names(self):
        '''
        :returns: the Algorithm-visible kernel arguments in a \
                  comma-delimited string.
        :rtype: str
        '''
        return ",".join([arg.name for arg in self.args])

    @property
    def args(self):
        return self._args

    def iteration_space_arg(self):
        '''
        Returns an argument that can be iterated over, i.e. modified
        (has WRITE, READWRITE or INC access), but not the result of
        a reduction operation.

        :returns: a Fortran argument name
        :rtype: string
        :raises GenerationError: if none such argument is found.

        '''
        for arg in self._args:
            if arg.access in AccessType.all_write_accesses() and \
                    arg.access not in AccessType.get_valid_reduction_modes():
                return arg
        raise GenerationError("psyGen:Arguments:iteration_space_arg Error, "
                              "we assume there is at least one writer, "
                              "reader/writer, or increment as an argument")

    @property
    def acc_args(self):
        '''
        :returns: the list of quantities that must be available on an \
                  OpenACC device before the associated kernel can be launched
        :rtype: list of str
        '''
        raise NotImplementedError(
            "Arguments.acc_args must be implemented in sub-class")

    @property
    def scalars(self):
        '''
        :returns: the list of scalar quantities belonging to this object
        :rtype: list of str
        '''
        raise NotImplementedError(
            "Arguments.scalars must be implemented in sub-class")


class DataAccess(object):
    '''A helper class to simplify the determination of dependencies due to
    overlapping accesses to data associated with instances of the
    Argument class.

    '''

    def __init__(self, arg):
        '''Store the argument associated with the instance of this class and
        the Call, HaloExchange or GlobalSum (or a subclass thereof)
        instance with which the argument is associated.

        :param arg: the argument that we are concerned with. An \
        argument can be found in a `Call` a `HaloExchange` or a \
        `GlobalSum` (or a subclass thereof)
        :type arg: :py:class:`psyclone.psyGen.Argument`

        '''
        # the `psyclone.psyGen.Argument` we are concerned with
        self._arg = arg
        # the call (Call, HaloExchange, or GlobalSum (or subclass)
        # instance to which the argument is associated
        self._call = arg.call
        # initialise _covered and _vector_index_access to keep pylint
        # happy
        self._covered = None
        self._vector_index_access = None
        # Now actually set them to the required initial values
        self.reset_coverage()

    def overlaps(self, arg):
        '''Determine whether the accesses to the provided argument overlap
        with the accesses of the source argument. Overlap means that
        the accesses share at least one memory location. For example,
        the arguments both access the 1st index of the same field.

        We do not currently deal with accesses to a subset of an
        argument (unless it is a vector). This distinction will need
        to be added once loop splitting is supported.

        :param arg: the argument to compare with our internal argument
        :type arg: :py:class:`psyclone.psyGen.Argument`
        :return bool: True if there are overlapping accesses between \
                      arguments (i.e. accesses share at least one memory \
                      location) and False if not.

        '''
        if self._arg.name != arg.name:
            # the arguments are different args so do not overlap
            return False

        if isinstance(self._call, HaloExchange) and \
           isinstance(arg.call, HaloExchange) and \
           (self._arg.vector_size > 1 or arg.vector_size > 1):
            # This is a vector field and both accesses come from halo
            # exchanges. As halo exchanges only access a particular
            # vector, the accesses do not overlap if the vector indices
            # being accessed differ.

            # sanity check
            if self._arg.vector_size != arg.vector_size:
                raise InternalError(
                    "DataAccess.overlaps(): vector sizes differ for field "
                    "'{0}' in two halo exchange calls. Found '{1}' and "
                    "'{2}'".format(arg.name, self._arg.vector_size,
                                   arg.vector_size))
            if self._call.vector_index != arg.call.vector_index:
                # accesses are to different vector indices so do not overlap
                return False
        # accesses do overlap
        return True

    def reset_coverage(self):
        '''Reset internal state to allow re-use of the object for a different
        situation.

        '''
        # False unless all data accessed by our local argument has
        # also been accessed by other arguments.
        self._covered = False
        # Used to store individual vector component accesses when
        # checking that all vector components have been accessed.
        self._vector_index_access = []

    def update_coverage(self, arg):
        '''Record any overlap between accesses to the supplied argument and
        the internal argument. Overlap means that the accesses to the
        two arguments share at least one memory location. If the
        overlap results in all of the accesses to the internal
        argument being covered (either directly or as a combination
        with previous arguments) then ensure that the covered() method
        returns True. Covered means that all memory accesses by the
        internal argument have at least one corresponding access by
        the supplied arguments.

        :param arg: the argument used to compare with our internal \
                    argument in order to update coverage information
        :type arg: :py:class:`psyclone.psyGen.Argument`

        '''

        if not self.overlaps(arg):
            # There is no overlap so there is nothing to update.
            return

        if isinstance(arg.call, HaloExchange) and \
           self._arg.vector_size > 1:
            # The supplied argument is a vector field coming from a
            # halo exchange and therefore only accesses one of the
            # vectors

            if isinstance(self._call, HaloExchange):
                # I am also a halo exchange so only access one of the
                # vectors. At this point the vector indices of the two
                # halo exchange fields must be the same, which should
                # never happen due to checks in the `overlaps()`
                # method earlier
                raise InternalError(
                    "DataAccess:update_coverage() The halo exchange vector "
                    "indices for '{0}' are the same. This should never "
                    "happen".format(self._arg.name))
            else:
                # I am not a halo exchange so access all components of
                # the vector. However, the supplied argument is a halo
                # exchange so only accesses one of the
                # components. This results in partial coverage
                # (i.e. the overlap in accesses is partial). Therefore
                # record the index that is accessed and check whether
                # all indices are now covered (which would mean `full`
                # coverage).
                if arg.call.vector_index in self._vector_index_access:
                    raise InternalError(
                        "DataAccess:update_coverage() Found more than one "
                        "dependent halo exchange with the same vector index")
                self._vector_index_access.append(arg.call.vector_index)
                if len(self._vector_index_access) != self._arg.vector_size:
                    return
        # This argument is covered i.e. all accesses by the
        # internal argument have a corresponding access in one of the
        # supplied arguments.
        self._covered = True

    @property
    def covered(self):
        '''Returns true if all of the data associated with this argument has
        been covered by the arguments provided in update_coverage

        :return bool: True if all of an argument is covered by \
        previous accesses and False if not.

        '''
        return self._covered


class Argument(object):
    ''' Argument base class '''

    def __init__(self, call, arg_info, access):
        '''
        :param call: the call that this argument is associated with
        :type call: :py:class:`psyclone.psyGen.Call`
        :param arg_info: Information about this argument collected by
        the parser
        :type arg_info: :py:class:`psyclone.parse.algorithm.Arg`
        :param access: the way in which this argument is accessed in
        the 'Call'. Valid values are specified in the config object
        of the current API.
        :type access: str

        '''
        self._call = call
        self._text = arg_info.text
        self._orig_name = arg_info.varname
        self._form = arg_info.form
        self._is_literal = arg_info.is_literal()
        self._access = access
        self._name_space_manager = NameSpaceFactory().create()

        if self._orig_name is None:
            # this is an infrastructure call literal argument. Therefore
            # we do not want an argument (_text=None) but we do want to
            # keep the value (_name)
            self._name = arg_info.text
            self._text = None
        else:
            # Use our namespace manager to create a unique name unless
            # the context and label match in which case return the
            # previous name.
            self._name = self._name_space_manager.create_name(
                root_name=self._orig_name, context="AlgArgs", label=self._text)
        self._vector_size = 1

    def __str__(self):
        return self._name

    @property
    def name(self):
        return self._name

    @property
    def text(self):
        return self._text

    @property
    def form(self):
        return self._form

    @property
    def is_literal(self):
        return self._is_literal

    @property
    def access(self):
        return self._access

    @access.setter
    def access(self, value):
        '''Set the access type for this argument.
        :param value: New access type.
        :type value: :py:class:`psyclone.core.access_type.AccessType`.
        :raisesInternalError if value is not an AccessType.
        '''
        if not isinstance(value, AccessType):
            raise InternalError("Invalid access type '{0}' of type '{1}."
                                .format(value, type(value)))

        self._access = value

    @property
    def type(self):
        '''Return the type of the argument. API's that do not have this
        concept (such as gocean0.1 and dynamo0.1) can use this
        baseclass version which just returns "field" in all
        cases. API's with this concept can override this method '''
        return "field"

    @property
    def call(self):
        ''' Return the call that this argument is associated with '''
        return self._call

    @call.setter
    def call(self, value):
        ''' set the node that this argument is associated with '''
        self._call = value

    def set_kernel_arg(self, parent, index, kname):
        '''
        Generate the code to set this argument for an OpenCL kernel.

        :param parent: the node in the Schedule to which to add the code.
        :type parent: :py:class:`psyclone.f2pygen.SubroutineGen`
        :param int index: the (zero-based) index of this argument in the \
                          list of kernel arguments.
        :param str kname: the name of the OpenCL kernel.
        '''
        from psyclone.f2pygen import AssignGen, CallGen
        # Look up variable names from name-space manager
        err_name = self._name_space_manager.create_name(
            root_name="ierr", context="PSyVars", label="ierr")
        kobj = self._name_space_manager.create_name(
            root_name="kernel_obj", context="ArgSetter", label="kernel_obj")
        parent.add(AssignGen(
            parent, lhs=err_name,
            rhs="clSetKernelArg({0}, {1}, C_SIZEOF({2}), C_LOC({2}))".
            format(kobj, index, self.name)))
        parent.add(CallGen(
            parent, "check_status",
            ["'clSetKernelArg: arg {0} of {1}'".format(index, kname),
             err_name]))

    def backward_dependence(self):
        '''Returns the preceding argument that this argument has a direct
        dependence with, or None if there is not one. The argument may
        exist in a call, a haloexchange, or a globalsum.

        :returns: the first preceding argument this argument has a
        dependence with
        :rtype: :py:class:`psyclone.psyGen.Argument`

        '''
        nodes = self._call.preceding(reverse=True)
        return self._find_argument(nodes)

    def backward_write_dependencies(self, ignore_halos=False):
        '''Returns a list of previous write arguments that this argument has
        dependencies with. The arguments may exist in a call, a
        haloexchange (unless `ignore_halos` is `True`), or a globalsum. If
        none are found then return an empty list. If self is not a
        reader then return an empty list.

        :param: ignore_halos: An optional, default `False`, boolean flag
        :type: ignore_halos: bool
        :returns: a list of arguments that this argument has a dependence with
        :rtype: :func:`list` of :py:class:`psyclone.psyGen.Argument`

        '''
        nodes = self._call.preceding(reverse=True)
        results = self._find_write_arguments(nodes, ignore_halos=ignore_halos)
        return results

    def forward_dependence(self):
        '''Returns the following argument that this argument has a direct
        dependence with, or `None` if there is not one. The argument may
        exist in a call, a haloexchange, or a globalsum.

        :returns: the first following argument this argument has a
        dependence with
        :rtype: :py:class:`psyclone.psyGen.Argument`

        '''
        nodes = self._call.following()
        return self._find_argument(nodes)

    def forward_read_dependencies(self):
        '''Returns a list of following read arguments that this argument has
        dependencies with. The arguments may exist in a call, a
        haloexchange, or a globalsum. If none are found then
        return an empty list. If self is not a writer then return an
        empty list.

        :returns: a list of arguments that this argument has a dependence with
        :rtype: :func:`list` of :py:class:`psyclone.psyGen.Argument`

        '''
        nodes = self._call.following()
        return self._find_read_arguments(nodes)

    def _find_argument(self, nodes):
        '''Return the first argument in the list of nodes that has a
        dependency with self. If one is not found return None

        :param: the list of nodes that this method examines
        :type: :func:`list` of :py:class:`psyclone.psyGen.Node`
        :returns: An argument object or None
        :rtype: :py:class:`psyclone.psyGen.Argument`

        '''
        nodes_with_args = [x for x in nodes if
                           isinstance(x, (Call, HaloExchange, GlobalSum))]
        for node in nodes_with_args:
            for argument in node.args:
                if self._depends_on(argument):
                    return argument
        return None

    def _find_read_arguments(self, nodes):
        '''Return a list of arguments from the list of nodes that have a read
        dependency with self. If none are found then return an empty
        list. If self is not a writer then return an empty list.

        :param: the list of nodes that this method examines
        :type: :func:`list` of :py:class:`psyclone.psyGen.Node`
        :returns: a list of arguments that this argument has a dependence with
        :rtype: :func:`list` of :py:class:`psyclone.psyGen.Argument`

        '''
        if self.access not in AccessType.all_write_accesses():
            # I am not a writer so there will be no read dependencies
            return []

        # We only need consider nodes that have arguments
        nodes_with_args = [x for x in nodes if
                           isinstance(x, (Call, HaloExchange, GlobalSum))]
        access = DataAccess(self)
        arguments = []
        for node in nodes_with_args:
            for argument in node.args:
                # look at all arguments in our nodes
                if argument.access in AccessType.all_read_accesses() and \
                   access.overlaps(argument):
                    arguments.append(argument)
                if argument.access in AccessType.all_write_accesses():
                    access.update_coverage(argument)
                    if access.covered:
                        # We have now found all arguments upon which
                        # this argument depends so return the list.
                        return arguments

        # we did not find a terminating write dependence in the list
        # of nodes so we return any read dependencies that were found
        return arguments

    def _find_write_arguments(self, nodes, ignore_halos=False):
        '''Return a list of arguments from the list of nodes that have a write
        dependency with self. If none are found then return an empty
        list. If self is not a reader then return an empty list.

        :param: the list of nodes that this method examines
        :type: :func:`list` of :py:class:`psyclone.psyGen.Node`
        :param: ignore_halos: An optional, default `False`, boolean flag
        :type: ignore_halos: bool
        :returns: a list of arguments that this argument has a dependence with
        :rtype: :func:`list` of :py:class:`psyclone.psyGen.Argument`

        '''
        if self.access not in AccessType.all_read_accesses():
            # I am not a reader so there will be no write dependencies
            return []

        # We only need consider nodes that have arguments
        nodes_with_args = [x for x in nodes if
                           isinstance(x, (Call, GlobalSum)) or
                           (isinstance(x, HaloExchange) and not ignore_halos)]
        access = DataAccess(self)
        arguments = []
        for node in nodes_with_args:
            for argument in node.args:
                # look at all arguments in our nodes
                if argument.access not in AccessType.all_write_accesses():
                    # no dependence if not a writer
                    continue
                if not access.overlaps(argument):
                    # Accesses are independent of each other
                    continue
                arguments.append(argument)
                access.update_coverage(argument)
                if access.covered:
                    # sanity check
                    if not isinstance(node, HaloExchange) and \
                       len(arguments) > 1:
                        raise InternalError(
                            "Found a writer dependence but there are already "
                            "dependencies. This should not happen.")
                    # We have now found all arguments upon which this
                    # argument depends so return the list.
                    return arguments
        if arguments:
            raise InternalError(
                "Argument()._field_write_arguments() There are no more nodes "
                "but there are already dependencies. This should not happen.")
        # no dependencies have been found
        return []

    def _depends_on(self, argument):
        '''If there is a dependency between the argument and self then return
        True, otherwise return False. We consider there to be a
        dependency between two arguments if the names are the same and
        if one reads and one writes, or if both write. Dependencies
        are often defined as being read-after-write (RAW),
        write-after-read (WAR) and write after write (WAW). These
        dependencies can be considered to be forward dependencies, in
        the sense that RAW means that the read is after the write in
        the schedule. Similarly for WAR and WAW. We capture these
        dependencies in this method. However we also capture
        dependencies in the opposite direction (backward
        dependencies). These are the same dependencies as forward
        dependencies but are reversed. One could consider these to be
        read-before-write, write-before-read, and
        write-before-write. The terminology of forward and backward to
        indicate whether the argument we depend on is after or before
        us in the schedule is borrowed from loop dependence analysis
        where a forward dependence indicates a dependence in a future
        loop iteration and a backward dependence indicates a
        dependence on a previous loop iteration. Note, we currently
        assume that any read or write to an argument results in a
        dependence i.e. we do not consider the internal structure of
        the argument (e.g. it may be an array). However, this
        assumption is OK as all elements of an array are typically
        accessed. However, we may need to revisit this when we change
        the iteration spaces of loops e.g. for overlapping
        communication and computation.

        :param argument: the argument we will check to see whether
        there is a dependence with this argument instance (self)
        :type argument: :py:class:`psyclone.psyGen.Argument`
        :returns: True if there is a dependence and False if not
        :rtype: bool

        '''
        if argument.name == self._name:
            if self.access in AccessType.all_write_accesses() and \
               argument.access in AccessType.all_read_accesses():
                return True
            if self.access in AccessType.all_read_accesses() and \
               argument.access in AccessType.all_write_accesses():
                return True
            if self.access in AccessType.all_write_accesses() and \
               argument.access in AccessType.all_write_accesses():
                return True
        return False


class KernelArgument(Argument):
    def __init__(self, arg, arg_info, call):
        self._arg = arg
        Argument.__init__(self, call, arg_info, arg.access)

    @property
    def space(self):
        return self._arg.function_space

    @property
    def stencil(self):
        return self._arg.stencil


class TransInfo(object):
    '''
    This class provides information about, and access, to the available
    transformations in this implementation of PSyclone. New transformations
    will be picked up automatically as long as they subclass the abstract
    Transformation class.

    For example:

    >>> from psyclone.psyGen import TransInfo
    >>> t = TransInfo()
    >>> print(t.list)
    There is 1 transformation available:
      1: SwapTrans, A test transformation
    >>> # accessing a transformation by index
    >>> trans = t.get_trans_num(1)
    >>> # accessing a transformation by name
    >>> trans = t.get_trans_name("SwapTrans")

    '''

    def __init__(self, module=None, base_class=None):
        ''' if module and/or baseclass are provided then use these else use
            the default module "Transformations" and the default base_class
            "Transformation"'''

        if False:
            self._0_to_n = DummyTransformation()  # only here for pyreverse!

        if module is None:
            # default to the transformation module
            from psyclone import transformations
            module = transformations
        if base_class is None:
            from psyclone import psyGen
            base_class = psyGen.Transformation
        # find our transformations
        self._classes = self._find_subclasses(module, base_class)

        # create our transformations
        self._objects = []
        self._obj_map = {}
        for my_class in self._classes:
            my_object = my_class()
            self._objects.append(my_object)
            self._obj_map[my_object.name] = my_object

    @property
    def list(self):
        ''' return a string with a human readable list of the available
            transformations '''
        import os
        if len(self._objects) == 1:
            result = "There is 1 transformation available:"
        else:
            result = "There are {0} transformations available:".format(
                len(self._objects))
        result += os.linesep
        for idx, my_object in enumerate(self._objects):
            result += "  " + str(idx+1) + ": " + my_object.name + ": " + \
                      str(my_object) + os.linesep
        return result

    @property
    def num_trans(self):
        ''' return the number of transformations available '''
        return len(self._objects)

    def get_trans_num(self, number):
        ''' return the transformation with this number (use list() first to
            see available transformations) '''
        if number < 1 or number > len(self._objects):
            raise GenerationError("Invalid transformation number supplied")
        return self._objects[number-1]

    def get_trans_name(self, name):
        ''' return the transformation with this name (use list() first to see
            available transformations) '''
        try:
            return self._obj_map[name]
        except KeyError:
            raise GenerationError("Invalid transformation name: got {0} "
                                  "but expected one of {1}".
                                  format(name, self._obj_map.keys()))

    def _find_subclasses(self, module, base_class):
        ''' return a list of classes defined within the specified module that
            are a subclass of the specified baseclass. '''
        import inspect
        return [cls for name, cls in inspect.getmembers(module)
                if inspect.isclass(cls) and not inspect.isabstract(cls) and
                issubclass(cls, base_class) and cls is not base_class]


@six.add_metaclass(abc.ABCMeta)
class Transformation(object):
    '''Abstract baseclass for a transformation. Uses the abc module so it
        can not be instantiated. '''

    @abc.abstractproperty
    def name(self):
        '''Returns the name of the transformation.'''
        return

    @abc.abstractmethod
    def apply(self, *args):
        '''Abstract method that applies the transformation. This function
        must be implemented by each transform.

        :param args: Arguments for the transformation - specific to\
                    the actual transform used.
        :type args: Type depends on actual transformation.
        :returns: A tuple of the new schedule, and a momento.
        :rtype: Tuple.
        '''
        # pylint: disable=no-self-use
        schedule = None
        momento = None
        return schedule, momento

    def _validate(self, *args):
        '''Method that validates that the input data is correct.
        It will raise exceptions if the input data is incorrect. This function
        needs to be implemented by each transformation.

        :param args: Arguments for the applying the transformation - specific\
                    to the actual transform used.
        :type args: Type depends on actual transformation.
        '''
        # pylint: disable=no-self-use, unused-argument
        return


class DummyTransformation(Transformation):
    '''Dummy transformation use elsewhere to keep pyreverse happy.'''
    def name(self):
        return

    def apply(self):
        return None, None


class IfBlock(Node):
    '''
    Class representing an if-block within the PSyIR. It has two mandatory
    children: the first one represents the if-condition and the second one
    the if-body; and an optional third child representing the else-body.

    :param parent: the parent of this node within the PSyIR tree.
    :type parent: :py:class:`psyclone.psyGen.Node`
    :param str annotation: Tags that provide additional information about \
        the node. The node should still be functionally correct when \
        ignoring these tags. Currently, it includes: 'was_elseif' to tag
        nested ifs originally written with the 'else if' languague syntactic \
        constructs, 'was_single_stmt' to tag ifs with a 1-statement body \
        which were originally written in a single line, and 'was_case' to \
        tag an conditional structure which was originally written with the \
        Fortran 'case' or C 'switch' syntactic constructs.
    :raises InternalError: when initialised with invalid parameters.
    '''
    valid_annotations = ('was_elseif', 'was_single_stmt', 'was_case')

    def __init__(self, parent=None, annotation=None):
        super(IfBlock, self).__init__(parent=parent)
        if annotation in IfBlock.valid_annotations:
            self._annotations.append(annotation)
        elif annotation:
            raise InternalError(
                "IfBlock with unrecognized annotation '{0}', valid annotations"
                " are: {1}.".format(annotation, IfBlock.valid_annotations))

    @property
    def condition(self):
        ''' Return the PSyIR Node representing the conditional expression
        of this IfBlock.

        :return: IfBlock conditional expression.
        :rtype: :py:class:`psyclone.psyGen.Node`
        :raises InternalError: If the IfBlock node does not have the correct \
            number of children.
        '''
        if len(self.children) < 2:
            raise InternalError(
                "IfBlock malformed or incomplete. It should have at least 2 "
                "children, but found {0}.".format(len(self.children)))
        return self._children[0]

    @property
    def if_body(self):
        ''' Return children of the Schedule executed when the IfBlock
        evaluates to True.

        :return: Statements to be executed when IfBlock evaluates to True.
        :rtype: list of :py:class:`psyclone.psyGen.Node`
        :raises InternalError: If the IfBlock node does not have the correct \
            number of children.
        '''

        if len(self.children) < 2:
            raise InternalError(
                "IfBlock malformed or incomplete. It should have at least 2 "
                "children, but found {0}.".format(len(self.children)))

        return self._children[1]._children

    @property
    def else_body(self):
        ''' Return children of the Schedule executed when the IfBlock
        evaluates to False.

        :return: Statements to be executed when IfBlock evaluates to False.
        :rtype: list of :py:class:`psyclone.psyGen.Node`
        '''
        if len(self._children) == 3:
            return self._children[2]._children
        return []

    @property
    def coloured_text(self):
        '''
        Return text containing the (coloured) name of this node type.

        :returns: the name of this node type, possibly with control codes \
                  for colour.
        :rtype: str
        '''
        return colored("If", SCHEDULE_COLOUR_MAP["If"])

    def view(self, indent=0):
        '''
        Print representation of this node to stdout.

        :param int indent: the level to which to indent the output.
        '''
        print(self.indent(indent) + self.coloured_text + "[", end='')
        if self.annotations:
            print("annotations='" + ','.join(self.annotations) + "'", end='')
        print("]")
        for entity in self._children:
            entity.view(indent=indent + 1)

    def __str__(self):
        result = "If[]\n"
        for entity in self._children:
            result += str(entity)
        return result

    def gen_c_code(self, indent=0):
        '''
        Generate a string representation of this node using C language.

        :param int indent: Depth of indent for the output string.
        :return: C language code representing the node.
        :rtype: str
        :raises InternalError: If any mandatory children of the IfBlock \
            node are missing.
        '''
        if len(self.children) < 2:
            raise InternalError("IfBlock malformed or "
                                "incomplete. It should have at least 2 "
                                "children, but found {0}."
                                "".format(len(self.children)))

        retval = self.indent(indent) + "if ("
        retval += self.condition.gen_c_code() + ") {\n"
        for statement in self.if_body:
            retval += statement.gen_c_code(indent + 1) + "\n"

        if len(self.children) == 3:
            retval += self.indent(indent) + "} else {\n"
            for statement in self.else_body:
                retval += statement.gen_c_code(indent + 1) + "\n"

        retval += self.indent(indent) + "}\n"

        return retval


class ACCKernelsDirective(ACCDirective):
    '''
    Class representing the !$ACC KERNELS directive in the PSyIR.

    :param children: the PSyIR nodes to be enclosed in the Kernels region \
                     and which are therefore children of this node.
    :type children: list of sub-classes of :py:class:`psyclone.psyGen.Node`
    :param parent: the parent of this node in the PSyIR.
    :type parent: sub-class of :py:class:`psyclone.psyGen.Node`
    :param bool default_present: whether or not to add the "default(present)" \
                                 clause to the kernels directive.

    :raises NotImplementedError: if default_present is False.

    '''
    def __init__(self, children=None, parent=None, default_present=True):
        super(ACCKernelsDirective, self).__init__(children=children,
                                                  parent=parent)
        self._default_present = default_present

    @property
    def dag_name(self):
        '''
        :returns: the name to use for this node in a dag.
        :rtype: str
        '''
        return "ACC_kernels_" + str(self.abs_position)

    def view(self, indent=0):
        '''
        Write out a textual summary of the OpenMP Parallel Do Directive
        and then call the view() method of any children.

        :param indent: Depth of indent for output text
        :type indent: integer
        '''
        print(self.indent(indent) + self.coloured_text +
              "[ACC Kernels]")
        for entity in self._children:
            entity.view(indent=indent + 1)

    def gen_code(self, _):
        '''
        :raises InternalError: the ACC Kernels directive is currently only \
                               supported for the NEMO API and that uses the \
                               update() method to alter the underlying \
                               fparser2 parse tree.
        '''
        raise InternalError(
            "ACCKernelsDirective.gen_code should not have been called.")

    def update(self):
        '''
        Updates the fparser2 AST by inserting nodes for this ACC kernels
        directive.
        '''
        data_movement = None
        if self._default_present:
            data_movement = "present"
        self._add_region(start_text="KERNELS", end_text="END KERNELS",
                         data_movement=data_movement)


class ACCDataDirective(ACCDirective):
    '''
    Class representing the !$ACC DATA ... !$ACC END DATA directive
    in the PSyIR.

    '''
    @property
    def dag_name(self):
        '''
        :returns: the name to use in a dag for this node.
        :rtype: str
        '''
        return "ACC_data_" + str(self.abs_position)

    def view(self, indent=0):
        '''
        Write out a textual summary of the OpenMP Parallel Do Directive
        and then call the view() method of any children.

        :param indent: Depth of indent for output text
        :type indent: integer
        '''
        print(self.indent(indent) + self.coloured_text +
              "[ACC DATA]")
        for entity in self._children:
            entity.view(indent=indent + 1)

    def gen_code(self, _):
        '''
        :raises InternalError: the ACC data directive is currently only \
                               supported for the NEMO API and that uses the \
                               update() method to alter the underlying \
                               fparser2 parse tree.
        '''
        raise InternalError(
            "ACCDataDirective.gen_code should not have been called.")

    def update(self):
        '''
        Updates the fparser2 AST by inserting nodes for this OpenACC Data
        directive.

        '''
        self._add_region(start_text="DATA", end_text="END DATA",
                         data_movement="analyse")


class Fparser2ASTProcessor(object):
    '''
    Class to encapsulate the functionality for processing the fparser2 AST and
    convert the nodes to PSyIR.
    '''

    def __init__(self):
        from fparser.two import Fortran2003, utils
        # Map of fparser2 node types to handlers (which are class methods)
        self.handlers = {
            Fortran2003.Assignment_Stmt: self._assignment_handler,
            Fortran2003.Name: self._name_handler,
            Fortran2003.Parenthesis: self._parenthesis_handler,
            Fortran2003.Part_Ref: self._part_ref_handler,
            Fortran2003.If_Stmt: self._if_stmt_handler,
            utils.NumberBase: self._number_handler,
            utils.BinaryOpBase: self._binary_op_handler,
            Fortran2003.End_Do_Stmt: self._ignore_handler,
            Fortran2003.End_Subroutine_Stmt: self._ignore_handler,
            Fortran2003.If_Construct: self._if_construct_handler,
            Fortran2003.Case_Construct: self._case_construct_handler,
            Fortran2003.Return_Stmt: self._return_handler,
            Fortran2003.UnaryOpBase: self._unary_op_handler,
        }

    @staticmethod
    def nodes_to_code_block(parent, statements):
        '''
        Create a CodeBlock for the supplied list of statements
        and then wipe the list of statements. A CodeBlock is a node
        in the PSyIR (Schedule) that represents a sequence of one or more
        Fortran statements which PSyclone does not attempt to handle.

        :param parent: Node in the PSyclone AST to which to add this code \
                       block.
        :type parent: :py:class:`psyclone.psyGen.Node`
        :param list statements: List of fparser2 AST nodes constituting the \
                                code block.
        :rtype: :py:class:`psyclone.CodeBlock`
        '''
        if not statements:
            return None

        code_block = CodeBlock(statements, parent=parent)
        parent.addchild(code_block)
        del statements[:]
        return code_block

    @staticmethod
    def get_inputs_outputs(nodes):
        '''
        Identify variables that are inputs and outputs to the section of
        Fortran code represented by the supplied list of nodes in the
        fparser2 parse tree. Loop variables are ignored.

        :param nodes: list of Nodes in the fparser2 AST to analyse.
        :type nodes: list of :py:class:`fparser.two.utils.Base`

        :return: 3-tuple of list of inputs, list of outputs, list of in-outs
        :rtype: (list of str, list of str, list of str)
        '''
        from fparser.two.Fortran2003 import Assignment_Stmt, Part_Ref, \
            Data_Ref, If_Then_Stmt, Array_Section
        from fparser.two.utils import walk_ast
        readers = set()
        writers = set()
        readwrites = set()
        # A dictionary of all array accesses that we encounter - used to
        # sanity check the readers and writers we identify.
        all_array_refs = {}

        # Loop over a flat list of all the nodes in the supplied region
        for node in walk_ast(nodes):

            if isinstance(node, Assignment_Stmt):
                # Found lhs = rhs
                structure_name_str = None

                lhs = node.items[0]
                rhs = node.items[2]
                # Do RHS first as we cull readers after writers but want to
                # keep a = a + ... as the RHS is computed before assigning
                # to the LHS
                for node2 in walk_ast([rhs]):
                    if isinstance(node2, Part_Ref):
                        name = node2.items[0].string
                        if name.upper() not in FORTRAN_INTRINSICS:
                            if name not in writers:
                                readers.add(name)
                    if isinstance(node2, Data_Ref):
                        # TODO we need a robust implementation - issue #309.
                        raise NotImplementedError(
                            "get_inputs_outputs: derived-type references on "
                            "the RHS of assignments are not yet supported.")
                # Now do LHS
                if isinstance(lhs, Data_Ref):
                    # This is a structure which contains an array access.
                    structure_name_str = lhs.items[0].string
                    writers.add(structure_name_str)
                    lhs = lhs.items[1]
                if isinstance(lhs, (Part_Ref, Array_Section)):
                    # This is an array reference
                    name_str = lhs.items[0].string
                    if structure_name_str:
                        # Array ref is part of a derived type
                        name_str = "{0}%{1}".format(structure_name_str,
                                                    name_str)
                        structure_name_str = None
                    writers.add(name_str)
            elif isinstance(node, If_Then_Stmt):
                # Check for array accesses in IF statements
                array_refs = walk_ast([node], [Part_Ref])
                for ref in array_refs:
                    name = ref.items[0].string
                    if name.upper() not in FORTRAN_INTRINSICS:
                        if name not in writers:
                            readers.add(name)
            elif isinstance(node, Part_Ref):
                # Keep a record of all array references to check that we
                # haven't missed anything. Once #309 is done we should be
                # able to get rid of this check.
                name = node.items[0].string
                if name.upper() not in FORTRAN_INTRINSICS and \
                   name not in all_array_refs:
                    all_array_refs[name] = node
            elif node:
                # TODO #309 handle array accesses in other contexts, e.g. as
                # loop bounds in DO statements.
                pass

        # Sanity check that we haven't missed anything. To be replaced when
        # #309 is done.
        accesses = list(readers) + list(writers)
        for name, node in all_array_refs.items():
            if name not in accesses:
                # A matching bare array access hasn't been found but it
                # might have been part of a derived-type access so check
                # for that.
                found = False
                for access in accesses:
                    if "%"+name in access:
                        found = True
                        break
                if not found:
                    raise InternalError(
                        "Array '{0}' present in source code ('{1}') but not "
                        "identified as being read or written.".
                        format(name, str(node)))
        # Now we check for any arrays that are both read and written
        readwrites = readers & writers
        # Remove them from the readers and writers sets
        readers = readers - readwrites
        writers = writers - readwrites
        # Convert sets to lists and sort so that we get consistent results
        # between Python versions (for testing)
        rlist = list(readers)
        rlist.sort()
        wlist = list(writers)
        wlist.sort()
        rwlist = list(readwrites)
        rwlist.sort()

        return (rlist, wlist, rwlist)

    @staticmethod
    def _create_schedule(name):
        '''
        Create an empty KernelSchedule.

        :param str name: Name of the subroutine represented by the kernel.
        :returns: New KernelSchedule empty object.
        :rtype: py:class:`psyclone.psyGen.KernelSchedule`
        '''
        return KernelSchedule(name)

    def generate_schedule(self, name, module_ast):
        '''
        Create a KernelSchedule from the supplied fparser2 AST.

        :param str name: Name of the subroutine represented by the kernel.
        :param module_ast: fparser2 AST of the full module where the kernel \
                           code is located.
        :type module_ast: :py:class:`fparser.two.Fortran2003.Program`
        :raises GenerationError: Unable to generate a kernel schedule from the
                                 provided fpaser2 parse tree.
        '''
        from fparser.two import Fortran2003

        def first_type_match(nodelist, typekind):
            '''
            Returns the first instance of the specified type in the given
            node list.

            :param list nodelist: List of fparser2 nodes.
            :param type typekind: The fparse2 Type we are searching for.
            '''
            for node in nodelist:
                if isinstance(node, typekind):
                    return node
            raise ValueError  # Type not found

        def search_subroutine(nodelist, searchname):
            '''
            Returns the first instance of the specified subroutine in the given
            node list.

            :param list nodelist: List of fparser2 nodes.
            :param str searchname: Name of the subroutine we are searching for.
            '''
            for node in nodelist:
                if (isinstance(node, Fortran2003.Subroutine_Subprogram) and
                        str(node.content[0].get_name()) == searchname):
                    return node
            raise ValueError  # Subroutine not found

        new_schedule = self._create_schedule(name)

        # Assume just 1 Fortran module definition in the file
        if len(module_ast.content) > 1:
            raise GenerationError("Unexpected AST when generating '{0}' "
                                  "kernel schedule. Just one "
                                  "module definition per file supported."
                                  "".format(name))

        # TODO: Metadata can be also accessed for validation (issue #288)

        try:
            mod_content = module_ast.content[0].content
            subroutines = first_type_match(mod_content,
                                           Fortran2003.Module_Subprogram_Part)
            subroutine = search_subroutine(subroutines.content, name)
        except (ValueError, IndexError):
            raise GenerationError("Unexpected kernel AST. Could not find "
                                  "subroutine: {0}".format(name))

        try:
            sub_spec = first_type_match(subroutine.content,
                                        Fortran2003.Specification_Part)
            decl_list = sub_spec.content
            arg_list = subroutine.content[0].items[2].items
        except ValueError:
            # Subroutine without declarations, continue with empty lists.
            decl_list = []
            arg_list = []
        except (IndexError, AttributeError):
            # Subroutine without argument list, continue with empty list.
            arg_list = []
        finally:
            self.process_declarations(new_schedule, decl_list, arg_list)

        try:
            sub_exec = first_type_match(subroutine.content,
                                        Fortran2003.Execution_Part)
        except ValueError:
            pass
        else:
            self.process_nodes(new_schedule, sub_exec.content, sub_exec)

        return new_schedule

    @staticmethod
    def _parse_dimensions(dimensions, symbol_table):
        '''
        Parse the fparser dimension attribute into a shape list with
        the extent of each dimension.

        :param dimensions: fparser dimension attribute
        :type dimensions: \
            :py:class:`fparser.two.Fortran2003.Dimension_Attr_Spec`
        :param symbol_table: Symbol table of the declaration context.
        :type symbol_table: :py:class:`psyclone.psyGen.SymbolTable`
        :returns: Shape of the attribute in column-major order (leftmost \
                  index is contiguous in memory). Each entry represents \
                  an array dimension. If it is 'None' the extent of that \
                  dimension is unknown, otherwise it holds an integer \
                  with the extent. If it is an empty list then the symbol \
                  represents a scalar.
        :rtype: list
        '''
        from fparser.two.utils import walk_ast
        from fparser.two import Fortran2003
        shape = []

        # Traverse shape specs in Depth-first-search order
        for dim in walk_ast([dimensions], [Fortran2003.Assumed_Shape_Spec,
                                           Fortran2003.Explicit_Shape_Spec,
                                           Fortran2003.Assumed_Size_Spec]):

            if isinstance(dim, Fortran2003.Assumed_Size_Spec):
                raise NotImplementedError(
                    "Could not process {0}. Assumed-size arrays"
                    " are not supported.".format(dimensions))

            elif isinstance(dim, Fortran2003.Assumed_Shape_Spec):
                shape.append(None)

            elif isinstance(dim, Fortran2003.Explicit_Shape_Spec):
                def _unsupported_type_error(dimensions):
                    raise NotImplementedError(
                        "Could not process {0}. Only scalar integer literals"
                        " or symbols are supported for explicit shape array "
                        "declarations.".format(dimensions))
                if isinstance(dim.items[1],
                              Fortran2003.Int_Literal_Constant):
                    shape.append(int(dim.items[1].items[0]))
                elif isinstance(dim.items[1], Fortran2003.Name):
                    sym = symbol_table.lookup(dim.items[1].string)
                    if sym.datatype != 'integer' or sym.shape:
                        _unsupported_type_error(dimensions)
                    shape.append(sym)
                else:
                    _unsupported_type_error(dimensions)

            else:
                raise InternalError(
                    "Reached end of loop body and {0} has"
                    " not been handled.".format(type(dim)))

        return shape

    def process_declarations(self, parent, nodes, arg_list):
        '''
        Transform the variable declarations in the fparser2 parse tree into
        symbols in the PSyIR parent node symbol table.

        :param parent: PSyIR node in which to insert the symbols found.
        :type parent: :py:class:`psyclone.psyGen.KernelSchedule`
        :param nodes: fparser2 AST nodes to search for declaration statements.
        :type nodes: list of :py:class:`fparser.two.utils.Base`
        :param arg_list: fparser2 AST node containing the argument list.
        :type arg_list: :py:class:`fparser.Fortran2003.Dummy_Arg_List`
        :raises NotImplementedError: The provided declarations contain
                                     attributes which are not supported yet.
        :raises GenerationError: if the parse tree for a USE statement does \
                                 not have the expected structure.
        '''
        from fparser.two.utils import walk_ast
        from fparser.two import Fortran2003

        def iterateitems(nodes):
            '''
            At the moment fparser nodes can be of type None, a single element
            or a list of elements. This helper function provide a common
            iteration interface. This could be improved when fpaser/#170 is
            fixed.
            :param nodes: fparser2 AST node.
            :type nodes: None or List or :py:class:`fparser.two.utils.Base`
            :returns: Returns nodes but always encapsulated in a list
            :rtype: list
            '''
            if nodes is None:
                return []
            if type(nodes).__name__.endswith("_List"):
                return nodes.items
            return [nodes]

        # Look at any USE statments
        for decl in walk_ast(nodes, [Fortran2003.Use_Stmt]):

            # Check that the parse tree is what we expect
            if len(decl.items) != 5:
                # We can't just do str(decl) as that also checks that items
                # is of length 5
                text = ""
                for item in decl.items:
                    if item:
                        text += str(item)
                raise GenerationError(
                    "Expected the parse tree for a USE statement to contain "
                    "5 items but found {0} for '{1}'".format(len(decl.items),
                                                             text))
            if not isinstance(decl.items[4],
                              (Fortran2003.Name, Fortran2003.Only_List)):
                # This USE doesn't have an ONLY clause so we skip it. We
                # don't raise an error as this will only become a problem if
                # this Schedule represents a kernel that is the target of a
                # transformation. See #315.
                continue
            mod_name = str(decl.items[2])
            for name in iterateitems(decl.items[4]):
                # Create an entry in the SymbolTable for each symbol named
                # in the ONLY clause.
                parent.symbol_table.declare(
                    str(name), datatype='deferred',
                    interface=Symbol.FortranGlobal(mod_name))

        for decl in walk_ast(nodes, [Fortran2003.Type_Declaration_Stmt]):
            (type_spec, attr_specs, entities) = decl.items

            # Parse type_spec, currently just 'real', 'integer', 'logical' and
            # 'character' intrinsic types are supported.
            datatype = None
            if isinstance(type_spec, Fortran2003.Intrinsic_Type_Spec):
                if str(type_spec.items[0]).lower() == 'real':
                    datatype = 'real'
                elif str(type_spec.items[0]).lower() == 'integer':
                    datatype = 'integer'
                elif str(type_spec.items[0]).lower() == 'character':
                    datatype = 'character'
                elif str(type_spec.items[0]).lower() == 'logical':
                    datatype = 'boolean'
            if datatype is None:
                raise NotImplementedError(
                    "Could not process {0}. Only 'real', 'integer', "
                    "'logical' and 'character' intrinsic types are "
                    "supported.".format(str(decl.items)))

            # Parse declaration attributes:
            # 1) If no dimension attribute is provided, it defaults to scalar.
            attribute_shape = []
            # 2) If no intent attribute is provided, it is provisionally
            # marked as a local variable (when the argument list is parsed,
            # arguments with no explicit intent are updated appropriately).
            interface = None
            for attr in iterateitems(attr_specs):
                if isinstance(attr, Fortran2003.Attr_Spec):
                    normalized_string = str(attr).lower().replace(' ', '')
                    if "intent(in)" in normalized_string:
                        interface = Symbol.Argument(access=Symbol.Access.READ)
                    elif "intent(out)" in normalized_string:
                        interface = Symbol.Argument(access=Symbol.Access.WRITE)
                    elif "intent(inout)" in normalized_string:
                        interface = Symbol.Argument(
                            access=Symbol.Access.READWRITE)
                    else:
                        raise NotImplementedError(
                            "Could not process {0}. Unrecognized attribute "
                            "'{1}'.".format(decl.items, str(attr)))
                elif isinstance(attr, Fortran2003.Dimension_Attr_Spec):
<<<<<<< HEAD
                    attribute_shape = self._parse_dimensions(
                        attr, parent.symbol_table)
=======
                    attribute_shape = \
                        self._parse_dimensions(attr, parent.symbol_table)
>>>>>>> 365b1737
                else:
                    raise NotImplementedError(
                        "Could not process {0}. Unrecognized attribute "
                        "type {1}.".format(decl.items, str(type(attr))))

            # Parse declarations RHS and declare new symbol into the
            # parent symbol table for each entity found.
            for entity in iterateitems(entities):
                (name, array_spec, char_len, initialisation) = entity.items

                # If the entity has an array-spec shape, it has priority.
                # Otherwise use the declaration attribute shape.
<<<<<<< HEAD
                if (array_spec is not None):
                    entity_shape = self._parse_dimensions(
                        array_spec, parent.symbol_table)
=======
                if array_spec is not None:
                    entity_shape = \
                        self._parse_dimensions(array_spec, parent.symbol_table)
>>>>>>> 365b1737
                else:
                    entity_shape = attribute_shape

                if initialisation is not None:
                    raise NotImplementedError(
                        "Could not process {0}. Initialisations on the"
                        " declaration statements are not supported."
                        "".format(decl.items))

                if char_len is not None:
                    raise NotImplementedError(
                        "Could not process {0}. Character length "
                        "specifications are not supported."
                        "".format(decl.items))

                parent.symbol_table.declare(str(name), datatype, entity_shape,
                                            interface=interface)

        try:
            arg_strings = [x.string for x in arg_list]
            # A Fortran argument has intent(inout) by default
            parent.symbol_table.specify_argument_list(
                arg_strings, Symbol.Argument(access=Symbol.Access.READWRITE))
        except KeyError:
            raise InternalError("The kernel argument "
                                "list '{0}' does not match the variable "
                                "declarations for fparser nodes {1}."
                                "".format(str(arg_list), nodes))

    # TODO remove nodes_parent argument once fparser2 AST contains
    # parent information (fparser/#102).
    def process_nodes(self, parent, nodes, nodes_parent):
        '''
        Create the PSyIR of the supplied list of nodes in the
        fparser2 AST. Currently also inserts parent information back
        into the fparser2 AST. This is a workaround until fparser2
        itself generates and stores this information.

        :param parent: Parent node in the PSyIR we are constructing.
        :type parent: :py:class:`psyclone.psyGen.Node`
        :param nodes: List of sibling nodes in fparser2 AST.
        :type nodes: list of :py:class:`fparser.two.utils.Base`
        :param nodes_parent: the parent of the supplied list of nodes in \
                             the fparser2 AST.
        :type nodes_parent: :py:class:`fparser.two.utils.Base`
        '''
        code_block_nodes = []
        for child in nodes:
            # TODO remove this line once fparser2 contains parent
            # information (fparser/#102)
            child._parent = nodes_parent  # Retro-fit parent info

            try:
                psy_child = self._create_child(child, parent)
            except NotImplementedError:
                # If child type implementation not found, add them on the
                # ongoing code_block node list.
                code_block_nodes.append(child)
            else:
                if psy_child:
                    self.nodes_to_code_block(parent, code_block_nodes)
                    parent.addchild(psy_child)
                # If psy_child is not initialised but it didn't produce a
                # NotImplementedError, it means it is safe to ignore it.

        # Complete any unfinished code-block
        self.nodes_to_code_block(parent, code_block_nodes)

    def _create_child(self, child, parent=None):
        '''
        Create a PSyIR node representing the supplied fparser 2 node.

        :param child: node in fparser2 AST.
        :type child: :py:class:`fparser.two.utils.Base`
        :param parent: Parent node of the PSyIR node we are constructing.
        :type parent: :py:class:`psyclone.psyGen.Node`
        :raises NotImplementedError: There isn't a handler for the provided \
                child type.
        :returns: Returns the PSyIR representation of child, which can be a \
                  single node, a tree of nodes or None if the child can be \
                  ignored.
        :rtype: :py:class:`psyclone.psyGen.Node` or NoneType
        '''
        handler = self.handlers.get(type(child))
        if handler is None:
            # If the handler is not found then check with the first
            # level parent class. This is done to simplify the
            # handlers map when multiple fparser2 types can be
            # processed with the same handler. (e.g. Subclasses of
            # BinaryOpBase: Mult_Operand, Add_Operand, Level_2_Expr,
            # ... can use the same handler.)
            generic_type = type(child).__bases__[0]
            handler = self.handlers.get(generic_type)
            if not handler:
                raise NotImplementedError()
        return handler(child, parent)

    def _ignore_handler(self, *_):
        '''
        This handler returns None indicating that the associated
        fparser2 node can be ignored.

        Note that this method contains ignored arguments to comform with
        the handler(node, parent) method interface.

        :returns: None
        :rtype: NoneType
        '''
        return None

    def _if_construct_handler(self, node, parent):
        '''
        Transforms an fparser2 If_Construct to the PSyIR representation.

        :param node: node in fparser2 tree.
        :type node: :py:class:`fparser.two.Fortran2003.If_Construct`
        :param parent: Parent node of the PSyIR node we are constructing.
        :type parent: :py:class:`psyclone.psyGen.Node`
        :returns: PSyIR representation of node
        :rtype: :py:class:`psyclone.psyGen.IfBlock`
        :raises InternalError: If the fparser2 tree has an unexpected \
            structure.
        '''
        from fparser.two import Fortran2003

        # Check that the fparser2 parsetree has the expected structure
        if not isinstance(node.content[0], Fortran2003.If_Then_Stmt):
            raise InternalError(
                "Failed to find opening if then statement in: "
                "{0}".format(str(node)))
        if not isinstance(node.content[-1], Fortran2003.End_If_Stmt):
            raise InternalError(
                "Failed to find closing end if statement in: "
                "{0}".format(str(node)))

        # Search for all the conditional clauses in the If_Construct
        clause_indices = []
        for idx, child in enumerate(node.content):
            child._parent = node  # Retrofit parent info
            if isinstance(child, (Fortran2003.If_Then_Stmt,
                                  Fortran2003.Else_Stmt,
                                  Fortran2003.Else_If_Stmt,
                                  Fortran2003.End_If_Stmt)):
                clause_indices.append(idx)

        # Deal with each clause: "if", "else if" or "else".
        ifblock = None
        currentparent = parent
        num_clauses = len(clause_indices) - 1
        for idx in range(num_clauses):
            start_idx = clause_indices[idx]
            end_idx = clause_indices[idx+1]
            clause = node.content[start_idx]

            if isinstance(clause, (Fortran2003.If_Then_Stmt,
                                   Fortran2003.Else_If_Stmt)):
                # If it's an 'IF' clause just create an IfBlock, otherwise
                # it is an 'ELSE' clause and it needs an IfBlock annotated
                # with 'was_elseif' inside a Schedule.
                newifblock = None
                if isinstance(clause, Fortran2003.If_Then_Stmt):
                    ifblock = IfBlock(parent=currentparent)
                    ifblock.ast = node  # Keep pointer to fpaser2 AST
                    newifblock = ifblock
                else:
                    elsebody = Schedule(parent=currentparent)
                    currentparent.addchild(elsebody)
                    newifblock = IfBlock(parent=elsebody,
                                         annotation='was_elseif')
                    elsebody.addchild(newifblock)

                    # Keep pointer to fpaser2 AST
                    elsebody.ast = node.content[start_idx]
                    newifblock.ast = node.content[start_idx]

                # Create condition as first child
                self.process_nodes(parent=newifblock,
                                   nodes=[clause.items[0]],
                                   nodes_parent=node)

                # Create if-body as second child
                ifbody = Schedule(parent=ifblock)
                ifbody.ast = node.content[start_idx + 1]
                ifbody.ast_end = node.content[end_idx - 1]
                newifblock.addchild(ifbody)
                self.process_nodes(parent=ifbody,
                                   nodes=node.content[start_idx + 1:end_idx],
                                   nodes_parent=node)

                currentparent = newifblock

            elif isinstance(clause, Fortran2003.Else_Stmt):
                if not idx == num_clauses - 1:
                    raise InternalError(
                        "Else clause should only be found next to last "
                        "clause, but found {0}".format(node.content))
                elsebody = Schedule(parent=currentparent)
                currentparent.addchild(elsebody)
                elsebody.ast = node.content[start_idx]
                elsebody.ast_end = node.content[end_idx]
                self.process_nodes(parent=elsebody,
                                   nodes=node.content[start_idx + 1:end_idx],
                                   nodes_parent=node)
            else:
                raise InternalError(
                    "Only fparser2 If_Then_Stmt, Else_If_Stmt and Else_Stmt "
                    "are expected, but found {0}.".format(clause))

        return ifblock

    def _if_stmt_handler(self, node, parent):
        '''
        Transforms an fparser2 If_Stmt to the PSyIR representation.

        :param node: node in fparser2 AST.
        :type node: :py:class:`fparser.two.Fortran2003.If_Stmt`
        :param parent: Parent node of the PSyIR node we are constructing.
        :type parent: :py:class:`psyclone.psyGen.Node`
        :returns: PSyIR representation of node
        :rtype: :py:class:`psyclone.psyGen.IfBlock`
        '''
        ifblock = IfBlock(parent=parent, annotation='was_single_stmt')
        self.process_nodes(parent=ifblock, nodes=[node.items[0]],
                           nodes_parent=node)
        ifbody = Schedule(parent=ifblock)
        ifblock.addchild(ifbody)
        self.process_nodes(parent=ifbody, nodes=[node.items[1]],
                           nodes_parent=node)
        return ifblock

    def _case_construct_handler(self, node, parent):
        '''
        Transforms an fparser2 Case_Construct to the PSyIR representation.

        :param node: node in fparser2 tree.
        :type node: :py:class:`fparser.two.Fortran2003.Case_Construct`
        :param parent: Parent node of the PSyIR node we are constructing.
        :type parent: :py:class:`psyclone.psyGen.Node`
        :returns: PSyIR representation of node
        :rtype: :py:class:`psyclone.psyGen.IfBlock`
        :raises InternalError: If the fparser2 tree has an unexpected \
            structure.
        :raises NotImplementedError: If the fparser2 tree contains an \
            unsupported structure and should be placed in a CodeBlock.
        '''
        from fparser.two import Fortran2003
        # Check that the fparser2 parsetree has the expected structure
        if not isinstance(node.content[0], Fortran2003.Select_Case_Stmt):
            raise InternalError(
                "Failed to find opening case statement in: "
                "{0}".format(str(node)))
        if not isinstance(node.content[-1], Fortran2003.End_Select_Stmt):
            raise InternalError(
                "Failed to find closing case statement in: "
                "{0}".format(str(node)))

        # Search for all the CASE clauses in the Case_Construct
        clause_indices = []
        selector = None
        for idx, child in enumerate(node.content):
            child._parent = node  # Retrofit parent info
            if isinstance(child, Fortran2003.Select_Case_Stmt):
                selector = child.items[0]
            if isinstance(child, Fortran2003.Case_Stmt):
                # Case Default and value Ranges not supported yet, if found
                # we raise a NotImplementedError that the process_node() will
                # catch and generate a CodeBlock instead.
                case_expression = child.items[0].items[0]
                if isinstance(case_expression, Fortran2003.Case_Value_Range):
                    raise NotImplementedError("Case Value Range Statement")
                elif case_expression is None:
                    raise NotImplementedError("Case Default Statement")
                clause_indices.append(idx)
            if isinstance(child, Fortran2003.End_Select_Stmt):
                clause_indices.append(idx)

        # Deal with each Case_Stmt
        rootif = None
        currentparent = parent
        num_clauses = len(clause_indices) - 1
        for idx in range(num_clauses):
            start_idx = clause_indices[idx]
            end_idx = clause_indices[idx+1]
            clause = node.content[start_idx]

            if isinstance(clause, Fortran2003.Case_Stmt):
                case = clause.items[0]
                if isinstance(case, Fortran2003.Case_Selector):
                    ifblock = IfBlock(parent=currentparent,
                                      annotation='was_case')
                    ifblock.ast = node.content[start_idx]
                    ifblock.ast_end = node.content[end_idx - 1]

                    # Add condition: selector == case
                    bop = BinaryOperation(parent=ifblock, operator='==')
                    self.process_nodes(parent=bop,
                                       nodes=[selector],
                                       nodes_parent=node)
                    self.process_nodes(parent=bop,
                                       nodes=[case.items[0]],
                                       nodes_parent=node)
                    ifblock.addchild(bop)

                    # Add If_body
                    ifbody = Schedule(parent=ifblock)
                    self.process_nodes(parent=ifbody,
                                       nodes=node.content[start_idx + 1:
                                                          end_idx],
                                       nodes_parent=node)
                    ifblock.addchild(ifbody)
                    ifbody.ast = node.content[start_idx + 1]
                    ifbody.ast_end = node.content[end_idx - 1]

                    if rootif:
                        # If rootif is already initialised we chain the new
                        # case in the last else branch.
                        elsebody = Schedule(parent=currentparent)
                        currentparent.addchild(elsebody)
                        elsebody.addchild(ifblock)
                        elsebody.ast = node.content[start_idx]
                        elsebody.ast_end = node.content[end_idx]
                    else:
                        rootif = ifblock

                    currentparent = ifblock

        return rootif

    def _return_handler(self, _, parent):
        '''
        Transforms an fparser2 Return_Stmt to the PSyIR representation.

        Note that this method contains ignored arguments to comform with
        the handler(node, parent) method interface.

        :param parent: Parent node of the PSyIR node we are constructing.
        :type parent: :py:class:`psyclone.psyGen.Node`
        :return: PSyIR representation of node
        :rtype: :py:class:`psyclone.psyGen.Return`
        '''
        return Return(parent=parent)

    def _assignment_handler(self, node, parent):
        '''
        Transforms an fparser2 Assignment_Stmt to the PSyIR representation.

        :param node: node in fparser2 AST.
        :type node: :py:class:`fparser.two.Fortran2003.Assignment_Stmt`
        :param parent: Parent node of the PSyIR node we are constructing.
        :type parent: :py:class:`psyclone.psyGen.Node`

        :returns: PSyIR representation of node.
        :rtype: :py:class:`psyclone.psyGen.Assignment`
        '''
        assignment = Assignment(node, parent=parent)
        self.process_nodes(parent=assignment, nodes=[node.items[0]],
                           nodes_parent=node)
        self.process_nodes(parent=assignment, nodes=[node.items[2]],
                           nodes_parent=node)

        return assignment

    def _unary_op_handler(self, node, parent):
        '''
        Transforms an fparser2 UnaryOpBase to the PSyIR representation.

        :param node: node in fparser2 AST.
        :type node: :py:class:`fparser.two.utils.UnaryOpBase`
        :param parent: Parent node of the PSyIR node we are constructing.
        :type parent: :py:class:`psyclone.psyGen.Node`
        :return: PSyIR representation of node
        :rtype: :py:class:`psyclone.psyGen.UnaryOperation`
        '''
        # Get the operator
        operator = node.items[0]

        unary_op = UnaryOperation(operator, parent=parent)
        self.process_nodes(parent=unary_op, nodes=[node.items[1]],
                           nodes_parent=node)

        return unary_op

    def _binary_op_handler(self, node, parent):
        '''
        Transforms an fparser2 BinaryOp to the PSyIR representation.

        :param node: node in fparser2 AST.
        :type node: :py:class:`fparser.two.utils.BinaryOpBase`
        :param parent: Parent node of the PSyIR node we are constructing.
        :type parent: :py:class:`psyclone.psyGen.Node`
        :returns: PSyIR representation of node
        :rtype: :py:class:`psyclone.psyGen.BinaryOperation`
        '''
        # Get the operator
        operator = node.items[1]

        binary_op = BinaryOperation(operator, parent=parent)
        self.process_nodes(parent=binary_op, nodes=[node.items[0]],
                           nodes_parent=node)
        self.process_nodes(parent=binary_op, nodes=[node.items[2]],
                           nodes_parent=node)

        return binary_op

    def _name_handler(self, node, parent):
        '''
        Transforms an fparser2 Name to the PSyIR representation.

        :param node: node in fparser2 AST.
        :type node: :py:class:`fparser.two.Fortran2003.Name`
        :param parent: Parent node of the PSyIR node we are constructing.
        :type parent: :py:class:`psyclone.psyGen.Node`
        :returns: PSyIR representation of node
        :rtype: :py:class:`psyclone.psyGen.Reference`
        '''
        return Reference(node.string, parent)

    def _parenthesis_handler(self, node, parent):
        '''
        Transforms an fparser2 Parenthesis to the PSyIR representation.
        This means ignoring the parentheis and process the fparser2 children
        inside.

        :param node: node in fparser2 AST.
        :type node: :py:class:`fparser.two.Fortran2003.Parenthesis`
        :param parent: Parent node of the PSyIR node we are constructing.
        :type parent: :py:class:`psyclone.psyGen.Node`
        :returns: PSyIR representation of node
        :rtype: :py:class:`psyclone.psyGen.Node`
        '''
        # Use the items[1] content of the node as it contains the required
        # information (items[0] and items[2] just contain the left and right
        # brackets as strings so can be disregarded.
        return self._create_child(node.items[1], parent)

    def _part_ref_handler(self, node, parent):
        '''
        Transforms an fparser2 Part_Ref to the PSyIR representation.

        :param node: node in fparser2 AST.
        :type node: :py:class:`fparser.two.Fortran2003.Part_Ref`
        :param parent: Parent node of the PSyIR node we are constructing.
        :type parent: :py:class:`psyclone.psyGen.Node`
        :returns: PSyIR representation of node
        :rtype: :py:class:`psyclone.psyGen.Array`
        '''
        from fparser.two import Fortran2003

        reference_name = node.items[0].string
        array = Array(reference_name, parent)

        if isinstance(node.items[1], Fortran2003.Section_Subscript_List):
            subscript_list = node.items[1].items

            self.process_nodes(parent=array, nodes=subscript_list,
                               nodes_parent=node.items[1])
        else:
            # When there is only one dimension fparser does not have
            # a Subscript_List
            self.process_nodes(parent=array, nodes=[node.items[1]],
                               nodes_parent=node)

        return array

    def _number_handler(self, node, parent):
        '''
        Transforms an fparser2 NumberBase to the PSyIR representation.

        :param node: node in fparser2 AST.
        :type node: :py:class:`fparser.two.utils.NumberBase`
        :param parent: Parent node of the PSyIR node we are constructing.
        :type parent: :py:class:`psyclone.psyGen.Node`
        :returns: PSyIR representation of node
        :rtype: :py:class:`psyclone.psyGen.Literal`
        '''
        return Literal(str(node.items[0]), parent=parent)


@six.add_metaclass(abc.ABCMeta)
class SymbolInterface(object):
    '''
    Abstract base class for capturing the access mechanism for symbols that
    represent data that exists outside the section of code being represented
    in the PSyIR.

    :param bool argument: True if the symbol is passed as a routine argument \
                          (the default).
    :param access: How the symbol is accessed within the section of code or \
                   None (if unknown).
    :type access: :py:class:`psyclone.psyGen.SymbolAccess`
    '''
    def __init__(self, access=None):
        self._access = None
        if not access:
            self.access = Symbol.Access.UNKNOWN
        else:
            self.access = access

    @property
    def is_argument(self):
        '''
        :raises NotImplementedError: Abstract method.
        '''
        raise NotImplementedError("Must be implemented in sub-class.")

    @property
    def access(self):
        '''
        :returns: the access-type for this symbol.
        :rtype: :py:class:`psyclone.psyGen.Symbol.Access`
        '''
        return self._access

    @access.setter
    def access(self, value):
        '''
        Setter for the access type of this symbol.

        :param value: the new access type.
        :type value: :py:class:`psyclon.psyGen.SymbolAccess`

        :raises TypeError: if the supplied value is not of the correct type.
        '''
        if not isinstance(value, Symbol.Access):
            raise TypeError("SymbolInterface.access must be a 'Symbol.Access' "
                            "but got '{0}'.".format(type(value)))
        self._access = value


class Symbol(object):
    '''
    Symbol item for the Symbol Table. It contains information about: the name,
    the datatype, the shape (in column-major order) and, for symbols
    representing data that exists outside of the local scope, the interface
    to those symbols (i.e. the mechanism by which they are accessed).

    :param str name: Name of the symbol.
    :param str datatype: Data type of the symbol.
    :param list shape: Shape of the symbol in column-major order (leftmost \
                       index is contiguous in memory). Each entry represents \
                       an array dimension. If it is 'None' the extent of that \
                       dimension is unknown, otherwise it holds an integer \
                       literal or a reference to an integer symbol with the \
                       extent. If it is an empty list then the symbol \
                       represents a scalar.
    :param interface: Object describing the interface to this symbol (i.e. \
                      whether it is passed as a routine argument or accessed \
                      in some other way) or None if the symbol is local.
    :type interface: :py:class:`psyclone.psyGen.SymbolInterface` or NoneType.

    :raises NotImplementedError: Provided parameters are not supported yet.
    :raises TypeError: Provided parameters have invalid error type.
    :raises ValueError: Provided parameters contain invalid values.

    '''
    # Tuple with the valid datatypes.
    valid_data_types = ('real',  # Floating point
                        'integer',
                        'character',
                        'boolean',
                        'deferred')  # Type of this symbol not yet determined

    class Access(Enum):
        '''
        Enumeration for the different types of access that a Symbol is
        permitted to have.

        '''
        # The symbol is only ever read within the current scoping block.
        READ = 1
        # The first access of the symbol in the scoping block is a write and
        # therefore any value that it may have had upon entry is discarded.
        WRITE = 2
        # The first access of the symbol in the scoping block is a read but
        # it is subsequently written to.
        READWRITE = 3
        # The way in which the symbol is accessed in the scoping block is
        # unknown
        UNKNOWN = 4

    class Argument(SymbolInterface):
        '''
        Captures the interface to a symbol that is accessed as a routine
        argument.
        '''
        def __init__(self, access=None):
            super(Symbol.Argument, self).__init__(access=access)
            self._pass_by_value = False

        @property
        def is_argument(self):
            '''
            :returns: Whether or not this symbol is a routine argument.
            :rtype: bool
            '''
            return True

        def __str__(self):
            return "Argument(pass-by-value={0})".format(self._pass_by_value)

    class FortranGlobal(SymbolInterface):
        '''
        Describes the interface to a Fortran Symbol representing data that
        exists outside of the local scope but is not supplied as a routine
        argument.

        :param str module_use: the name of the Fortran module from which the \
                               symbol is imported.
        :param access: the manner in which the Symbol is accessed in the \
                       associated code section. If None is supplied then the \
                       access is Symbol.Access.UNKNOWN.
        :type access: :py:class:`psyclone.psyGen.Symbol.Access` or None.
        '''
        def __init__(self, module_use, access=None):
            self._module_name = ""
            super(Symbol.FortranGlobal, self).__init__(access=access)
            self.module_name = module_use

        def __str__(self):
            return "FortranModule({0})".format(self.module_name)

        @property
        def module_name(self):
            '''
            :returns: the name of the Fortran module from which the symbol is \
                      imported or None if it is not a module variable.
            :rtype: str or None
            '''
            return self._module_name

        @module_name.setter
        def module_name(self, value):
            '''
            Setter for the name of the Fortran module from which this symbol
            is imported.

            :param str value: the name of the Fortran module.

            :raises TypeError: if the supplied value is not a str.
            :raises ValueError: if the supplied string is not at least one \
                                character long.
            '''
            if not isinstance(value, str):
                raise TypeError("module_name must be a str but got '{0}'".
                                format(type(value)))
            if len(value) < 1:
                raise ValueError("module_name must be one or more characters "
                                 "long")
            self._module_name = value

        @property
        def is_argument(self):
            '''
            :returns: Whether or not this symbol is a routine argument.
            :rtype: bool
            '''
            return False

    def __init__(self, name, datatype, shape=None, interface=None):

        self._name = name

        if datatype not in Symbol.valid_data_types:
            raise NotImplementedError(
                "Symbol can only be initialised with {0} datatypes."
                "".format(str(Symbol.valid_data_types)))
        self._datatype = datatype

        if shape is None:
            shape = []
        elif not isinstance(shape, list):
            raise TypeError("Symbol shape attribute must be a list.")

        for dimension in shape:
            if isinstance(dimension, Symbol):
                if dimension.datatype != "integer" or dimension.shape:
                    raise TypeError(
                        "Symbols that are part of another symbol shape can "
                        "only be scalar integers, but found '{0}'."
                        "".format(str(dimension)))
            elif not isinstance(dimension, (type(None), int)):
                raise TypeError("Symbol shape list elements can only be "
                                "'Symbol', 'integer' or 'None'.")
        self._shape = shape
        self._interface = None

        if interface:
            # If an interface is specified for this symbol then the data with
            # which it is associated must exist outside of this kernel.
            self.interface = interface

    @property
    def name(self):
        '''
        :returns: Name of the Symbol.
        :rtype: string
        '''
        return self._name

    @property
    def datatype(self):
        '''
        :returns: Datatype of the Symbol.
        :rtype: string
        '''
        return self._datatype

    @property
    def access(self):
        if self._interface:
            return self._interface.access
        # This symbol has no interface info and therefore is local
        return None

    @property
    def shape(self):
        '''
        :returns: Shape of the symbol in column-major order (leftmost \
                  index is contiguous in memory). Each entry represents \
                  an array dimension. If it is 'None' the extent of that \
                  dimension is unknown, otherwise it holds an integer \
                  literal or a reference to an integer symbol with the \
                  extent. If it is an empty list then the symbol \
                  represents a scalar.
        :rtype: list
        '''
        return self._shape

    @property
    def scope(self):
        '''
        :returns: Whether the symbol is 'local' (just exists inside the \
                  kernel scope) or 'global' (data also lives outside the \
                  kernel). Global-scoped symbols must have an associated \
                  'interface' that specifies the mechanism by which the \
                  kernel accesses the associated data.
        :rtype: str
        '''
        if self._interface:
            return "global"
        return "local"

    @property
    def interface(self):
        '''
        :returns: the an object describing the external interface to \
                  this Symbol or None (if it is local).
        :rtype: Sub-class of :py:class:`psyclone.psyGen.SymbolInterface`
        '''
        return self._interface

    @interface.setter
    def interface(self, value):
        '''
        Setter for the Interface associated with this Symbol.

        :param value: an Interface object describing how the Symbol is \
                      accessed by the code.
        :type value: Sub-class of :py:class:`psyclone.psyGen.SymbolInterface`

        :raises TypeError: if the supplied `value` is of the wrong type.
        '''
        if not isinstance(value, SymbolInterface):
            raise TypeError("The interface to a Symbol must be a "
                            "SymbolInterface but got '{0}'".
                            format(type(value)))
        self._interface = value

    def gen_c_definition(self):
        '''
        Generates string representing the C language definition of the symbol.

        :returns: The C definition of the symbol.
        :rtype: str
        :raises NotImplementedError: if there are some symbol types or nodes \
                                     which are not implemented yet.
        '''
        code = ""
        if self.datatype == "real":
            code = code + "double "
        elif self.datatype == "integer":
            code = code + "int "
        elif self.datatype == "character":
            code = code + "char "
        elif self.datatype == "boolean":
            code = code + "bool "
        else:
            raise NotImplementedError(
                "Could not generate the C definition for the variable '{0}', "
                "type '{1}' is currently not supported."
                "".format(self.name, self.datatype))

        # If the argument is an array, in C language we define it
        # as an unaliased pointer.
        if self.shape:
            code += "* restrict "

        code += self.name
        return code

    def __str__(self):
        ret = self.name + ": <" + self.datatype + ", "
        if self.shape:
            ret += "Array["
            for dimension in self.shape:
                if isinstance(dimension, Symbol):
                    ret += dimension.name
                elif isinstance(dimension, int):
                    ret += str(dimension)
                elif dimension is None:
                    ret += "'Unknown bound'"
                else:
                    raise InternalError(
                        "Symbol shape list elements can only be 'Symbol', "
                        "'integer' or 'None', but found '{0}'."
                        "".format(type(dimension)))
                ret += ", "
            ret = ret[:-2] + "]"  # Deletes last ", " and adds "]"
        else:
            ret += "Scalar"
        if self.interface:
            ret += ", global=" + str(self.interface)
        else:
            ret += ", local"
        return ret + ">"


class SymbolTable(object):
    '''
    Encapsulates the symbol table and provides methods to declare new symbols
    and look up existing symbols. It is implemented as a single scope
    symbol table (nested scopes not supported).

    :param kernel: Reference to the KernelSchedule to which this symbol table \
        belongs.
    :type kernel: :py:class:`psyclone.psyGen.KernelSchedule` or NoneType
    '''
    # TODO: (Issue #321) Explore how the SymbolTable overlaps with the
    # NameSpace class functionality.
    def __init__(self, kernel=None):
        # Dict of Symbol objects with the symbol names as keys.
        self._symbols = {}
        # Ordered list of the arguments.
        self._argument_list = []
        # Reference to KernelSchedule to which this symbol table belongs.
        self._kernel = kernel

    def declare(self, name, datatype, shape=[], interface=None):
        '''
        Declare a new symbol in the symbol table.

        :param str name: Name of the symbol.
        :param str datatype: Datatype of the symbol.
        :param list shape: Shape of the symbol in column-major order \
                           (leftmost index is contiguous in memory). Each \
                           entry represents an array dimension. If it is \
                           'None' the extent of that dimension is unknown, \
                           otherwise it holds an integer literal or a \
                           reference to an integer symbol with the extent. \
                           If it is an empty list then the symbol represents \
                           a scalar.
        :param interface: If not None then indicates that the symbol exists \
                          outside the local scope and provides the details \
                          of the sharing mechanism (e.g. routine argument).
        :type interface: :py:class:`psyclone.psyGen.SymbolInterface` or \
                         NoneType.
        :raises KeyError: The provided name cannot be used as a key in the \
                          table.
        '''
        if name in self._symbols:
            raise KeyError("Symbol table already contains a symbol with"
                           " name '{0}'.".format(name))

        self._symbols[name] = Symbol(name, datatype, shape, interface)

    def specify_argument_list(self, argument_name_list, interface=None):
        '''
        Keep track of the order of the arguments and update the interface
        of the associated Symbols if we weren't previously able to determine
        their scope.

        :param list argument_name_list: Ordered list of the argument names.
        :param interface: Interface describing how the supplied arguments \
                          are accessed in the kernel or None.
        :type interface: :py:class:`SymbolInterface` or NoneType.

        :raises InternalError: if interface is supplied but is not a \
                               SymbolInterface.

        '''
        if interface and not isinstance(interface, SymbolInterface):
            raise InternalError(
                "Supplied interface must be a (sub-class of) 'SymbolInterface'"
                " but got '{0}'.".format(type(interface)))
        self._argument_list = []
        for name in argument_name_list:
            symbol = self.lookup(name)
            # Declarations without explicit intent are provisionally identified
            # as 'local', but if they appear in argument_name_list then they
            # must have an interface added to specify that they are arguments.
            if symbol.scope == 'local':
                if interface:
                    symbol.interface = interface
                else:
                    # If no interface has been supplied then we know only that
                    # this symbol is supplied as a routine argument.
                    symbol.interface = Symbol.Argument(
                        access=Symbol.Access.UNKNOWN)
            self._argument_list.append(symbol)

    def lookup(self, name):
        '''
        Look up a symbol in the symbol table.

        :param str name: Name of the symbol
        :raises KeyError: If the given name is not in the Symbol Table.
        '''
        try:
            return self._symbols[name]
        except KeyError:
            raise KeyError("Could not find '{0}' in the Symbol Table."
                           "".format(name))

    def __contains__(self, key):
        '''Check if the given key is part of the Symbol Table.

        :param str key: key to check for existance.
        :returns: Whether the Symbol Table contains the given key.
        :rtype: bool
        '''
        return key in self._symbols

    @property
    def argument_list(self):
        '''
        :returns: Ordered list of arguments.
        :rtype: list of :py:class:`psyclone.psyGen.Symbol`
        '''
        return self._argument_list

    @property
    def local_symbols(self):
        '''
        :returns:  List of local symbols.
        :rtype: list of :py:class:`psyclone.psyGen.Symbol`
        '''
        return [sym for sym in self._symbols.values() if sym.scope == "local"]

    def gen_c_local_variables(self, indent=0):
        '''
        Generate C code that defines all local symbols in the Symbol Table.

        :param int indent: Indentation level
        :returns: C languague definition of the local symbols.
        :rtype: str
        '''
        code = ""
        for symbol in self.local_symbols:
            code += Node.indent(indent) + symbol.gen_c_definition() + ";\n"
        return code

    def gen_ocl_argument_list(self, indent=0):
        '''
        Generate OpenCL argument list.

        :raises NotImplementedError: is an abstract method.
        '''
        raise NotImplementedError(
            "A generic implementation of this method is not available.")

    def gen_ocl_iteration_indices(self, indent=0):
        '''
        Generate OpenCL iteration indices declaration.

        :raises NotImplementedError: is an abstract method.
        '''
        raise NotImplementedError(
            "A generic implementation of this method is not available.")

    def gen_ocl_array_length(self, indent=0):
        '''
        Generate OpenCL array length variable declarations.

        :raises NotImplementedError: is an abstract method.
        '''
        raise NotImplementedError(
            "A generic implementation of this method is not available.")

    def view(self):
        '''
        Print a representation of this Symbol Table to stdout.
        '''
        print(str(self))

    def __str__(self):
        return ("Symbol Table:\n" +
                "\n".join(map(str, self._symbols.values())) +
                "\n")


class KernelSchedule(Schedule):
    '''
    A kernelSchedule inherits the functionality from Schedule and adds a symbol
    table to keep a record of the declared variables and their attributes.

    :param str name: Kernel subroutine name
    '''

    def __init__(self, name):
        super(KernelSchedule, self).__init__(sequence=None, parent=None)
        self._name = name
        self._symbol_table = SymbolTable(self)

    @property
    def name(self):
        '''
        :returns: Name of the Kernel
        :rtype: str
        '''
        return self._name

    @property
    def symbol_table(self):
        '''
        :returns: Table containing symbol information for the kernel.
        :rtype: :py:class:`psyclone.psyGen.SymbolTable`
        '''
        return self._symbol_table

    def view(self, indent=0):
        '''
        Print a text representation of this node to stdout and then
        call the view() method of any children.

        :param int indent: Depth of indent for output text
        '''
        print(self.indent(indent) + self.coloured_text + "[name:'" + self._name
              + "']")
        for entity in self._children:
            entity.view(indent=indent + 1)

    def gen_ocl(self, indent=0):
        '''
        Generate a string representation of this node in the OpenCL language.

        :param int indent: Depth of indent for the output string.
        :returns: OpenCL language code representing the node.
        :rtype: str
        '''
        raise NotImplementedError(
            "A generic implementation of this method is not available.")

    def __str__(self):
        result = "KernelSchedule[name:'" + self._name + "']:\n"
        for entity in self._children:
            result += str(entity)+"\n"
        result += "End Schedule"
        return result


class CodeBlock(Node):
    '''
    Node representing some generic Fortran code that PSyclone does not attempt
    to manipulate. As such it is a leaf in the PSyIR and therefore has no
    children.

    :param statements: list of fparser2 AST nodes representing the Fortran \
                       code constituting the code block.
    :type statements: list of :py:class:`fparser.two.utils.Base`
    :param parent: the parent node of this code block in the PSyIR.
    :type parent: :py:class:`psyclone.psyGen.Node`
    '''
    def __init__(self, statements, parent=None):
        super(CodeBlock, self).__init__(parent=parent)
        # Store a list of the parser objects holding the code associated
        # with this block. We make a copy of the contents of the list because
        # the list itself is a temporary product of the process of converting
        # from the fparser2 AST to the PSyIR.
        self._statements = statements[:]
        # Store references back into the fparser2 AST
        if statements:
            self.ast = self._statements[0]
            self.ast_end = self._statements[-1]
        else:
            self.ast = None
            self.ast_end = None

    @property
    def coloured_text(self):
        '''
        Return the name of this node type with control codes for
        terminal colouring.

        :returns: Name of node + control chars for colour.
        :rtype: str
        '''
        return colored("CodeBlock", SCHEDULE_COLOUR_MAP["CodeBlock"])

    def view(self, indent=0):
        '''
        Print a representation of this node in the schedule to stdout.

        :param int indent: level to which to indent output.
        '''
        print(self.indent(indent) + self.coloured_text + "[" +
              str(list(map(type, self._statements))) + "]")

    def __str__(self):
        return "CodeBlock[{0} statements]".format(len(self._statements))

    def gen_c_code(self, indent=0):
        '''
        Generate a string representation of this node using C language.

        :param int indent: Depth of indent for the output string.
        :raises GenerationError: gen_c_code always fails for CodeBlocks.
        '''
        raise GenerationError("CodeBlock can not be translated to C")


class Assignment(Node):
    '''
    Node representing an Assignment statement. As such it has a LHS and RHS
    as children 0 and 1 respectively.

    :param ast: node in the fparser2 AST representing the assignment.
    :type ast: :py:class:`fparser.two.Fortran2003.Assignment_Stmt.
    :param parent: the parent node of this Assignment in the PSyIR.
    :type parent: :py:class:`psyclone.psyGen.Node`
    '''
    def __init__(self, ast=None, parent=None):
        super(Assignment, self).__init__(ast=ast, parent=parent)

    @property
    def coloured_text(self):
        '''
        Return the name of this node type with control codes for
        terminal colouring.

        :returns: Name of node + control chars for colour.
        :rtype: str
        '''
        return colored("Assignment", SCHEDULE_COLOUR_MAP["Assignment"])

    def view(self, indent=0):
        '''
        Print a representation of this node in the schedule to stdout.

        :param int indent: level to which to indent output.
        '''
        print(self.indent(indent) + self.coloured_text + "[]")
        for entity in self._children:
            entity.view(indent=indent + 1)

    def __str__(self):
        result = "Assignment[]\n"
        for entity in self._children:
            result += str(entity)
        return result

    def gen_c_code(self, indent=0):
        '''
        Generate a string representation of this node using C language.

        :param int indent: Depth of indent for the output string.
        :returns: C language code representing the node.
        :rtype: str
        '''
        if len(self.children) != 2:
            raise GenerationError("Assignment malformed or "
                                  "incomplete. It should have exactly 2 "
                                  "children, but found {0}."
                                  "".format(len(self.children)))

        return self.indent(indent) \
            + self.children[0].gen_c_code() + " = " \
            + self.children[1].gen_c_code() + ";"


class Reference(Node):
    '''
    Node representing a Reference Expression.

    :param ast: node in the fparser2 AST representing the reference.
    :type ast: :py:class:`fparser.two.Fortran2003.Name.
    :param parent: the parent node of this Reference in the PSyIR.
    :type parent: :py:class:`psyclone.psyGen.Node`
    '''
    def __init__(self, reference_name, parent):
        super(Reference, self).__init__(parent=parent)
        self._reference = reference_name

    @property
    def name(self):
        ''' Return the name of the referenced symbol.

        :return: Name of the referenced symbol.
        :rtype: str
        '''
        return self._reference

    @property
    def coloured_text(self):
        '''
        Return the name of this node type with control codes for
        terminal colouring.

        :returns: Name of node + control chars for colour.
        :rtype: str
        '''
        return colored("Reference", SCHEDULE_COLOUR_MAP["Reference"])

    def view(self, indent=0):
        '''
        Print a representation of this node in the schedule to stdout.

        :param int indent: level to which to indent output.
        '''
        print(self.indent(indent) + self.coloured_text + "[name:'"
              + self._reference + "']")

    def __str__(self):
        return "Reference[name:'" + self._reference + "']\n"

    def gen_c_code(self, indent=0):
        '''
        Generate a string representation of this node using C language.

        :param int indent: Depth of indent for the output string.
        :returns: C language code representing the node.
        :rtype: str
        '''
        return self._reference


class UnaryOperation(Node):
    '''
    Node representing a UnaryOperation expression. As such it has one operand
    as child 0, and an attribute with the operator type.

    :param str operator: string representing the unary operator.
    :param parent: the parent node of this UnaryOperation in the PSyIR.
    :type parent: :py:class:`psyclone.psyGen.Node`
    '''
    def __init__(self, operator, parent=None):
        super(UnaryOperation, self).__init__(parent=parent)
        # TODO: (Issue #339) Create an Operator entity to have more robust
        # operators than the current string.
        self._operator = operator

    @property
    def coloured_text(self):
        '''
        Return the name of this node type with control codes for
        terminal colouring.

        :return: Name of node + control chars for colour.
        :rtype: str
        '''
        return colored("UnaryOperation",
                       SCHEDULE_COLOUR_MAP["UnaryOperation"])

    def view(self, indent=0):
        '''
        Print a representation of this node in the schedule to stdout.

        :param int indent: level to which to indent output.
        '''
        print(self.indent(indent) + self.coloured_text + "[operator:'" +
              self._operator + "']")
        for entity in self._children:
            entity.view(indent=indent + 1)

    def __str__(self):
        result = "UnaryOperation[operator:'" + self._operator + "']\n"
        for entity in self._children:
            result += str(entity)
        return result

    def gen_c_code(self, indent=0):
        '''
        Generate a string representation of this node using C language.

        :param int indent: Depth of indent for the output string.
        :return: C language code representing the node.
        :rtype: str
        :raises GenerationError: if the node or its children are invalid.
        '''
        if len(self.children) != 1:
            raise GenerationError("UnaryOperation malformed or "
                                  "incomplete. It should have exactly 1 "
                                  "child, but found {0}."
                                  "".format(len(self.children)))

        return "(" + self._operator + " " \
            + self._children[0].gen_c_code() + ")"


class BinaryOperation(Node):
    '''
    Node representing a BinaryOperator expression. As such it has two operands
    as children 0 and 1, and a attribute with the operator type.

    :param operator: node in the fparser2 AST representing the binary operator.
    :type operator: :py:class:`fparser.two.Fortran2003.BinaryOpBase.
    :param parent: the parent node of this BinaryOperator in the PSyIR.
    :type parent: :py:class:`psyclone.psyGen.Node`
    '''
    def __init__(self, operator, parent=None):
        super(BinaryOperation, self).__init__(parent=parent)
        self.ast = operator
        self._operator = operator

    @property
    def coloured_text(self):
        '''
        Return the name of this node type with control codes for
        terminal colouring.

        :returns: Name of node + control chars for colour.
        :rtype: str
        '''
        return colored("BinaryOperation",
                       SCHEDULE_COLOUR_MAP["BinaryOperation"])

    def view(self, indent=0):
        '''
        Print a representation of this node in the schedule to stdout.

        :param int indent: level to which to indent output.
        '''
        print(self.indent(indent) + self.coloured_text + "[operator:'" +
              self._operator + "']")
        for entity in self._children:
            entity.view(indent=indent + 1)

    def __str__(self):
        result = "BinaryOperation[operator:'" + self._operator + "']\n"
        for entity in self._children:
            result += str(entity)
        return result

    def gen_c_code(self, indent=0):
        '''
        Generate a string representation of this node using C language.

        :param int indent: Depth of indent for the output string.
        :returns: C language code representing the node.
        :rtype: str
        :raises GenerationError: if the node or its children are invalid.
        '''

        if len(self.children) != 2:
            raise GenerationError("BinaryOperation malformed or "
                                  "incomplete. It should have exactly 2 "
                                  "children, but found {0}."
                                  "".format(len(self.children)))

        return "(" + self._children[0].gen_c_code() + " " \
            + self._operator + " " \
            + self._children[1].gen_c_code() + ")"


class Array(Reference):
    '''
    Node representing an Array reference. As such it has a reference and a
    subscript list as children 0 and 1, respectively.

    :param ast: node in the fparser2 AST representing array.
    :type ast: :py:class:`fparser.two.Fortran2003.Part_Ref.
    :param parent: the parent node of this Array in the PSyIR.
    :type parent: :py:class:`psyclone.psyGen.Node`
    '''
    def __init__(self, reference_name, parent):
        super(Array, self).__init__(reference_name, parent=parent)

    @property
    def coloured_text(self):
        '''
        Return the name of this node type with control codes for
        terminal colouring.

        :returns: Name of node + control chars for colour.
        :rtype: str
        '''
        return colored("ArrayReference", SCHEDULE_COLOUR_MAP["Reference"])

    def view(self, indent=0):
        '''
        Print a representation of this node in the schedule to stdout.

        :param int indent: level to which to indent output.
        '''
        super(Array, self).view(indent)
        for entity in self._children:
            entity.view(indent=indent + 1)

    def __str__(self):
        result = "Array" + super(Array, self).__str__()
        for entity in self._children:
            result += str(entity)
        return result

    def gen_c_code(self, indent=0):
        '''
        Generate a string representation of this node using C language.

        :param int indent: Depth of indent for the output string.
        :returns: C language code representing the node.
        :rtype: str
        '''
        code = super(Array, self).gen_c_code() + "["

        dimensions_remaining = len(self._children)
        if dimensions_remaining < 1:
            raise GenerationError("Array must have at least 1 dimension.")

        # In C array expressions should be reversed from the PSyIR order
        # (column-major to row-major order) and flattened (1D).
        for child in reversed(self._children):
            code = code + child.gen_c_code()
            # For each dimension bigger than one, it needs to write the
            # appropriate operation to flatten the array. By convention,
            # the array dimensions are <name>LEN<DIM>.
            # (e.g. A[3,5,2] -> A[3 * ALEN2 * ALEN1 + 5 * ALEN1 + 2])
            for dim in reversed(range(1, dimensions_remaining)):
                dimstring = self._reference + "LEN" + str(dim)
                code = code + " * " + dimstring
            dimensions_remaining = dimensions_remaining - 1
            code = code + " + "

        code = code[:-3] + "]"  # Delete last ' + ' and close bracket
        return code


class Literal(Node):
    '''
    Node representing a Literal

    :param str value: String representing the literal value.
    :param parent: the parent node of this Literal in the PSyIR.
    :type parent: :py:class:`psyclone.psyGen.Node`
    '''
    def __init__(self, value, parent=None):
        super(Literal, self).__init__(parent=parent)
        self._value = value

    @property
    def coloured_text(self):
        '''
        Return the name of this node type with control codes for
        terminal colouring.

        :returns: Name of node + control chars for colour.
        :rtype: str
        '''
        return colored("Literal", SCHEDULE_COLOUR_MAP["Literal"])

    def view(self, indent=0):
        '''
        Print a representation of this node in the schedule to stdout.

        :param int indent: level to which to indent output.
        '''
        print(self.indent(indent) + self.coloured_text + "["
              + "value:'"+self._value + "']")

    def __str__(self):
        return "Literal[value:'" + self._value + "']\n"

    def gen_c_code(self, indent=0):
        '''
        Generate a string representation of this node using C language.

        :param int indent: Depth of indent for the output string.
        :returns: C language code representing the node.
        :rtype: str
        '''
        return self._value


class Return(Node):
    '''
    Node representing a Return statement (subroutine break without return
    value).

    :param parent: the parent node of this Return in the PSyIR.
    :type parent: :py:class:`psyclone.psyGen.Node`
    '''
    def __init__(self, parent=None):
        super(Return, self).__init__(parent=parent)

    @property
    def coloured_text(self):
        '''
        Return the name of this node type with control codes for
        terminal colouring.

        :return: Name of node + control chars for colour.
        :rtype: str
        '''
        return colored("Return", SCHEDULE_COLOUR_MAP["Return"])

    def view(self, indent=0):
        '''
        Print a representation of this node in the schedule to stdout.

        :param int indent: level to which to indent output.
        '''
        print(self.indent(indent) + self.coloured_text + "[]")

    def __str__(self):
        return "Return[]\n"

    def gen_c_code(self, indent=0):
        '''
        Generate a string representation of this node using C language.

        :param int indent: Depth of indent for the output string.
        :return: C language code representing the node.
        :rtype: str
        '''
        return self.indent(indent) + "return;"<|MERGE_RESOLUTION|>--- conflicted
+++ resolved
@@ -5334,13 +5334,8 @@
                             "Could not process {0}. Unrecognized attribute "
                             "'{1}'.".format(decl.items, str(attr)))
                 elif isinstance(attr, Fortran2003.Dimension_Attr_Spec):
-<<<<<<< HEAD
-                    attribute_shape = self._parse_dimensions(
-                        attr, parent.symbol_table)
-=======
                     attribute_shape = \
                         self._parse_dimensions(attr, parent.symbol_table)
->>>>>>> 365b1737
                 else:
                     raise NotImplementedError(
                         "Could not process {0}. Unrecognized attribute "
@@ -5353,15 +5348,9 @@
 
                 # If the entity has an array-spec shape, it has priority.
                 # Otherwise use the declaration attribute shape.
-<<<<<<< HEAD
-                if (array_spec is not None):
-                    entity_shape = self._parse_dimensions(
-                        array_spec, parent.symbol_table)
-=======
                 if array_spec is not None:
                     entity_shape = \
                         self._parse_dimensions(array_spec, parent.symbol_table)
->>>>>>> 365b1737
                 else:
                     entity_shape = attribute_shape
 
