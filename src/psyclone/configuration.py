--- conflicted
+++ resolved
@@ -786,15 +786,6 @@
     def __init__(self, config, section):
         # pylint: disable=too-many-locals
         super(GOceanConfig, self).__init__(section)
-<<<<<<< HEAD
-        # Setup the mapping for the field properties. This dictionary stores
-        # the name of the field property as grid (e.g. ) go_grid_dx_t),
-        # and the value is a pair specifying a format string to dereference
-        # a property, and the type (as string). Example value:
-        # ("{0}%%grid%%dx_t", "array")
-        # These values are taken from the psyclone config file.
-        self._grid_properties = {}
-=======
         # Setup the mapping for the grid properties. This dictionary stores
         # the name of the grid property as key (e.g. ``go_grid_dx_t``),
         # with the value being a named tuple with an entry for 'property'
@@ -803,7 +794,6 @@
         # These values are taken from the psyclone config file.
         self._grid_properties = {}
         Property = namedtuple("Property", "fortran type")
->>>>>>> 77cfeaa0
         for key in section.keys():
             # Do not handle any keys from the DEFAULT section
             # since they are handled by Config(), not this class.
@@ -823,16 +813,6 @@
                 # Handled in the base class APISpecificConfig
                 pass
             elif key == "grid-properties":
-<<<<<<< HEAD
-                # Field properties have the format:
-                # go_grid_area_u: {0}%%grid%%area_u: array,
-                # First the name, then the Fortran code to access the property
-                # then the type ("array" or "scalar")
-                all_props = self.create_dict_from_string(section[key])
-                for grid_property in all_props:
-                    try:
-                        access, field_type = all_props[grid_property]\
-=======
                 # Grid properties have the format:
                 # go_grid_area_u: {0}%%grid%%area_u: array,
                 # First the name, then the Fortran code to access the property,
@@ -841,19 +821,14 @@
                 for grid_property in all_props:
                     try:
                         fortran, variable_type = all_props[grid_property]\
->>>>>>> 77cfeaa0
                                             .split(":")
                     except ValueError:
                         # Raised when the string does not contain exactly
                         # two values separated by ":"
                         error = "Invalid property \"{0}\" found with value " \
                                 "\"{1}\" in \"{2}\". It must have exactly " \
-<<<<<<< HEAD
-                                "two ':'' separated values." \
-=======
                                 "two ':'-delimited separated values: the " \
                                 "property and the type." \
->>>>>>> 77cfeaa0
                                 .format(grid_property,
                                         all_props[grid_property],
                                         config.filename)
@@ -861,11 +836,7 @@
                     # Make sure to remove the spaces which the config
                     # file might contain
                     self._grid_properties[grid_property] = \
-<<<<<<< HEAD
-                        (access.strip(), field_type.strip())
-=======
                         Property(fortran.strip(), variable_type.strip())
->>>>>>> 77cfeaa0
                 # Check that the required values for xstop and ystop
                 # are defined:
                 for required in ["go_grid_xstop", "go_grid_ystop",
@@ -880,14 +851,9 @@
                                  "go_grid_whole_outer_stop"]:
                     if required not in self._grid_properties:
                         error = "The config file {0} does not contain " \
-<<<<<<< HEAD
-                                "values for \"{1}\".".format(config.filename,
-                                                             required)
-=======
                                 "values for the following, mandatory grid " \
                                 "property: \"{1}\".".format(config.filename,
                                                             required)
->>>>>>> 77cfeaa0
                         raise ConfigurationError(error)
             else:
                 raise ConfigurationError("Invalid key \"{0}\" found in "
@@ -895,13 +861,8 @@
                                                            config.filename))
     # ---------------------------------------------------------------------
     @property
-<<<<<<< HEAD
-    def field_properties(self):
-        ''':returns: the dictionary containing the field properties.
-=======
     def grid_properties(self):
         ''':returns: the dictionary containing the grid properties.
->>>>>>> 77cfeaa0
         :type: a dictionary with values of pairs (dereference-format, type)
         '''
         return self._grid_properties
