--- conflicted
+++ resolved
@@ -70,17 +70,12 @@
     :raises ParseError: if a 'meta_arg' entry is not of 'arg_type' type.
     :raises ParseError: if an argument type is not one of LFRic API \
                         valid argument types.
-<<<<<<< HEAD
     :raises ParseError: if a 'meta_arg' entry has fewer than 3 args.
     :raises ParseError: if the third 'meta_arg' entry is not a valid \
                         access descriptor (second for fields and operators, \
                         will be updated in issue #817).
-=======
-    :raises ParseError: if the second 'meta_arg' entry is not a valid \
-                        access descriptor.
     :raises InternalError: if the iteration space from the parsed kernel \
                            metadata is not over 'cells' or 'dofs'.
->>>>>>> c77e4465
     :raises InternalError: if all the metadata checks fail to catch an \
                            invalid argument type.
 
