# -----------------------------------------------------------------------------
# BSD 3-Clause License
#
# Copyright (c) 2019, Science and Technology Facilities Council
# All rights reserved.
#
# Redistribution and use in source and binary forms, with or without
# modification, are permitted provided that the following conditions are met:
#
# * Redistributions of source code must retain the above copyright notice, this
#   list of conditions and the following disclaimer.
#
# * Redistributions in binary form must reproduce the above copyright notice,
#   this list of conditions and the following disclaimer in the documentation
#   and/or other materials provided with the distribution.
#
# * Neither the name of the copyright holder nor the names of its
#   contributors may be used to endorse or promote products derived from
#   this software without specific prior written permission.
#
# THIS SOFTWARE IS PROVIDED BY THE COPYRIGHT HOLDERS AND CONTRIBUTORS
# "AS IS" AND ANY EXPRESS OR IMPLIED WARRANTIES, INCLUDING, BUT NOT
# LIMITED TO, THE IMPLIED WARRANTIES OF MERCHANTABILITY AND FITNESS
# FOR A PARTICULAR PURPOSE ARE DISCLAIMED. IN NO EVENT SHALL THE
# COPYRIGHT HOLDER OR CONTRIBUTORS BE LIABLE FOR ANY DIRECT, INDIRECT,
# INCIDENTAL, SPECIAL, EXEMPLARY, OR CONSEQUENTIAL DAMAGES (INCLUDING,
# BUT NOT LIMITED TO, PROCUREMENT OF SUBSTITUTE GOODS OR SERVICES;
# LOSS OF USE, DATA, OR PROFITS; OR BUSINESS INTERRUPTION) HOWEVER
# CAUSED AND ON ANY THEORY OF LIABILITY, WHETHER IN CONTRACT, STRICT
# LIABILITY, OR TORT (INCLUDING NEGLIGENCE OR OTHERWISE) ARISING IN
# ANY WAY OUT OF THE USE OF THIS SOFTWARE, EVEN IF ADVISED OF THE
# POSSIBILITY OF SUCH DAMAGE.
# -----------------------------------------------------------------------------
# Author: J. Henrichs, Bureau of Meteorology


''' Module containing configuration required to build code generated
for the GOcean1.0 API '''

from __future__ import absolute_import, print_function
import os
from .psyclone_test_utils import Compile, CompileError


class GOcean1p0Build(Compile):
    '''Build class for compiling test files for the GOcean1.0 api. It
    uses dl_esm_inf as included in the PSyclone distribution (as a
    git submodule).
    '''

    # A class variable to make sure we compile the infrastructure
    # file only once per process.
    _infrastructure_built = False

    # The temporary path in which the compiled infrastructure files
    # (.o and .mod) are stored for this process.
    _compilation_path = ""

    def __init__(self, tmpdir):
        super(GOcean1p0Build, self).__init__(tmpdir)

        base_path = os.path.join(os.path.dirname(os.path.abspath(__file__)),
                                 "test_files", "gocean1p0")
        self.base_path = base_path

        # On first instantiation (triggered by conftest.infra_compile)
        # compile the infrastructure library files.
        if (Compile.TEST_COMPILE or Compile.TEST_COMPILE_OPENCL) and \
                not GOcean1p0Build._infrastructure_built:
            self._build_infrastructure()

    def get_infrastructure_flags(self):
<<<<<<< HEAD
        '''
        Returns the required flag to use the infrastructure library
        dl_esm_inf for gocean1p0. Each parameter must be a separate
        entry in the list, e.g.: ["-I", "/some/path"] and not ["-I
        /some/path"].

=======
        '''Returns the required flag to use the infrastructure library
        dl_esm_inf for gocean1p0. Each parameter must be a separate entry
        in the list, e.g.: ["-I", "/some/path"] and not ["-I /some/path"].
>>>>>>> 08f25cfa
        :returns: a list of strings with the compiler flags required.
        :rtype: list

        '''
        return ["-I", self._compilation_path]

    def _build_infrastructure(self):
        '''Compiles dl_esm_inf.
        :raises CompileError: If the compilation of dl_esm_inf fails.
        '''

        old_pwd = self._tmpdir.chdir()
        # Store the temporary path so that the compiled infrastructure
        # files can be used by all test compilations later.
        GOcean1p0Build._compilation_path = str(self._tmpdir)

        import subprocess
        dl_esm_inf_path = \
            os.path.join(os.path.dirname(os.path.abspath(__file__)),
                         "../../../external/dl_esm_inf/finite_difference/src")

        arg_list = ["make", "F90={0}".format(self._f90),
                    "F90FLAGS={0}".format(self._f90flags),
                    "-f", "{0}/Makefile".format(dl_esm_inf_path)]
        try:
            build = subprocess.Popen(arg_list,
                                     stdout=subprocess.PIPE,
                                     stderr=subprocess.STDOUT)
            (output, error) = build.communicate()
            GOcean1p0Build._infrastructure_built = True

        except OSError as err:
            import sys
            print("Failed to run: {0}: ".format(" ".join(arg_list)),
                  file=sys.stderr)
            print("Error was: {0}".format(str(err)), file=sys.stderr)
            GOcean1p0Build._infrastructure_built = False
            raise CompileError(str(err))
        finally:
            old_pwd.chdir()

        # Check the return code
        stat = build.returncode
        if stat != 0:
            import sys
            print(output, file=sys.stderr)
            if error:
                print("=========", file=sys.stderr)
                print(error, file=sys.stderr)
            raise CompileError(output)


# =============================================================================
class GOcean1p0OpenCLBuild(GOcean1p0Build):
    '''A simple class based on the GOcean1p0 compilation object, that will
    only compile OpenCL code.
    '''

    def code_compiles(self, psy_ast):
        '''Attempts to build the OpenCL Fortran code supplied as an AST of
        f2pygen objects. Returns True for success, False otherwise.
        If no Fortran compiler is available then returns True. All files
        produced are deleted.

        :param psy_ast: The AST of the generated PSy layer
        :type psy_ast: Instance of :py:class:`psyclone.psyGen.PSy`
        :return: True if generated code compiles, False otherwise
        :rtype: bool
        '''

        if not Compile.TEST_COMPILE_OPENCL:
            return True

        # Don't call the base class code_compile() function, since it
        # will only work if --compile was specified. Call the internal
        # function instead that does the actual compilation.
        return super(GOcean1p0OpenCLBuild, self)._code_compiles(psy_ast)<|MERGE_RESOLUTION|>--- conflicted
+++ resolved
@@ -70,18 +70,10 @@
             self._build_infrastructure()
 
     def get_infrastructure_flags(self):
-<<<<<<< HEAD
-        '''
-        Returns the required flag to use the infrastructure library
-        dl_esm_inf for gocean1p0. Each parameter must be a separate
-        entry in the list, e.g.: ["-I", "/some/path"] and not ["-I
-        /some/path"].
-
-=======
         '''Returns the required flag to use the infrastructure library
         dl_esm_inf for gocean1p0. Each parameter must be a separate entry
         in the list, e.g.: ["-I", "/some/path"] and not ["-I /some/path"].
->>>>>>> 08f25cfa
+
         :returns: a list of strings with the compiler flags required.
         :rtype: list
 
