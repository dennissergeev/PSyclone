! -----------------------------------------------------------------------------
! BSD 3-Clause License
!
! Copyright (c) 2020-2021, Science and Technology Facilities Council.
! All rights reserved.
!
! Redistribution and use in source and binary forms, with or without
! modification, are permitted provided that the following conditions are met:
!
! * Redistributions of source code must retain the above copyright notice, this
!   list of conditions and the following disclaimer.
!
! * Redistributions in binary form must reproduce the above copyright notice,
!   this list of conditions and the following disclaimer in the documentation
!   and/or other materials provided with the distribution.
!
! * Neither the name of the copyright holder nor the names of its
!   contributors may be used to endorse or promote products derived from
!   this software without specific prior written permission.
!
! THIS SOFTWARE IS PROVIDED BY THE COPYRIGHT HOLDERS AND CONTRIBUTORS
! "AS IS" AND ANY EXPRESS OR IMPLIED WARRANTIES, INCLUDING, BUT NOT
! LIMITED TO, THE IMPLIED WARRANTIES OF MERCHANTABILITY AND FITNESS
! FOR A PARTICULAR PURPOSE ARE DISCLAIMED. IN NO EVENT SHALL THE
! COPYRIGHT HOLDER OR CONTRIBUTORS BE LIABLE FOR ANY DIRECT, INDIRECT,
! INCIDENTAL, SPECIAL, EXEMPLARY, OR CONSEQUENTIAL DAMAGES (INCLUDING,
! BUT NOT LIMITED TO, PROCUREMENT OF SUBSTITUTE GOODS OR SERVICES;
! LOSS OF USE, DATA, OR PROFITS; OR BUSINESS INTERRUPTION) HOWEVER
! CAUSED AND ON ANY THEORY OF LIABILITY, WHETHER IN CONTRACT, STRICT
! LIABILITY, OR TORT (INCLUDING NEGLIGENCE OR OTHERWISE) ARISING IN
! ANY WAY OUT OF THE USE OF THIS SOFTWARE, EVEN IF ADVISED OF THE
! POSSIBILITY OF SUCH DAMAGE.
! -----------------------------------------------------------------------------
! Author J. Henrichs, Bureau of Meteorology
! Modified I. Kavcic, Met Office

!> This module implements a simple NetCDF writer using the PSyData
!! interface. It is specific to the dl_esm_inf library used with
!! the GOcean API.
!! A Fortran code instrumented with corresponding calls
!! to the PSyData API and linked in with this library will nf90_create
!! a NetCDF file that contains the dimensions for each
!! field.
!!

module extract_psy_data_mod

    use extract_netcdf_base_mod, only : ExtractNetcdfBaseType

    implicit none

    !> This is the data type that manages the information required
    !! to write data to a NetCDF file using the PSyData API. A
    !! static instance of this type is created for each instrumented
    !! region with PSyclone (and each region will write a separate
    !! file).
    type, extends(ExtractNetcdfBaseType), public :: extract_PsyDataType

    contains

        ! The various procedures used
        procedure :: DeclareFieldDouble
        procedure :: WriteFieldDouble

        !> The generic interface for declaring a variable:
        generic, public :: PreDeclareVariable => DeclareFieldDouble

        !> The generic interface for providing the value of variables,
<<<<<<< HEAD
        !! which in case of the NetCDF interface is written:                                               
=======
        !! which in case of the NetCDF interface is written:
>>>>>>> f751a6ce
        generic, public :: ProvideVariable => WriteFieldDouble

    end type extract_PSyDataType

contains

    ! -------------------------------------------------------------------------
    !> Checks if the return value from a NetCDF call indicates an error.
    !! If so, print the corresponding error message and aborts the program.
    !! It is typically used as a wrapper around NetCDF calls:
    !! retval = CheckError(nf90_close(ncid))
    !! @param[in] retval The return value from a NetCDF operation.
    !! Returns the return value.
    function CheckError(retval)

        use netcdf, only : nf90_noerr, nf90_strerror

        implicit none

        integer :: CheckError
        integer, intent(in) :: retval

        if (retval /= nf90_noerr) then
            print *,"NetCDF Error:"
            print *,trim(nf90_strerror(retval))
            stop
        endif

        CheckError = retval

    end function CheckError

    ! -------------------------------------------------------------------------
    !> This is a one-time init function. It is not required for the kernel
    !! extraction and is therefore empty.
    subroutine extract_PSyDataInit()
        implicit none
    end subroutine extract_PSyDataInit

    ! -------------------------------------------------------------------------
    !> This is a one-time shutdown function. It is not required for the kernel
    !! extraction and is therefore empty.
    subroutine extract_PSyDataShutdown()
        implicit none
    end subroutine extract_PSyDataShutdown

    ! -------------------------------------------------------------------------
    !> This subroutine declares a double precision field as defined in
    !! dl_esm_info (r2d_field). A corresponding variable definition is added
    !! to the NetCDF file, and the variable id is stored in the var_id field.
    !! @param[in,out] this The instance of the extract_PsyDataType.
    !! @param[in] name The name of the variable (string).
    !! @param[in] value The value of the variable.
    subroutine DeclareFieldDouble(this, name, value)

        use netcdf
        use field_mod, only : r2d_field

        implicit none

        class(extract_PsyDataType), intent(inout), target :: this
        character(*), intent(in) :: name
        type(r2d_field), intent(in) :: value
        integer :: x_dimid, y_dimid, retval
        integer, dimension(2) :: dimids

        ! Map to a simple 2d-array:
        call this%DeclareArray2dDouble(name, value%data)

    end subroutine DeclareFieldDouble

    ! -------------------------------------------------------------------------
    !> This subroutine writes the value of a dl_esm_field (r2d_field)
    !! to the NetCDF file. It takes the variable id from the corresponding
    !! declaration.
    !! @param[in,out] this The instance of the extract_PsyDataType.
    !! @param[in] name The name of the variable (string).
    !! @param[in] value The value of the variable.
    subroutine WriteFieldDouble(this, name, value)

        use netcdf
        use field_mod, only : r2d_field

        implicit none

        class(extract_PsyDataType), intent(inout), target :: this
        character(*), intent(in) :: name
        type(r2d_field), intent(in) :: value
        integer :: retval

        ! Map the field to a simple 2d-array
        call this%WriteArray2dDouble(name, value%data)

    end subroutine WriteFieldDouble

end module extract_psy_data_mod<|MERGE_RESOLUTION|>--- conflicted
+++ resolved
@@ -66,11 +66,7 @@
         generic, public :: PreDeclareVariable => DeclareFieldDouble
 
         !> The generic interface for providing the value of variables,
-<<<<<<< HEAD
-        !! which in case of the NetCDF interface is written:                                               
-=======
         !! which in case of the NetCDF interface is written:
->>>>>>> f751a6ce
         generic, public :: ProvideVariable => WriteFieldDouble
 
     end type extract_PSyDataType
