# -----------------------------------------------------------------------------
# BSD 3-Clause License
#
# Copyright (c) 2019-2022, Science and Technology Facilities Council.
# All rights reserved.
#
# Redistribution and use in source and binary forms, with or without
# modification, are permitted provided that the following conditions are met:
#
# * Redistributions of source code must retain the above copyright notice, this
#   list of conditions and the following disclaimer.
#
# * Redistributions in binary form must reproduce the above copyright notice,
#   this list of conditions and the following disclaimer in the documentation
#   and/or other materials provided with the distribution.
#
# * Neither the name of the copyright holder nor the names of its
#   contributors may be used to endorse or promote products derived from
#   this software without specific prior written permission.
#
# THIS SOFTWARE IS PROVIDED BY THE COPYRIGHT HOLDERS AND CONTRIBUTORS
# "AS IS" AND ANY EXPRESS OR IMPLIED WARRANTIES, INCLUDING, BUT NOT
# LIMITED TO, THE IMPLIED WARRANTIES OF MERCHANTABILITY AND FITNESS
# FOR A PARTICULAR PURPOSE ARE DISCLAIMED. IN NO EVENT SHALL THE
# COPYRIGHT HOLDER OR CONTRIBUTORS BE LIABLE FOR ANY DIRECT, INDIRECT,
# INCIDENTAL, SPECIAL, EXEMPLARY, OR CONSEQUENTIAL DAMAGES (INCLUDING,
# BUT NOT LIMITED TO, PROCUREMENT OF SUBSTITUTE GOODS OR SERVICES;
# LOSS OF USE, DATA, OR PROFITS; OR BUSINESS INTERRUPTION) HOWEVER
# CAUSED AND ON ANY THEORY OF LIABILITY, WHETHER IN CONTRACT, STRICT
# LIABILITY, OR TORT (INCLUDING NEGLIGENCE OR OTHERWISE) ARISING IN
# ANY WAY OUT OF THE USE OF THIS SOFTWARE, EVEN IF ADVISED OF THE
# POSSIBILITY OF SUCH DAMAGE.
# -----------------------------------------------------------------------------
# Author J. Henrichs, Bureau of Meteorology
# Modified by: R. W. Ford, STFC Daresbury Lab
#              A. R. Porter, STFC Daresbury Lab
#              S. Siso, STFC Daresbury Lab

'''Transformation module, containing all generic (API independent)
transformations and base classes.
'''

from psyclone.psyir.transformations.chunk_loop_trans import ChunkLoopTrans
from psyclone.psyir.transformations.extract_trans import ExtractTrans
from psyclone.psyir.transformations.hoist_trans import HoistTrans
from psyclone.psyir.transformations.loop_trans import LoopTrans
from psyclone.psyir.transformations.loop_fuse_trans import LoopFuseTrans
from psyclone.psyir.transformations.nan_test_trans import NanTestTrans
from psyclone.psyir.transformations.profile_trans import ProfileTrans
from psyclone.psyir.transformations.psy_data_trans import PSyDataTrans
from psyclone.psyir.transformations.read_only_verify_trans \
    import ReadOnlyVerifyTrans
from psyclone.psyir.transformations.region_trans import RegionTrans
from psyclone.psyir.transformations.intrinsics.abs2code_trans import \
    Abs2CodeTrans
from psyclone.psyir.transformations.intrinsics.matmul2code_trans import \
    Matmul2CodeTrans
from psyclone.psyir.transformations.intrinsics.max2code_trans import \
    Max2CodeTrans
from psyclone.psyir.transformations.intrinsics.min2code_trans import \
    Min2CodeTrans
from psyclone.psyir.transformations.intrinsics.sign2code_trans import \
    Sign2CodeTrans
from psyclone.psyir.transformations.arrayrange2loop_trans import \
    ArrayRange2LoopTrans
from psyclone.psyir.transformations.fold_conditional_return_expressions_trans \
    import FoldConditionalReturnExpressionsTrans
from psyclone.psyir.transformations.loop_tiling_2d_trans \
    import LoopTiling2DTrans
from psyclone.psyir.transformations.transformation_error \
    import TransformationError
from psyclone.psyir.transformations.omp_task_trans import OMPTaskTrans
from psyclone.psyir.transformations.omp_taskwait_trans import OMPTaskwaitTrans
from psyclone.psyir.transformations.loop_swap_trans import LoopSwapTrans
from psyclone.psyir.transformations.intrinsics.dotproduct2code_trans import \
    DotProduct2CodeTrans

# The entities in the __all__ list are made available to import directly from
# this package e.g.:
# from psyclone.psyir.transformations import ExtractTrans

__all__ = ['ChunkLoopTrans',
           'ExtractTrans',
           'NanTestTrans',
           'ProfileTrans',
           'PSyDataTrans',
           'ReadOnlyVerifyTrans',
           'RegionTrans',
           'Abs2CodeTrans',
           'LoopSwapTrans',
           'LoopTrans',
           'LoopFuseTrans',
           'Matmul2CodeTrans',
           'Min2CodeTrans',
           'Sign2CodeTrans',
           'TransformationError',
           'ArrayRange2LoopTrans',
           'FoldConditionalReturnExpressionsTrans',
           'HoistTrans',
           'OMPTaskwaitTrans',
<<<<<<< HEAD
           'OMPTaskTrans']
=======
           'LoopTiling2DTrans']
>>>>>>> bf58e5c1
<|MERGE_RESOLUTION|>--- conflicted
+++ resolved
@@ -98,8 +98,5 @@
            'FoldConditionalReturnExpressionsTrans',
            'HoistTrans',
            'OMPTaskwaitTrans',
-<<<<<<< HEAD
-           'OMPTaskTrans']
-=======
-           'LoopTiling2DTrans']
->>>>>>> bf58e5c1
+           'OMPTaskTrans',
+           'LoopTiling2DTrans']