--- conflicted
+++ resolved
@@ -47,16 +47,10 @@
 '''
 
 from __future__ import print_function
-<<<<<<< HEAD
-from psyclone.parse import Descriptor, KernelType, ParseError
-from psyclone.psyGen import PSy, Invokes, Invoke, Schedule, \
-    Loop, Kern, Arguments, Argument, KernelArgument, ACCEnterDataDirective, \
-=======
 from psyclone.parse.kernel import Descriptor, KernelType
 from psyclone.parse.utils import ParseError
 from psyclone.psyGen import PSy, Invokes, Invoke, InvokeSchedule, \
-    Loop, Kern, Arguments, Argument, KernelArgument, ACCDataDirective, \
->>>>>>> 283e25d6
+    Loop, Kern, Arguments, Argument, KernelArgument, ACCEnterDataDirective, \
     GenerationError, InternalError, args_filter, NameSpaceFactory, \
     KernelSchedule, SymbolTable, Node, Fparser2ASTProcessor
 import psyclone.expression as expr
