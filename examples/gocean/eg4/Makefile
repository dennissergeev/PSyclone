--- conflicted
+++ resolved
@@ -31,12 +31,8 @@
 # ANY WAY OUT OF THE USE OF THIS SOFTWARE, EVEN IF ADVISED OF THE
 # POSSIBILITY OF SUCH DAMAGE.
 # -----------------------------------------------------------------------------
-<<<<<<< HEAD
-# Author: A. R. Porter, STFC Daresbury Laboratory
+# Authors: A. R. Porter and S. Siso, STFC Daresbury Laboratory
 # Modified J. Henrichs, Bureau of Meteorology
-=======
-# Authors: A. R. Porter and S. Siso, STFC Daresbury Laboratory
->>>>>>> ac1a97f4
 
 include ../../common.mk
 
@@ -53,13 +49,8 @@
 
 .PHONY: basic opencl openacc others compile-acc
 
-<<<<<<< HEAD
-transform: basic opencl others
-=======
-all: transform
 
 transform: basic opencl openacc others
->>>>>>> ac1a97f4
 
 basic:
 	${PSYCLONE} -api "gocean1.0" alg_kern_use_var.f90
@@ -89,17 +80,12 @@
 	# ${PSYCLONE} -api "gocean1.0" -s ./acc_transform.py alg_kern_call_kern.f90
 	# ${PSYCLONE} -api "gocean1.0" -s ./acc_transform.py alg_kern_nested_use.f90
 
-<<<<<<< HEAD
 compile: transform
 	@echo "No compilation targets for example gocean/eg4"
 
 run: compile
 	@echo "No run targets for example gocean/eg4"
-=======
-compile:
-	@echo "No compilation targets for this example"
 
 # Override allclean rule to include INF_DIR library
 allclean: clean
-	${MAKE} -C ${INF_DIR} distclean
->>>>>>> ac1a97f4
+	${MAKE} -C ${INF_DIR} distclean