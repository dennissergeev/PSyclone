--- conflicted
+++ resolved
@@ -81,13 +81,8 @@
     psy = PSyFactory(API, distributed_memory=False).create(code)
     schedule = psy.invokes.get('explicit_do').schedule
     acc_trans = TransInfo().get_trans_name('ACCDataTrans')
-<<<<<<< HEAD
-    schedule, _ = acc_trans.apply(schedule.children)
-    gen_code = str(psy.gen).lower()
-=======
-    acc_trans.apply(schedule.children)
-    gen_code = str(psy.gen)
->>>>>>> a49e133a
+    acc_trans.apply(schedule.children)
+    gen_code = str(psy.gen).lower()
 
     assert ("  real, dimension(jpi,jpj,jpk) :: umask\n"
             "\n"
@@ -125,60 +120,6 @@
             "been called" in str(err.value))
 
 
-<<<<<<< HEAD
-=======
-def test_add_region_invalid_data_move():
-    ''' Check that _add_region() raises the expected error if an invalid
-    value for data_movement is supplied. '''
-    _, invoke_info = get_invoke("explicit_do.f90", api=API, idx=0)
-    schedule = invoke_info.schedule
-    acc_trans = TransInfo().get_trans_name('ACCDataTrans')
-    acc_trans.apply(schedule.children)
-    datadir = schedule.children[0]
-    with pytest.raises(InternalError) as err:
-        datadir._add_region("DATA", "END DATA", data_movement="invalid")
-    assert ("optional data_movement argument must be one of ['present', "
-            "'analyse'] but got 'invalid'" in str(err.value))
-
-
-def test_add_region(parser):
-    ''' Check that add_region works as expected. '''
-    from fparser.two import Fortran2003
-    reader = FortranStringReader(EXPLICIT_DO)
-    code = parser(reader)
-    psy = PSyFactory(API, distributed_memory=False).create(code)
-    schedule = psy.invokes.get('explicit_do').schedule
-    acc_trans = TransInfo().get_trans_name('ACCDataTrans')
-    acc_trans.apply(schedule.children)
-    datadir = schedule.children[0]
-    datadir._add_region("data", "end data")
-    assert isinstance(datadir._ast, Fortran2003.Comment)
-    assert str(datadir._ast).lower() == "!$acc data"
-    assert isinstance(datadir._ast_end, Fortran2003.Comment)
-    assert str(datadir._ast_end).lower() == "!$acc end data"
-
-
-def test_add_region_comment_err(parser):
-    ''' Check that _add_region rejects begin and end strings that contain
-    comments that are not directives. '''
-    reader = FortranStringReader(EXPLICIT_DO)
-    code = parser(reader)
-    psy = PSyFactory(API, distributed_memory=False).create(code)
-    schedule = psy.invokes.get('explicit_do').schedule
-    acc_trans = TransInfo().get_trans_name('ACCDataTrans')
-    acc_trans.apply(schedule.children)
-    datadir = schedule.children[0]
-    with pytest.raises(InternalError) as err:
-        datadir._add_region("!data", "!end data")
-    assert ("start_text must be a plain label without directive or comment "
-            "characters but got: '!data'" in str(err.value))
-    with pytest.raises(InternalError) as err:
-        datadir._add_region("data", "!end data")
-    assert ("end_text must be a plain label without directive or comment "
-            "characters but got: '!end data'" in str(err.value))
-
-
->>>>>>> a49e133a
 def test_data_view(parser, capsys):
     ''' Check that the ACCDataDirective.view() method works as expected. '''
     reader = FortranStringReader(EXPLICIT_DO)
@@ -205,13 +146,8 @@
     acc_trans = TransInfo().get_trans_name('ACCKernelsTrans')
     acc_trans.apply(schedule.children, {"default_present": True})
     acc_trans = TransInfo().get_trans_name('ACCDataTrans')
-<<<<<<< HEAD
-    schedule, _ = acc_trans.apply(schedule.children)
-    gen_code = str(psy.gen).lower()
-=======
-    acc_trans.apply(schedule.children)
-    gen_code = str(psy.gen)
->>>>>>> a49e133a
+    acc_trans.apply(schedule.children)
+    gen_code = str(psy.gen).lower()
 
     assert ("  real, dimension(jpi,jpj,jpk) :: umask\n"
             "\n"
@@ -233,15 +169,9 @@
     acc_trans = TransInfo().get_trans_name('ACCDataTrans')
     # We do not permit arbitrary code blocks to be included in data
     # regions so just put two of the loops into regions.
-<<<<<<< HEAD
-    schedule, _ = acc_trans.apply([schedule.children[0]])
-    schedule, _ = acc_trans.apply([schedule.children[-1]])
-    gen_code = str(psy.gen).lower()
-=======
     acc_trans.apply([schedule.children[0]])
     acc_trans.apply([schedule.children[-1]])
-    gen_code = str(psy.gen)
->>>>>>> a49e133a
+    gen_code = str(psy.gen).lower()
 
     assert ("  real(kind=wp), dimension(jpi,jpj,jpk) :: ztfw\n"
             "\n"
@@ -364,15 +294,9 @@
     psy, invoke_info = get_invoke("array_section.f90", api=API, idx=0)
     schedule = invoke_info.schedule
     acc_trans = TransInfo().get_trans_name('ACCDataTrans')
-<<<<<<< HEAD
-    schedule, _ = acc_trans.apply(schedule.children)
+    acc_trans.apply(schedule.children)
     gen_code = str(psy.gen).lower()
     assert "!$acc data copyin(b,c) copyout(a)" in gen_code
-=======
-    acc_trans.apply(schedule.children)
-    gen_code = str(psy.gen)
-    assert "!$ACC DATA COPYIN(b,c) COPYOUT(a)" in gen_code
->>>>>>> a49e133a
 
 
 def test_kind_parameter(parser):
@@ -463,10 +387,8 @@
     schedule = psy.invokes.invoke_list[0].schedule
     acc_dtrans = TransInfo().get_trans_name('ACCDataTrans')
     acc_ktrans = TransInfo().get_trans_name('ACCKernelsTrans')
-<<<<<<< HEAD
-    schedule, _ = acc_ktrans.apply(schedule.children[:],
-                                   {"default_present": True})
-    schedule, _ = acc_dtrans.apply(schedule.children[:])
+    acc_ktrans.apply(schedule.children[:], {"default_present": True})
+    acc_dtrans.apply(schedule.children[:])
     new_code = str(psy.gen).lower()
     assert ("  !$acc data copyout(sto_tmp)\n"
             "  !$acc kernels default(present)\n"
@@ -476,18 +398,6 @@
             "  !$acc end data\n"
             "\n"
             "end program one_loop" in new_code)
-=======
-    acc_ktrans.apply(schedule.children[:], {"default_present": True})
-    acc_dtrans.apply(schedule.children[:])
-    new_code = str(psy.gen)
-    assert ("  !$ACC DATA COPYOUT(sto_tmp)\n"
-            "  !$ACC KERNELS DEFAULT(PRESENT)\n"
-            "  DO ji = 1, jpj\n" in new_code)
-    assert ("  END DO\n"
-            "  !$ACC END KERNELS\n"
-            "  !$ACC END DATA\n"
-            "END PROGRAM one_loop" in new_code)
->>>>>>> a49e133a
 
 
 def test_no_enter_data(parser):
