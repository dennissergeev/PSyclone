# -----------------------------------------------------------------------------
# BSD 3-Clause License
#
# Copyright (c) 2017-2020, Science and Technology Facilities Council.
# All rights reserved.
#
# Redistribution and use in source and binary forms, with or without
# modification, are permitted provided that the following conditions are met:
#
# * Redistributions of source code must retain the above copyright notice, this
#   list of conditions and the following disclaimer.
#
# * Redistributions in binary form must reproduce the above copyright notice,
#   this list of conditions and the following disclaimer in the documentation
#   and/or other materials provided with the distribution.
#
# * Neither the name of the copyright holder nor the names of its
#   contributors may be used to endorse or promote products derived from
#   this software without specific prior written permission.
#
# THIS SOFTWARE IS PROVIDED BY THE COPYRIGHT HOLDERS AND CONTRIBUTORS
# "AS IS" AND ANY EXPRESS OR IMPLIED WARRANTIES, INCLUDING, BUT NOT
# LIMITED TO, THE IMPLIED WARRANTIES OF MERCHANTABILITY AND FITNESS
# FOR A PARTICULAR PURPOSE ARE DISCLAIMED. IN NO EVENT SHALL THE
# COPYRIGHT HOLDER OR CONTRIBUTORS BE LIABLE FOR ANY DIRECT, INDIRECT,
# INCIDENTAL, SPECIAL, EXEMPLARY, OR CONSEQUENTIAL DAMAGES (INCLUDING,
# BUT NOT LIMITED TO, PROCUREMENT OF SUBSTITUTE GOODS OR SERVICES;
# LOSS OF USE, DATA, OR PROFITS; OR BUSINESS INTERRUPTION) HOWEVER
# CAUSED AND ON ANY THEORY OF LIABILITY, WHETHER IN CONTRACT, STRICT
# LIABILITY, OR TORT (INCLUDING NEGLIGENCE OR OTHERWISE) ARISING IN
# ANY WAY OUT OF THE USE OF THIS SOFTWARE, EVEN IF ADVISED OF THE
# POSSIBILITY OF SUCH DAMAGE.
# ----------------------------------------------------------------------------
# Authors R. W. Ford, A. R. Porter and S. Siso, STFC Daresbury Lab
# Modified work Copyright (c) 2017-2019 by J. Henrichs, Bureau of Meteorology

''' Module containing tests of Transformations when using the
    GOcean 1.0 API '''

from __future__ import absolute_import
import os
import re
import pytest
from psyclone.configuration import Config
<<<<<<< HEAD
from psyclone.generator import GenerationError
from psyclone.psyGen import Loop
=======
from psyclone.psyir.nodes import Loop
>>>>>>> dd4b3539
from psyclone.psyir.transformations import TransformationError
from psyclone.transformations import GOConstLoopBoundsTrans, \
    LoopFuseTrans, GOLoopSwapTrans, OMPParallelTrans, \
    GOceanOMPParallelLoopTrans, GOceanOMPLoopTrans, KernelModuleInlineTrans, \
    GOceanLoopFuseTrans, ACCParallelTrans, ACCEnterDataTrans, ACCLoopTrans
from psyclone.tests.gocean1p0_build import GOcean1p0Build, GOcean1p0OpenCLBuild
from psyclone.tests.utilities import count_lines, get_invoke, Compile

# The version of the PSyclone API that the tests in this file
# exercise
API = "gocean1.0"


@pytest.fixture(scope="module", autouse=True)
def setup():
    '''Make sure that all tests here use gocean1.0 as API.'''
    Config.get().api = "gocean1.0"
    yield()
    Config._instance = None


def test_const_loop_bounds_not_schedule():
    ''' Check that we raise an error if we attempt to apply the
    constant loop-bounds transformation to something that is
    not an InvokeSchedule '''
    _, invoke = get_invoke("test11_different_iterates_over_one_invoke.f90",
                           API, idx=0)
    schedule = invoke.schedule
    cbtrans = GOConstLoopBoundsTrans()

    with pytest.raises(TransformationError):
        _, _ = cbtrans.apply(schedule.children[0])


def test_const_loop_bounds_toggle(tmpdir):
    ''' Check that we can toggle constant loop bounds on and off and
    that the default behaviour is "on" '''
    psy, invoke = get_invoke("test11_different_iterates_over_one_invoke.f90",
                             API, idx=0)
    schedule = invoke.schedule
    cbtrans = GOConstLoopBoundsTrans()

    # First check that the generated code uses constant loop
    # bounds by default
    gen = str(psy.gen)

    assert "INTEGER istop, jstop" in gen
    assert "istop = cv_fld%grid%subdomain%internal%xstop" in gen
    assert "jstop = cv_fld%grid%subdomain%internal%ystop" in gen
    assert "DO j=2,jstop-1" in gen
    assert "DO i=2,istop" in gen

    # Next, check that applying the constant loop-bounds
    # transformation has no effect (in this case)
    newsched, _ = cbtrans.apply(schedule)
    invoke.schedule = newsched
    # Store the generated code as a string
    gen = str(psy.gen)

    assert "INTEGER istop, jstop" in gen
    assert "istop = cv_fld%grid%subdomain%internal%xstop" in gen
    assert "jstop = cv_fld%grid%subdomain%internal%ystop" in gen
    assert "DO j=2,jstop-1" in gen
    assert "DO i=2,istop" in gen

    # Finally, test that we can turn-off constant loop bounds
    newsched, _ = cbtrans.apply(schedule, {"const_bounds": False})
    invoke.schedule = newsched
    # Store the generated code as a string
    gen = str(psy.gen)

    assert "DO j=cv_fld%internal%ystart,cv_fld%internal%ystop" in gen
    assert "DO i=cv_fld%internal%xstart,cv_fld%internal%xstop" in gen
    assert "DO j=p_fld%whole%ystart,p_fld%whole%ystop" in gen
    assert "DO i=p_fld%whole%xstart,p_fld%whole%xstop" in gen

    assert GOcean1p0Build(tmpdir).code_compiles(psy)


def test_const_loop_bounds_invalid_offset():
    ''' Test that we raise an appropriate error if we attempt to generate
    code with constant loop bounds for a kernel that expects an
    unsupported grid-offset '''
    psy, invoke = get_invoke("test26_const_bounds_invalid_offset.f90",
                             API, idx=0)
    cbtrans = GOConstLoopBoundsTrans()
    schedule = invoke.schedule
    newsched, _ = cbtrans.apply(schedule, {"const_bounds": True})
    invoke.schedule = newsched
    with pytest.raises(GenerationError):
        _ = psy.gen


def test_loop_fuse_different_iterates_over():
    ''' Test that an appropriate error is raised when we attempt to
    fuse two loops that have differing values of ITERATES_OVER '''
    _, invoke = get_invoke("test11_different_iterates_over_one_invoke.f90",
                           API, idx=0)
    schedule = invoke.schedule
    lftrans = LoopFuseTrans()
    cbtrans = GOConstLoopBoundsTrans()

    # Attempt to fuse two loops that are iterating over different
    # things
    with pytest.raises(TransformationError) as err:
        _, _ = lftrans.apply(schedule.children[0],
                             schedule.children[1])
    assert "Loops do not have the same iteration space" in str(err.value)

    # Turn off constant loop bounds (which should have no effect)
    # and repeat
    newsched, _ = cbtrans.apply(schedule, {"const_bounds": False})
    with pytest.raises(TransformationError) as err:
        _, _ = lftrans.apply(newsched.children[0],
                             newsched.children[1])
    assert "Loops do not have the same iteration space" in str(err.value)


def test_loop_fuse_error():
    ''' Test that we catch various errors when loop fusing '''
    _, invoke = get_invoke("test14_module_inline_same_kernel.f90", API, idx=0)
    schedule = invoke.schedule

    lftrans = GOceanLoopFuseTrans()

    # Apply loop fuse, but the first node is not a loop:
    with pytest.raises(TransformationError) as err:
        _, _ = lftrans.apply(schedule.children[0].children[0],
                             schedule.children[1])
    assert "Both nodes must be of the same GOLoop class." in str(err.value)

    # Also check that we catch this for the second argument:
    with pytest.raises(TransformationError) as err:
        _, _ = lftrans.apply(schedule.children[0],
                             schedule.children[1].children[0])
    assert "Both nodes must be of the same GOLoop class." in str(err.value)

    # cause an unexpected error
    schedule.children[0].loop_body.children = None

    # Attempt to fuse two loops that are iterating over different
    # things
    with pytest.raises(TransformationError) as excinfo:
        _, _ = lftrans.apply(schedule.children[0],
                             schedule.children[1])
    assert 'Unexpected exception' in str(excinfo.value)


def test_omp_parallel_loop(tmpdir):
    '''Test that we can generate an OMP PARALLEL DO correctly,
    independent of whether or not we are generating constant loop bounds '''
    psy, invoke = get_invoke("single_invoke_three_kernels.f90", API, idx=0)
    schedule = invoke.schedule

    omp = GOceanOMPParallelLoopTrans()
    cbtrans = GOConstLoopBoundsTrans()
    omp_sched, _ = omp.apply(schedule.children[0])

    invoke.schedule = omp_sched
    gen = str(psy.gen)
    gen = gen.lower()
    expected = ("!$omp parallel do default(shared), private(i,j), "
                "schedule(static)\n"
                "      do j=2,jstop\n"
                "        do i=2,istop+1\n"
                "          call compute_cu_code(i, j, cu_fld%data, "
                "p_fld%data, u_fld%data)\n"
                "        end do\n"
                "      end do\n"
                "      !$omp end parallel do")
    assert expected in gen

    newsched, _ = cbtrans.apply(omp_sched, {"const_bounds": False})
    invoke.schedule = newsched
    gen = str(psy.gen)
    gen = gen.lower()
    expected = (
        "      !$omp parallel do default(shared), private(i,j), "
        "schedule(static)\n"
        "      do j=cu_fld%internal%ystart,cu_fld%internal%ystop\n"
        "        do i=cu_fld%internal%xstart,cu_fld%internal%xstop\n"
        "          call compute_cu_code(i, j, cu_fld%data, p_fld%data, "
        "u_fld%data)\n"
        "        end do\n"
        "      end do\n"
        "      !$omp end parallel do")
    assert expected in gen
    assert GOcean1p0Build(tmpdir).code_compiles(psy)


def test_omp_region_with_wrong_arg_type():
    ''' Test that the OpenMP PARALLEL region transformation
        raises an appropriate error if passed something that is not
        a list of Nodes or a single Node. '''
    _, invoke = get_invoke("single_invoke_three_kernels.f90", API, idx=0)

    ompr = OMPParallelTrans()

    with pytest.raises(TransformationError):
        _, _ = ompr.apply(invoke)


def test_omp_region_with_single_loop(tmpdir):
    ''' Test that we can pass the OpenMP PARALLEL region transformation
        a single node in a schedule '''
    psy, invoke = get_invoke("single_invoke_three_kernels.f90", API, idx=0)
    schedule = invoke.schedule

    ompr = OMPParallelTrans()
    cbtrans = GOConstLoopBoundsTrans()

    omp_schedule, _ = ompr.apply(schedule.children[1])

    # Replace the original loop schedule with the transformed one
    invoke.schedule = omp_schedule
    # Store the results of applying this code transformation as
    # a string
    gen = str(psy.gen)
    gen = gen.lower()

    # Iterate over the lines of generated code
    within_omp_region = False
    call_count = 0
    for line in gen.split('\n'):
        if '!$omp parallel default' in line:
            within_omp_region = True
        if '!$omp end parallel' in line:
            within_omp_region = False
        if ' call ' in line and within_omp_region:
            call_count += 1

    assert call_count == 1

    # Repeat the test after turning off constant loop bounds
    newsched, _ = cbtrans.apply(omp_schedule, {"const_bounds": False})
    invoke.schedule = newsched
    gen = str(psy.gen)
    gen = gen.lower()
    within_omp_region = False
    call_count = 0
    for line in gen.split('\n'):
        if '!$omp parallel default' in line:
            within_omp_region = True
        if '!$omp end parallel' in line:
            within_omp_region = False
        if ' call ' in line and within_omp_region:
            call_count += 1

    assert call_count == 1
    assert GOcean1p0Build(tmpdir).code_compiles(psy)


def test_omp_region_with_slice(tmpdir):
    ''' Test that we can pass the OpenMP PARALLEL region transformation
    a list of nodes specified as a slice '''
    psy, invoke = get_invoke("single_invoke_three_kernels.f90", API, idx=0)
    schedule = invoke.schedule

    ompr = OMPParallelTrans()
    omp_schedule, _ = ompr.apply(schedule.children[1:])

    # Replace the original loop schedule with the transformed one
    invoke.schedule = omp_schedule
    # Store the results of applying this code transformation as
    # a string
    gen = str(psy.gen)
    gen = gen.lower()

    # Iterate over the lines of generated code
    within_omp_region = False
    call_count = 0
    for line in gen.split('\n'):
        if '!$omp parallel default' in line:
            within_omp_region = True
        if '!$omp end parallel' in line:
            within_omp_region = False
        if ' call ' in line and within_omp_region:
            call_count += 1

    assert call_count == 2
    assert GOcean1p0Build(tmpdir).code_compiles(psy)


def test_omp_region_with_slice_change_order():
    ''' Test that the OpenMP transform does not allow to switch
    or duplicate child nodes.
    '''
    psy, invoke = get_invoke("single_invoke_three_kernels.f90", API, idx=0)
    schedule = invoke.schedule

    code = str(psy.gen).replace("\n", "")

    # This is the correct ordering of the kernel calls:
    correct_re = ("call compute_cu_code.*"
                  "call compute_cv_code.*"
                  "call time_smooth_code.*")

    # Make sure that the test case still has the expected
    # order of kernel calls:
    assert re.search(correct_re, code, re.I)

    # Now apply the transform, but reverse the child nodes:
    # -----------------------------------------------------
    ompr = OMPParallelTrans()

    # Note that the order of the nodes is reversed, which
    # could result in changing the order of operations:
    with pytest.raises(TransformationError) as err:
        ompr.apply([schedule.children[2], schedule.children[1]])
    assert ("Children are not consecutive children of one parent"
            in str(err.value))

    # Also test the case of duplicated children:
    # ------------------------------------------
    with pytest.raises(TransformationError) as err:
        ompr.apply([schedule.children[0], schedule.children[0]])
    assert ("Children are not consecutive children of one parent"
            in str(err.value))


def test_omp_region_no_slice(tmpdir):
    ''' Test that we can pass the OpenMP PARALLEL region transformation
    a list of nodes specified as node.children '''
    psy, invoke = get_invoke("single_invoke_three_kernels.f90", API, idx=0)
    schedule = invoke.schedule
    ompr = OMPParallelTrans()

    omp_schedule, _ = ompr.apply(schedule.children)
    # Replace the original loop schedule with the transformed one
    invoke.schedule = omp_schedule
    # Store the results of applying this code transformation as
    # a string
    gen = str(psy.gen)
    gen = gen.lower()
    # Iterate over the lines of generated code
    within_omp_region = False
    call_count = 0
    for line in gen.split('\n'):
        if '!$omp parallel default' in line:
            within_omp_region = True
        if '!$omp end parallel' in line:
            within_omp_region = False
        if ' call ' in line and within_omp_region:
            call_count += 1
    assert call_count == 3
    assert GOcean1p0Build(tmpdir).code_compiles(psy)


def test_omp_region_no_slice_no_const_bounds(tmpdir):
    ''' Test that we generate the correct code when we apply an OpenMP
    PARALLEL region transformation to a list of nodes when the InvokeSchedule
    has been transformed to use loop-bound look-ups '''

    psy, invoke = get_invoke("single_invoke_three_kernels.f90", API, idx=0)
    schedule = invoke.schedule
    ompr = OMPParallelTrans()
    cbtrans = GOConstLoopBoundsTrans()

    newsched, _ = cbtrans.apply(schedule, {"const_bounds": False})
    omp_schedule, _ = ompr.apply(newsched.children)
    # Replace the original loop schedule with the transformed one
    invoke.schedule = omp_schedule
    # Store the results of applying this code transformation as
    # a string
    gen = str(psy.gen)
    gen = gen.lower()
    # Iterate over the lines of generated code
    within_omp_region = False
    call_count = 0
    for line in gen.split('\n'):
        if '!$omp parallel default' in line:
            within_omp_region = True
        if '!$omp end parallel' in line:
            within_omp_region = False
        if ' call ' in line and within_omp_region:
            call_count += 1
    assert call_count == 3
    assert GOcean1p0Build(tmpdir).code_compiles(psy)


def test_omp_region_retains_kernel_order1(tmpdir):
    ''' Test that applying the OpenMP PARALLEL region transformation
    to a sub-set of nodes (last 2 of three) does not change their
    ordering '''
    psy, invoke = get_invoke("single_invoke_three_kernels.f90", API, idx=0)
    schedule = invoke.schedule

    ompr = OMPParallelTrans()
    cbtrans = GOConstLoopBoundsTrans()

    omp_schedule, _ = ompr.apply(schedule.children[1:])

    # Replace the original loop schedule with the transformed one
    invoke.schedule = omp_schedule
    # Store the results of applying this code transformation as
    # a string
    gen = str(psy.gen)
    gen = gen.lower()
    # Iterate over the lines of generated code
    cu_idx = -1
    cv_idx = -1
    ts_idx = -1
    for idx, line in enumerate(gen.split('\n')):
        if 'call compute_cu' in line:
            cu_idx = idx
        if 'call compute_cv' in line:
            cv_idx = idx
        if 'call time_smooth' in line:
            ts_idx = idx

    # Kernels should be in order {compute_cu, compute_cv, time_smooth}
    assert cu_idx < cv_idx < ts_idx

    # Repeat after turning off constant loop bounds
    newsched, _ = cbtrans.apply(omp_schedule, {"const_bounds": False})
    invoke.schedule = newsched
    gen = str(psy.gen)
    gen = gen.lower()
    # Iterate over the lines of generated code
    cu_idx = -1
    cv_idx = -1
    ts_idx = -1
    for idx, line in enumerate(gen.split('\n')):
        if 'call compute_cu' in line:
            cu_idx = idx
        if 'call compute_cv' in line:
            cv_idx = idx
        if 'call time_smooth' in line:
            ts_idx = idx

    # Kernels should be in order {compute_cu, compute_cv, time_smooth}
    assert cu_idx < cv_idx < ts_idx
    assert GOcean1p0Build(tmpdir).code_compiles(psy)


def test_omp_region_retains_kernel_order2(tmpdir):
    ''' Test that applying the OpenMP PARALLEL region transformation
    to a sub-set of nodes (first 2 of 3) does not change their
    ordering '''
    psy, invoke = get_invoke("single_invoke_three_kernels.f90", API, idx=0)
    schedule = invoke.schedule

    ompr = OMPParallelTrans()

    omp_schedule, _ = ompr.apply(schedule.children[0:2])

    # Replace the original loop schedule with the transformed one
    invoke.schedule = omp_schedule
    # Store the results of applying this code transformation as
    # a string
    gen = str(psy.gen)
    gen = gen.lower()

    # Iterate over the lines of generated code
    cu_idx = -1
    cv_idx = -1
    ts_idx = -1
    for idx, line in enumerate(gen.split('\n')):
        if 'call compute_cu' in line:
            cu_idx = idx
        if 'call compute_cv' in line:
            cv_idx = idx
        if 'call time_smooth' in line:
            ts_idx = idx

    # Kernels should be in order {compute_cu, compute_cv, time_smooth}
    assert cu_idx < cv_idx < ts_idx
    assert GOcean1p0Build(tmpdir).code_compiles(psy)


def test_omp_region_retains_kernel_order3(tmpdir):
    ''' Test that applying the OpenMP PARALLEL region transformation
    to a sub-set of nodes (middle 1 of 3) does not change their
    ordering '''
    psy, invoke = get_invoke("single_invoke_three_kernels.f90", API, idx=0)
    schedule = invoke.schedule

    ompr = OMPParallelTrans()
    ompl = GOceanOMPLoopTrans()

    # Put an OMP Do around the 2nd loop of the schedule
    omp_schedule, _ = ompl.apply(schedule.children[1])

    # Put an OMP Parallel around that single OMP Do
    schedule, _ = ompr.apply([omp_schedule.children[1]])

    # Replace the original loop schedule with the transformed one
    invoke.schedule = schedule
    # Store the results of applying this code transformation as
    # a string
    gen = str(psy.gen)
    gen = gen.lower()

    # Iterate over the lines of generated code
    cu_idx = -1
    cv_idx = -1
    ts_idx = -1
    for idx, line in enumerate(gen.split('\n')):
        if 'call compute_cu' in line:
            cu_idx = idx
        if 'call compute_cv' in line:
            cv_idx = idx
        if 'call time_smooth' in line:
            ts_idx = idx

    # Kernels should be in order {compute_cu, compute_cv, time_smooth}
    assert cu_idx < cv_idx < ts_idx
    assert GOcean1p0Build(tmpdir).code_compiles(psy)


def test_omp_region_before_loops_trans(tmpdir):
    ''' Test of the OpenMP PARALLEL region transformation where
    we do the region transformation before the loop
    transformations. '''
    psy, invoke = get_invoke("single_invoke_two_kernels.f90", API, idx=0)
    schedule = invoke.schedule

    # Put all of the loops in the schedule within a single
    # OpenMP region
    ompr = OMPParallelTrans()
    omp_schedule, _ = ompr.apply(schedule.children)

    # Put an OpenMP do directive around each loop contained
    # in the region
    ompl = GOceanOMPLoopTrans()
    for child in omp_schedule.children[0].dir_body[:]:
        schedule, _ = ompl.apply(child)
        omp_schedule = schedule

    # Replace the original loop schedule with the transformed one
    invoke.schedule = omp_schedule

    # Store the results of applying this code transformation as
    # a string
    gen = str(psy.gen)

    # Iterate over the lines of generated code
    omp_region_idx = -1
    omp_do_idx = -1
    for idx, line in enumerate(gen.split('\n')):
        if '!$omp parallel default' in line:
            omp_region_idx = idx
        if '!$omp do' in line:
            omp_do_idx = idx
        if 'DO j=' in line:
            break

    assert omp_region_idx != -1
    assert omp_do_idx != -1
    assert omp_do_idx - omp_region_idx == 1
    assert GOcean1p0Build(tmpdir).code_compiles(psy)


def test_omp_region_after_loops_trans(tmpdir):
    ''' Test of the OpenMP PARALLEL region transformation where we
    do the loop transformations before the region transformation '''
    psy, invoke = get_invoke("single_invoke_two_kernels.f90", API, idx=0)
    schedule = invoke.schedule

    # Put an OpenMP do directive around each loop contained
    # in the schedule
    ompl = GOceanOMPLoopTrans()
    for child in schedule.children:
        omp_schedule, _ = ompl.apply(child)

    # Now put an OpenMP parallel region around that set of
    # loops
    ompr = OMPParallelTrans()
    schedule, _ = ompr.apply(omp_schedule.children)

    # Replace the original loop schedule with the transformed one
    invoke.schedule = schedule

    # Store the results of applying this code transformation as
    # a string
    gen = str(psy.gen)

    # Iterate over the lines of generated code
    omp_region_idx = -1
    omp_do_idx = -1
    for idx, line in enumerate(gen.split('\n')):
        if '!$omp parallel default' in line:
            omp_region_idx = idx
        if '!$omp do' in line:
            omp_do_idx = idx
        if 'DO j=' in line:
            break

    assert omp_region_idx != -1
    assert omp_do_idx != -1
    assert omp_do_idx - omp_region_idx == 1
    assert GOcean1p0Build(tmpdir).code_compiles(psy)


def test_omp_region_commutes_with_loop_trans(tmpdir):
    ''' Test that the OpenMP PARALLEL region and (orphan) loop
    transformations commute - i.e. we get the same result
    independent of the order in which they are applied. '''
    psy, invoke = get_invoke("single_invoke_two_kernels.f90", API, idx=0)
    schedule = invoke.schedule

    # Put an OpenMP do directive around each loop contained
    # in the schedule
    ompl = GOceanOMPLoopTrans()
    for child in schedule.children:
        omp_schedule, _ = ompl.apply(child)

    # Now put an OpenMP parallel region around that set of
    # loops
    ompr = OMPParallelTrans()
    schedule, _ = ompr.apply(omp_schedule.children)

    # Replace the original loop schedule with the transformed one
    invoke.schedule = schedule

    # Store the results of applying this code transformation as
    # a string
    loop_before_region_gen = str(psy.gen)

    # Now we do it again but in the opposite order...

    # Put all of the loops in the schedule within a single
    # OpenMP region
    psy, invoke = get_invoke("single_invoke_two_kernels.f90", API, idx=0)
    schedule = invoke.schedule

    ompr = OMPParallelTrans()
    omp_schedule, _ = ompr.apply(schedule.children)

    # Put an OpenMP do directive around each loop contained
    # in the region
    ompl = GOceanOMPLoopTrans()
    for child in omp_schedule.children[0].dir_body[:]:
        schedule, _ = ompl.apply(child)
        omp_schedule = schedule

    # Replace the original loop schedule with the transformed one
    invoke.schedule = omp_schedule

    # Store the results of applying this code transformation as
    # a string
    region_before_loop_gen = str(psy.gen)

    assert region_before_loop_gen == loop_before_region_gen
    assert GOcean1p0Build(tmpdir).code_compiles(psy)


def test_omp_region_commutes_with_loop_trans_bounds_lookup(tmpdir):
    ''' Test that the OpenMP PARALLEL region and (orphan) loop
    transformations commute after constant bounds have been
    switched off - i.e. we get the same result
    independent of the order in which they are applied. '''
    psy, invoke = get_invoke("single_invoke_two_kernels.f90", API, idx=0)
    schedule = invoke.schedule
    # Turn-off constant loop bounds
    cbtrans = GOConstLoopBoundsTrans()
    newsched, _ = cbtrans.apply(schedule, {"const_bounds": False})

    # Put an OpenMP do directive around each loop contained
    # in the schedule
    ompl = GOceanOMPLoopTrans()
    for child in newsched.children:
        omp_schedule, _ = ompl.apply(child)

    # Now put an OpenMP parallel region around that set of
    # loops
    ompr = OMPParallelTrans()
    schedule, _ = ompr.apply(omp_schedule.children)

    # Replace the original loop schedule with the transformed one
    invoke.schedule = schedule

    # Store the results of applying this code transformation as
    # a string
    loop_before_region_gen = str(psy.gen)

    # Now we do it again but in the opposite order...
    # ...we re-generate the original schedule here rather than
    # keeping a (deep) copy of it from earlier as that can
    # cause resource problems.
    psy, invoke = get_invoke("single_invoke_two_kernels.f90", API, idx=0)
    schedule = invoke.schedule
    # Turn-off constant loop bounds
    cbtrans = GOConstLoopBoundsTrans()
    schedule, _ = cbtrans.apply(schedule, {"const_bounds": False})

    # Put all of the loops in the schedule within a single
    # OpenMP region
    ompr = OMPParallelTrans()
    omp_schedule, _ = ompr.apply(schedule.children)

    # Put an OpenMP do directive around each loop contained
    # in the region
    ompl = GOceanOMPLoopTrans()
    for child in omp_schedule.children[0].dir_body[:]:
        schedule, _ = ompl.apply(child)
        omp_schedule = schedule

    # Replace the original loop schedule with the transformed one
    invoke.schedule = omp_schedule

    # Store the results of applying this code transformation as
    # a string
    region_before_loop_gen = str(psy.gen)

    assert region_before_loop_gen == loop_before_region_gen
    assert GOcean1p0Build(tmpdir).code_compiles(psy)


def test_omp_region_nodes_not_children_of_same_parent():
    ''' Test that we raise appropriate error if user attempts
    to put a region around nodes that are not children of
    the same parent '''
    _, invoke = get_invoke("single_invoke_three_kernels.f90", API, idx=0)
    schedule = invoke.schedule

    ompl = GOceanOMPParallelLoopTrans()
    ompr = OMPParallelTrans()

    # Put an OpenMP parallel do around the first loop in the schedule
    _, _ = ompl.apply(schedule.children[0])

    # Attempt to put an OpenMP parallel region around that same loop
    # (which is now a child of an OpenMP loop directive) and the
    # second loop in the schedule
    with pytest.raises(TransformationError):
        _, _ = ompr.apply([schedule.children[0].children[0],
                           schedule.children[1]])


def test_omp_region_nodes_not_children_of_same_schedule():
    ''' Test that we raise appropriate error if user attempts
    to put a region around nodes that are not children of
    the same schedule '''
    alg_file = "test12_two_invokes_two_kernels.f90"
    _, invoke1 = get_invoke(alg_file, API, 0)
    schedule1 = invoke1.schedule
    _, invoke2 = get_invoke(alg_file, API, 1)
    schedule2 = invoke2.schedule

    ompr = OMPParallelTrans()

    # Attempt to put an OpenMP parallel region the loops from the
    # two different schedules
    with pytest.raises(TransformationError):
        _, _ = ompr.apply([schedule1.children[0],
                           schedule2.children[0]])


def test_omp_loop_outside_region():
    ''' Test that a generation error is raised if we try and
    have an orphaned OpenMP loop that is not enclosed
    within a parallel region '''
    psy, invoke = get_invoke("single_invoke_three_kernels.f90", API, idx=0)
    schedule = invoke.schedule

    # Put an OpenMP do directive around each loop contained
    # in the schedule
    ompl = GOceanOMPLoopTrans()
    ompr = OMPParallelTrans()

    for child in schedule.children:
        omp_schedule, _ = ompl.apply(child)

    # Now enclose all but the last loop in a parallel region
    ompr_schedule, _ = ompr.apply(omp_schedule.children[0:-2])

    # Replace the original loop schedule with the transformed one
    invoke.schedule = ompr_schedule

    # Attempt to generate the transformed code
    with pytest.raises(GenerationError):
        _ = psy.gen


def test_omp_loop_applied_to_non_loop():
    ''' Test that we raise a TransformationError if we attempt
    to apply an OMP DO transformation to something that
    is not a loop '''
    _, invoke = get_invoke("single_invoke_three_kernels.f90", API, idx=0)
    schedule = invoke.schedule

    from psyclone.transformations import OMPLoopTrans
    ompl = OMPLoopTrans()
    omp_schedule, _ = ompl.apply(schedule.children[0])

    # Attempt to (erroneously) apply the OMP Loop transformation
    # to the first node in the schedule (which is now itself an
    # OMP Loop transformation)
    with pytest.raises(TransformationError):
        _, _ = ompl.apply(omp_schedule.children[0])


def test_go_omp_loop_applied_to_non_loop():
    ''' Test that we raise a TransformationError if we attempt
    to apply a GOcean OMP DO transformation to something that
    is not a loop '''
    _, invoke = get_invoke("single_invoke_three_kernels.f90", API, idx=0)
    schedule = invoke.schedule

    ompl = GOceanOMPLoopTrans()
    omp_schedule, _ = ompl.apply(schedule.children[0])

    # Attempt to (erroneously) apply the GO OMP Loop transformation
    # to the first node in the schedule (which is now itself an
    # OMP Loop transformation)
    with pytest.raises(TransformationError):
        _, _ = ompl.apply(omp_schedule.children[0])


def test_go_omp_loop_applied_to_wrong_loop_type():
    ''' Test that we raise a TransformationError if we attempt to
    apply a GOcean OMP  DO transformation to a loop of
    the wrong type '''
    _, invoke = get_invoke("single_invoke_three_kernels.f90", API, idx=0)
    schedule = invoke.schedule

    # Manually break the loop-type of the first loop in order to
    # test that this error is handled. We have to work-around
    # the setter method to do this since it has error checking
    # too!
    schedule.children[0]._loop_type = "wrong"

    ompl = GOceanOMPLoopTrans()
    # Attempt to apply the transformation to the loop that has been
    # given an incorrect type
    with pytest.raises(TransformationError):
        _, _ = ompl.apply(schedule.children[0])


def test_go_omp_parallel_loop_applied_to_non_loop():
    ''' Test that we raise a TransformationError if we attempt to
    apply a GOcean OMP Parallel DO transformation to something that
    is not a loop '''
    _, invoke = get_invoke("single_invoke_three_kernels.f90", API, idx=0)
    schedule = invoke.schedule

    ompl = GOceanOMPParallelLoopTrans()
    omp_schedule, _ = ompl.apply(schedule.children[0])

    # Attempt to (erroneously) apply the OMP Loop transformation
    # to the first node in the schedule (which is now itself an
    # OMP Loop transformation)
    with pytest.raises(TransformationError):
        _, _ = ompl.apply(omp_schedule.children[0])


def test_go_omp_parallel_loop_applied_to_wrong_loop_type():
    ''' Test that we raise a TransformationError if we attempt to
    apply a GOcean OMP Parallel DO transformation to a loop of
    the wrong type '''
    _, invoke = get_invoke("single_invoke_three_kernels.f90", API, idx=0)
    schedule = invoke.schedule

    # Manually break the loop-type of the first loop in order to
    # test that this error is handled. We have to work-around
    # the setter method to do this since it has error checking
    # too!
    schedule.children[0]._loop_type = "wrong"

    ompl = GOceanOMPParallelLoopTrans()
    # Attempt to apply the transformation to the loop that has been
    # given an incorrect type
    with pytest.raises(TransformationError):
        _, _ = ompl.apply(schedule.children[0])


def test_omp_parallel_do_inside_parallel_region():
    ''' Test that a generation error is raised if we attempt
    to have an OpenMP parallel do within an OpenMP
    parallel region '''
    psy, invoke = get_invoke("single_invoke_three_kernels.f90", API, idx=0)
    schedule = invoke.schedule

    ompl = GOceanOMPParallelLoopTrans()
    ompr = OMPParallelTrans()

    # Put an OpenMP parallel do directive around all of the loops
    for child in schedule.children:
        omp_schedule, _ = ompl.apply(child)

    # Now enclose all of the children within a parallel region
    schedule, _ = ompr.apply(omp_schedule.children)

    # Replace the original loop schedule with the transformed one
    invoke.schedule = schedule

    # Attempt to generate the transformed code
    with pytest.raises(GenerationError):
        _ = psy.gen


def test_omp_parallel_region_inside_parallel_do():
    ''' Test that a generation error is raised if we attempt
    to have an OpenMP parallel region within an OpenMP
    parallel do (with the latter applied first). '''
    _, invoke = get_invoke("single_invoke_three_kernels.f90", API, idx=0)
    schedule = invoke.schedule

    ompl = GOceanOMPParallelLoopTrans()
    ompr = OMPParallelTrans()

    # Put an OpenMP parallel do directive around one of the loops
    _, _ = ompl.apply(schedule.children[1])

    # Now attempt to put a parallel region inside that parallel do
    with pytest.raises(TransformationError) as err:
        _, _ = ompr.apply([schedule.children[1].children[0]])
    assert ("cannot create an OpenMP PARALLEL region within another "
            "OpenMP region" in str(err.value))


def test_omp_parallel_do_around_parallel_region():
    ''' Test that a generation error is raised if we attempt
    to have an OpenMP parallel region around an OpenMP
    parallel do (with the latter applied second) '''
    psy, invoke = get_invoke("single_invoke_three_kernels.f90", API, idx=0)
    schedule = invoke.schedule

    ompl = GOceanOMPParallelLoopTrans()
    ompr = OMPParallelTrans()

    # Put a parallel region around two of the loops
    omp_schedule, _ = ompr.apply(schedule[0:2])

    # Put an OpenMP parallel do directive around one of those loops
    # (which is now a child of the region directive)
    schedule, _ = ompl.apply(omp_schedule[0].dir_body[0])

    # Replace the original loop schedule with the transformed one
    invoke.schedule = schedule

    # Attempt to generate the transformed code
    with pytest.raises(GenerationError):
        _ = psy.gen


def test_omp_region_invalid_node():
    ''' Check that the OMPParallelTrans transformation rejects nodes
    of the wrong type. We use an OpenACC directive to trigger this error. '''
    _, invoke = get_invoke("single_invoke_three_kernels.f90", API, idx=0)
    schedule = invoke.schedule

    ompr = OMPParallelTrans()
    acct = ACCParallelTrans()
    # Apply an OpenACC parallel transformation to the first loop
    new_sched, _ = acct.apply(schedule.children[0])

    with pytest.raises(TransformationError) as err:
        _, _ = ompr.apply(new_sched.children)
    assert ("ACCParallelDirective'>' cannot be enclosed by a "
            "OMPParallelTrans transformation" in str(err.value))

    # Check that the test can be disabled with the appropriate option:
    ompr.apply(new_sched.children, {"node-type-check": False})

@pytest.mark.xfail(reason="OMP Region with children of different types "
                   "not yet implemented")
def test_omp_region_with_children_of_different_types(tmpdir):
    ''' Test that we can generate code if we have an
    OpenMP parallel region enclosing children of different types. '''
    psy, invoke = get_invoke("single_invoke_three_kernels.f90", API, idx=0)
    schedule = invoke.schedule

    ompl = GOceanOMPLoopTrans()
    ompr = OMPParallelTrans()

    # Put an OpenMP do directive around one loop
    omp_schedule, _ = ompl.apply(schedule.children[1])

    # Now enclose all of the children within a parallel region
    schedule, _ = ompr.apply(omp_schedule.children)

    # Replace the original loop schedule with the transformed one
    invoke.schedule = schedule

    # Attempt to generate the transformed code
    _ = psy.gen
    assert GOcean1p0Build(tmpdir).code_compiles(psy)


def test_omp_schedule_default_static(tmpdir):
    ''' Test that if no OMP schedule is specified then we default
    to "static" '''
    psy, invoke = get_invoke("single_invoke_three_kernels.f90", API, idx=0)
    schedule = invoke.schedule

    ompl = GOceanOMPLoopTrans()
    ompr = OMPParallelTrans()

    # Put an OpenMP do directive around one loop without specifying
    # the OMP schedule to use
    omp_schedule, _ = ompl.apply(schedule.children[1])

    # Now enclose it within a parallel region
    schedule, _ = ompr.apply(omp_schedule.children[1])

    # Replace the original loop schedule with the transformed one
    invoke.schedule = schedule

    # Attempt to generate the transformed code
    gen = str(psy.gen)

    assert '!$omp do schedule(static)' in gen
    assert GOcean1p0Build(tmpdir).code_compiles(psy)


def test_omp_do_schedule_runtime(tmpdir):
    ''' Test that we can specify the schedule of an OMP do as
    "runtime" '''
    psy, invoke = get_invoke("single_invoke_three_kernels.f90", API, idx=0)
    schedule = invoke.schedule

    ompl = GOceanOMPLoopTrans(omp_schedule="runtime")
    ompr = OMPParallelTrans()

    # Put an OpenMP do directive around one loop
    omp_schedule, _ = ompl.apply(schedule.children[1])

    # Now enclose it within a parallel region
    schedule, _ = ompr.apply(omp_schedule.children[1])

    # Replace the original loop schedule with the transformed one
    invoke.schedule = schedule

    # Attempt to generate the transformed code
    gen = str(psy.gen)

    assert '!$omp do schedule(runtime)' in gen
    assert GOcean1p0Build(tmpdir).code_compiles(psy)


def test_omp_do_schedule_dynamic(tmpdir):
    ''' Test that we can specify the schedule of an OMP do as
    "dynamic" '''
    psy, invoke = get_invoke("single_invoke_three_kernels.f90", API, idx=0)
    schedule = invoke.schedule

    ompl = GOceanOMPLoopTrans(omp_schedule="dynamic")
    ompr = OMPParallelTrans()

    # Put an OpenMP do directive around one loop
    omp_schedule, _ = ompl.apply(schedule.children[1])

    # Now enclose it within a parallel region
    schedule, _ = ompr.apply(omp_schedule.children[1])

    # Replace the original loop schedule with the transformed one
    invoke.schedule = schedule

    # Attempt to generate the transformed code
    gen = str(psy.gen)

    assert '!$omp do schedule(dynamic)' in gen
    assert GOcean1p0Build(tmpdir).code_compiles(psy)


def test_omp_do_schedule_guided(tmpdir):
    ''' Test that we can specify the schedule of an OMP do as
    "guided" '''
    psy, invoke = get_invoke("single_invoke_three_kernels.f90", API, idx=0)
    schedule = invoke.schedule

    ompl = GOceanOMPLoopTrans(omp_schedule="guided")
    ompr = OMPParallelTrans()

    # Put an OpenMP do directive around one loop
    omp_schedule, _ = ompl.apply(schedule.children[1])

    # Now enclose it within a parallel region
    schedule, _ = ompr.apply(omp_schedule.children[1])

    # Replace the original loop schedule with the transformed one
    invoke.schedule = schedule

    # Attempt to generate the transformed code
    gen = str(psy.gen)

    assert '!$omp do schedule(guided)' in gen
    assert GOcean1p0Build(tmpdir).code_compiles(psy)


def test_omp_schedule_guided_with_empty_chunk():
    ''' Test that we raise an appropriate error if we miss off
    the chunksize '''
    with pytest.raises(TransformationError):
        _ = GOceanOMPLoopTrans(omp_schedule="guided, ")


def test_omp_schedule_guided_with_chunk(tmpdir):
    ''' Test that we can specify the schedule of an OMP do as
    "guided,n" where n is some chunk size'''
    psy, invoke = get_invoke("single_invoke_three_kernels.f90", API, idx=0)
    schedule = invoke.schedule

    ompl = GOceanOMPLoopTrans(omp_schedule="guided,10")
    ompr = OMPParallelTrans()

    # Put an OpenMP do directive around one loop
    omp_schedule, _ = ompl.apply(schedule.children[1])

    # Now enclose it within a parallel region
    schedule, _ = ompr.apply(omp_schedule.children[1])

    # Replace the original loop schedule with the transformed one
    invoke.schedule = schedule

    # Attempt to generate the transformed code
    gen = str(psy.gen)

    assert '!$omp do schedule(guided,10)' in gen
    assert GOcean1p0Build(tmpdir).code_compiles(psy)


def test_omp_invalid_schedule():
    ''' Test that we raise an appropriate error if we specify
    an invalid omp schedule '''
    with pytest.raises(TransformationError):
        _ = GOceanOMPLoopTrans(omp_schedule="rubbish")


def test_omp_schedule_auto_with_chunk():
    ''' Test that we raise an appropriate error if we specify
    the omp schedule as "auto" but try to provide a chunk size '''
    with pytest.raises(TransformationError):
        _ = GOceanOMPLoopTrans(omp_schedule="auto,4")


def test_module_noinline_default(tmpdir):
    ''' Test that by default there is no module inlining '''
    psy, _ = get_invoke("single_invoke_three_kernels.f90", API, idx=0)
    gen = str(psy.gen)
    # check that the subroutine has not been inlined
    assert 'SUBROUTINE compute_cu_code(i, j, cu, p, u)' not in gen
    # check that the associated use exists (as this is removed when
    # inlining)
    assert 'USE compute_cu_mod, ONLY: compute_cu_code' in gen
    assert GOcean1p0Build(tmpdir).code_compiles(psy)


def test_module_inline(tmpdir):
    ''' Test that we can succesfully inline a basic kernel subroutine
    routine into the PSy layer module by directly setting inline to
    true for the specified kernel. '''
    psy, invoke = get_invoke("single_invoke_three_kernels.f90", API, idx=0)
    schedule = invoke.schedule
    kern_call = schedule.children[0].loop_body[0].loop_body[0]
    kern_call.module_inline = True
    gen = str(psy.gen)
    # check that the subroutine has been inlined correctly
    expected = (
        "    END SUBROUTINE invoke_0\n"
        "    SUBROUTINE compute_cu_code(i, j, cu, p, u)\n")
    assert expected in gen
    # check that the associated use no longer exists
    assert 'USE compute_cu_mod, ONLY: compute_cu_code' not in gen
    assert GOcean1p0Build(tmpdir).code_compiles(psy)


def test_module_inline_with_transformation(tmpdir):
    ''' Test that we can succesfully inline a basic kernel subroutine
    routine into the PSy layer module using a transformation '''
    psy, invoke = get_invoke("single_invoke_three_kernels.f90", API, idx=0)
    schedule = invoke.schedule
    kern_call = schedule.children[1].loop_body[0].loop_body[0]
    inline_trans = KernelModuleInlineTrans()
    schedule, _ = inline_trans.apply(kern_call)
    gen = str(psy.gen)
    # check that the subroutine has been inlined
    assert 'SUBROUTINE compute_cv_code(i, j, cv, p, v)' in gen
    # check that the associated use no longer exists
    assert 'USE compute_cv_mod, ONLY: compute_cv_code' not in gen
    assert GOcean1p0Build(tmpdir).code_compiles(psy)


def test_module_no_inline_with_transformation(tmpdir):
    ''' Test that we can switch off the inlining of a kernel routine
    into the PSy layer module using a transformation. Relies on the
    test_module_inline() test being successful to be a valid test. '''
    psy, invoke = get_invoke("single_invoke_three_kernels.f90", API, idx=0)
    schedule = invoke.schedule
    kern_call = schedule.children[0].loop_body[0].loop_body[0]
    # directly switch on inlining
    kern_call.module_inline = True
    inline_trans = KernelModuleInlineTrans()
    # use a transformation to switch inlining off again
    schedule, _ = inline_trans.apply(kern_call, {"inline": False})
    gen = str(psy.gen)
    # check that the subroutine has not been inlined
    assert 'SUBROUTINE compute_cu_code(i, j, cu, p, u)' not in gen
    # check that the associated use exists (as this is removed when
    # inlining)
    assert 'USE compute_cu_mod, ONLY: compute_cu_code' in gen
    assert GOcean1p0Build(tmpdir).code_compiles(psy)


# we can not test if someone accidentally sets module_inline to True
# to an object that is not a Kernel as Python allows one to
# dynamically add new variables to an object. Therefore an error is
# never thrown. This would be testable if "inline" were a function.
# def test_inline_error_if_not_kernel():


def test_transformation_inline_error_if_not_kernel():
    ''' Test that the inline transformation fails if the object being
    passed is not a kernel'''
    _, invoke = get_invoke("single_invoke_three_kernels.f90", API, idx=0)
    schedule = invoke.schedule
    kern_call = schedule.children[0].loop_body[0]
    inline_trans = KernelModuleInlineTrans()
    with pytest.raises(TransformationError):
        _, _ = inline_trans.apply(kern_call)


def test_module_inline_with_sub_use(tmpdir):
    ''' Test that we can module inline a kernel subroutine which
    contains a use statement'''
    psy, invoke = get_invoke("single_invoke_scalar_int_arg.f90", API, idx=0)
    schedule = invoke.schedule
    kern_call = schedule.children[0].loop_body[0].loop_body[0]
    inline_trans = KernelModuleInlineTrans()
    schedule, _ = inline_trans.apply(kern_call)
    gen = str(psy.gen)
    # check that the subroutine has been inlined
    assert 'SUBROUTINE bc_ssh_code(ji, jj, istep, ssha, tmask)' in gen
    # check that the use within the subroutine exists
    assert 'USE grid_mod' in gen
    # check that the associated psy use does not exist
    assert 'USE bc_ssh_mod, ONLY: bc_ssh_code' not in gen
    assert GOcean1p0Build(tmpdir).code_compiles(psy)


def test_module_inline_same_kernel(tmpdir):
    '''Tests that correct results are obtained when an invoke that uses
    the same kernel subroutine more than once has that kernel
    inlined'''
    psy, invoke = get_invoke("test14_module_inline_same_kernel.f90", API,
                             idx=0)
    schedule = invoke.schedule
    kern_call = schedule.children[0].loop_body[0].loop_body[0]
    inline_trans = KernelModuleInlineTrans()
    _, _ = inline_trans.apply(kern_call)
    gen = str(psy.gen)
    # check that the subroutine has been inlined
    assert 'SUBROUTINE compute_cu_code(' in gen
    # check that the associated psy "use" does not exist
    assert 'USE compute_cu_mod, ONLY: compute_cu_code' not in gen
    # check that the subroutine has only been inlined once
    count = count_lines(psy.gen, "SUBROUTINE compute_cu_code(")
    assert count == 1, "Expecting subroutine to be inlined once"
    assert GOcean1p0Build(tmpdir).code_compiles(psy)


def test_module_inline_and_compile(tmpdir):
    '''ATM incorrect code is produced if a kernel is inlined, that
    uses variable from the original module. Proper solution would
    likely be to add a 'use' statement to the inline kernel (which
    again only works if the module variable is accessible outside
    of the module)
    '''
    Compile.skip_if_compilation_disabled()
    psy, invoke = get_invoke("test14_module_inline_same_kernel.f90", API,
                             idx=0)
    schedule = invoke.schedule
    kern_call = schedule.children[0].loop_body[0].loop_body[0]
    inline_trans = KernelModuleInlineTrans()
    _, _ = inline_trans.apply(kern_call)
    assert GOcean1p0Build(tmpdir).code_compiles(psy)


def test_module_inline_warning_no_change():
    '''Test of the warning clause in the Kernel transformation when
    no change is made to the inlining of a Kernel i.e. the inlining
    request is already what is happening. No warning is currently made
    as we have not added logging to the code but this test covers the
    clause '''
    _, invoke = get_invoke("test14_module_inline_same_kernel.f90", API, idx=0)
    schedule = invoke.schedule
    kern_call = schedule.children[0].loop_body[0].loop_body[0]
    inline_trans = KernelModuleInlineTrans()
    _, _ = inline_trans.apply(kern_call, {"inline": False})


def test_loop_swap_correct(tmpdir):
    ''' Testing correct loop swapping transform. Esp. try first, middle, and
    last invokes to make sure the inserting of the inner loop happens at
    the right place.'''

    psy, _ = get_invoke("test27_loop_swap.f90", API, idx=0)
    invoke = psy.invokes.get("invoke_loop1")
    schedule = invoke.schedule
    schedule_str = str(schedule)

    # First make sure to throw an early error if the source file
    # test27_loop_swap.f90 should have been changed
    expected = (
        r".*Loop\[id:'', variable:'j'.*"
        r".*Loop\[id:'', variable:'i'.*"
        r".*kern call: bc_ssh_code.*"
        r".*Loop\[id:'', variable:'j'.*"
        r".*Loop\[id:'', variable:'i'.*"
        r".*kern call: bc_solid_u_code .*"
        r".*Loop\[id:'', variable:'j'.*"
        r".*Loop\[id:'', variable:'i'.*"
        r".*kern call: bc_solid_v_code.*")

    assert re.search(expected, schedule_str.replace("\n", " "))

    # Now swap the first loops
    swap = GOLoopSwapTrans()
    swapped1, _ = swap.apply(schedule.children[0])
    psy.invokes.get('invoke_loop1').schedule = swapped1
    schedule_str = str(swapped1)

    expected = (
        r".*Loop\[id:'', variable:'i'.*"
        r".*Loop\[id:'', variable:'j'.*"
        r".*kern call: bc_ssh_code.*"
        r".*Loop\[id:'', variable:'j'.*"
        r".*Loop\[id:'', variable:'i'.*"
        r".*kern call: bc_solid_u_code .*"
        r".*Loop\[id:'', variable:'j'.*"
        r".*Loop\[id:'', variable:'i'.*"
        r".*kern call: bc_solid_v_code.*")

    assert re.search(expected, schedule_str.replace("\n", " "))

    # Now swap the middle loops
    swapped2, _ = swap.apply(swapped1.children[1])
    psy.invokes.get('invoke_loop1').schedule = swapped2
    schedule_str = str(swapped2)

    expected = (
        r".*Loop\[id:'', variable:'i'.*"
        r".*Loop\[id:'', variable:'j'.*"
        r".*kern call: bc_ssh_code.*"
        r".*Loop\[id:'', variable:'i'.*"
        r".*Loop\[id:'', variable:'j'.*"
        r".*kern call: bc_solid_u_code .*"
        r".*Loop\[id:'', variable:'j'.*"
        r".*Loop\[id:'', variable:'i'.*"
        r".*kern call: bc_solid_v_code.*")

    assert re.search(expected, schedule_str.replace("\n", " "))

    # Now swap the last loops
    swapped3, _ = swap.apply(swapped2.children[2])
    psy.invokes.get('invoke_loop1').schedule = swapped3
    schedule_str = str(swapped3)

    expected = (
        r".*Loop\[id:'', variable:'i'.*"
        r".*Loop\[id:'', variable:'j'.*"
        r".*kern call: bc_ssh_code.*"
        r".*Loop\[id:'', variable:'i'.*"
        r".*Loop\[id:'', variable:'j'.*"
        r".*kern call: bc_solid_u_code .*"
        r".*Loop\[id:'', variable:'i'.*"
        r".*Loop\[id:'', variable:'j'.*"
        r".*kern call: bc_solid_v_code.*")

    assert re.search(expected, schedule_str.replace("\n", " "))

    assert GOcean1p0Build(tmpdir).code_compiles(psy)


def test_go_loop_swap_errors():
    ''' Test loop swapping transform with incorrect parameters. '''

    psy, invoke_loop1 = get_invoke("test27_loop_swap.f90", API, idx=1)

    schedule = invoke_loop1.schedule
    swap = GOLoopSwapTrans()
    assert swap.name == "GOLoopSwap"
    assert str(swap) == "Exchange the order of two nested loops: inner "\
        "becomes outer and vice versa"

    # Test error if given node is not the outer loop of at least
    # a double nested loop:
    with pytest.raises(TransformationError) as error:
        swap.apply(schedule.children[0].loop_body[0])
    assert re.search("Supplied node .* must be the outer loop of a loop nest "
                     "but the first inner statement is not a loop, got .*",
                     str(error.value)) is not None

    # Not a loop: use the cal to bc_ssh_code node as example for this test:
    with pytest.raises(TransformationError) as error:
        swap.apply(schedule.children[0].loop_body[0].loop_body[0])
    assert "Given node 'kern call: bc_ssh_code' is not a loop" in \
        str(error.value)

    # Now create an outer loop with more than one inner statement
    # ... by fusing the first and second outer loops :(
    invoke_loop2 = psy.invokes.get("invoke_loop2")
    schedule = invoke_loop2.schedule

    fuse = GOceanLoopFuseTrans()
    fused, _ = fuse.apply(schedule.children[0], schedule.children[1])
    invoke_loop2.schedule = fused

    with pytest.raises(TransformationError) as error:
        swap.apply(fused.children[0])
    assert re.search("Supplied node .* must be the outer loop of a loop nest "
                     "and must have exactly one inner loop, but this node "
                     "has 2 inner statements, the first two being .* and .*",
                     str(error.value)) is not None

    # Now remove the body of the first inner loop, and pass the first
    # inner loop --> i.e. a loop with an empty body
    del fused.children[0].loop_body[0].children[3].children[0]

    with pytest.raises(TransformationError) as error:
        swap.apply(fused.children[0].loop_body[0])
    assert re.search("Supplied node .* must be the outer loop of a loop nest "
                     "and must have one inner loop, but this node does not "
                     "have any statements inside.",
                     str(error.value)) is not None

    psy, invoke = get_invoke("1.0.1_single_named_invoke.f90",
                             "dynamo0.3", idx=0, dist_mem=True)
    with pytest.raises(TransformationError) as error:
        swap.apply(invoke.schedule.children[3])

    assert re.search("Given node .* is not a GOLoop, "
                     "but an instance of .*DynLoop",
                     str(error.value)) is not None


def test_ocl_apply(kernel_outputdir):
    ''' Check that OCLTrans generates correct code '''
    from psyclone.transformations import OCLTrans
    psy, invoke = get_invoke("test11_different_iterates_over_"
                             "one_invoke.f90", API, idx=0)
    schedule = invoke.schedule
    ocl = OCLTrans()

    # Check that we raise the correct error if we attempt to apply the
    # transformation to something that is not an InvokeSchedule
    with pytest.raises(TransformationError) as err:
        _, _ = ocl.apply(schedule.children[0])
    assert "the supplied node must be a (sub-class of) InvokeSchedule " \
        in str(err.value)

    new_sched, _ = ocl.apply(schedule)
    assert new_sched.opencl

    gen = str(psy.gen)
    assert "USE clfortran" in gen
    # Check that the new kernel files have been generated
    kernel_files = os.listdir(str(kernel_outputdir))
    assert len(kernel_files) == 2
    assert "kernel_ne_offset_compute_cv_0.cl" in kernel_files
    assert "kernel_scalar_int_bc_ssh_0.cl" in kernel_files
    assert GOcean1p0OpenCLBuild(kernel_outputdir).code_compiles(psy)


def test_acc_parallel_not_a_loop():
    ''' Test that we raise an appropriate error if we attempt
    to apply the OpenACC Parallel transformation to something that
    is not a loop '''
    _, invoke = get_invoke("single_invoke_three_kernels.f90", API, idx=0)
    schedule = invoke.schedule

    acct = ACCParallelTrans()
    # Attempt to (erroneously) apply the OpenACC Parallel transformation
    # to the schedule rather than a loop
    with pytest.raises(TransformationError):
        _, _ = acct.apply(schedule)


def test_acc_parallel_trans(tmpdir):
    ''' Test that we can apply an OpenACC parallel transformation
    to a loop '''
    psy, invoke = get_invoke("single_invoke_three_kernels.f90", API, idx=0)
    schedule = invoke.schedule

    acct = ACCParallelTrans()
    # Apply the OpenACC Parallel transformation
    # to the first loop of the schedule
    new_sched, _ = acct.apply(schedule.children[0])
    invoke.schedule = new_sched

    with pytest.raises(GenerationError) as err:
        _ = str(psy.gen)
    assert ("an ACC parallel region must also contain an ACC enter data "
            "directive but none was found for invoke_0" in str(err.value))

    accdt = ACCEnterDataTrans()
    new_sched, _ = accdt.apply(schedule)
    invoke.schedule = new_sched
    code = str(psy.gen)

    acc_idx = -1
    acc_end_idx = -1
    do_idx = -1
    for idx, line in enumerate(code.split('\n')):
        if "!$acc parallel default(present)" in line:
            acc_idx = idx
        if (do_idx == -1) and "DO j" in line:
            do_idx = idx
        if "!$acc end parallel" in line:
            acc_end_idx = idx

    assert acc_idx != -1 and acc_end_idx != -1
    assert acc_end_idx > acc_idx
    assert do_idx == (acc_idx + 1)
    assert GOcean1p0Build(tmpdir).code_compiles(psy)


def test_acc_incorrect_parallel_trans():
    '''Test that the acc transform can not be used to change
    the order of operations.'''
    _, invoke = get_invoke("single_invoke_three_kernels.f90", API, idx=0)
    schedule = invoke.schedule

    acct = ACCParallelTrans()
    # Apply the OpenACC Parallel transformation
    # to the children in the wrong order
    with pytest.raises(TransformationError) as err:
        _, _ = acct.apply([schedule.children[1], schedule.children[0]])

    assert "Children are not consecutive children" in str(err.value)

    with pytest.raises(TransformationError) as err:
        _, _ = acct.apply([schedule.children[0].children[0],
                           schedule.children[0]])

    assert ("supplied nodes are not children of the same parent"
            in str(err.value))


def test_acc_data_not_a_schedule():
    ''' Test that we raise an appropriate error if we attempt to apply
    an OpenACC Data transformation to something that is not an
    InvokeSchedule. '''
    _, invoke = get_invoke("single_invoke_three_kernels.f90", API, idx=0)
    schedule = invoke.schedule

    acct = ACCEnterDataTrans()

    with pytest.raises(TransformationError) as err:
        _, _ = acct.apply(schedule.children[0])
    assert ("Cannot apply an OpenACC enter-data directive to something that "
            "is not a Schedule" in str(err.value))


def test_acc_parallel_invalid_node():
    ''' Test that the OpenACC Parallel region transformation rejects
    unsupported node types. '''
    _, invoke = get_invoke("single_invoke_three_kernels.f90", API, idx=0)
    schedule = invoke.schedule

    acct = ACCEnterDataTrans()
    accpara = ACCParallelTrans()

    # Add an enter-data directive to the schedule
    new_sched, _ = acct.apply(schedule)

    # Attempt to enclose the enter-data directive within a parallel region
    with pytest.raises(TransformationError) as err:
        _, _ = accpara.apply(new_sched.children[0])
    assert ("GOACCEnterDataDirective'>' cannot be enclosed by a "
            "ACCParallelTrans transformation" in str(err.value))


def test_acc_data_copyin(tmpdir):
    ''' Test that we correctly generate the arguments to the copyin
    clause of an OpenACC data region '''
    psy, invoke = get_invoke("single_invoke_three_kernels.f90", API, idx=0)
    schedule = invoke.schedule

    accpt = ACCParallelTrans()
    accdt = ACCEnterDataTrans()

    # Put each loop within an OpenACC parallel region
    for child in schedule.children:
        if isinstance(child, Loop):
            new_sched, _ = accpt.apply(child)

    # Create a data region for the whole schedule
    new_sched, _ = accdt.apply(new_sched)
    invoke.schedule = new_sched
    code = str(psy.gen)

    assert (
        "      !$acc enter data copyin(p_fld,p_fld%data,cu_fld,cu_fld%data,"
        "u_fld,u_fld%data,cv_fld,cv_fld%data,v_fld,v_fld%data,unew_fld,"
        "unew_fld%data,uold_fld,uold_fld%data)\n" in code)

    assert GOcean1p0Build(tmpdir).code_compiles(psy)


def test_acc_data_grid_copyin(tmpdir):
    ''' Test that we correctly generate the arguments to the copyin
    clause of an OpenACC data region when grid properties are required '''
    psy, invoke = get_invoke("single_invoke_grid_props.f90", API, idx=0)
    schedule = invoke.schedule

    accpt = ACCParallelTrans()
    accdt = ACCEnterDataTrans()

    # Put each loop within an OpenACC parallel region
    for child in schedule.children:
        if isinstance(child, Loop):
            new_sched, _ = accpt.apply(child)

    # Create a data region for the whole schedule
    new_sched, _ = accdt.apply(new_sched)

    invoke.schedule = new_sched
    code = str(psy.gen)

    # TODO grid properties are effectively duplicated in this list (but the
    # OpenACC deep-copy support should spot this).
    pcopy = ("!$acc enter data copyin(u_fld,u_fld%data,cu_fld,cu_fld%data,"
             "u_fld%grid,u_fld%grid%tmask,u_fld%grid%area_t,"
             "u_fld%grid%area_u,d_fld,d_fld%data,du_fld,du_fld%data,"
             "d_fld%grid,d_fld%grid%tmask,d_fld%grid%area_t,"
             "d_fld%grid%area_u)")
    assert pcopy in code
    # Check that we flag that the fields are now on the device
    for obj in ["u_fld", "cu_fld", "du_fld", "d_fld"]:
        assert "{0}%data_on_device = .true.".format(obj) in code
    # Check that we have no acc_update_device calls
    assert "CALL acc_update_device" not in code
    assert GOcean1p0Build(tmpdir).code_compiles(psy)


def test_acc_data_parallel_commute(tmpdir):
    '''Test that we can apply the OpenACC parallel and data
    transformations in either order'''
    accpt = ACCParallelTrans()
    accdt = ACCEnterDataTrans()

    psy, invoke = get_invoke("single_invoke_three_kernels.f90", API, idx=0)
    schedule = invoke.schedule

    # Put each loop within an OpenACC parallel region
    for child in schedule.children:
        if isinstance(child, Loop):
            new_sched, _ = accpt.apply(child)

    # Create a data region for the whole schedule
    new_sched, _ = accdt.apply(new_sched)

    invoke.schedule = new_sched
    code1 = str(psy.gen)

    # Repeat these transformations but create the region
    # before the parallel loops
    psy, invoke = get_invoke("single_invoke_three_kernels.f90", API, idx=0)
    schedule = invoke.schedule

    # Create a data region for the whole schedule
    new_sched, _ = accdt.apply(schedule)

    # Put each loop within an OpenACC parallel region
    for child in schedule.children:
        if isinstance(child, Loop):
            new_sched, _ = accpt.apply(child)

    invoke.schedule = new_sched
    code2 = str(psy.gen)

    assert code1 == code2
    assert GOcean1p0Build(tmpdir).code_compiles(psy)


def test_accdata_duplicate():
    ''' Check that we raise an error if we attempt to add an OpenACC
    data directive to a schedule that already contains one '''
    accdt = ACCEnterDataTrans()
    accpt = ACCParallelTrans()

    _, invoke = get_invoke("single_invoke_three_kernels.f90", API, idx=0)
    schedule = invoke.schedule

    # Create a data region for the whole schedule
    new_sched, _ = accdt.apply(schedule)

    # Put each loop within an OpenACC parallel region
    for child in schedule.children:
        if isinstance(child, Loop):
            new_sched, _ = accpt.apply(child)

    # Erroneously attempt to add a data region for the second time
    with pytest.raises(TransformationError):
        _, _ = accdt.apply(new_sched)


def test_accloop(tmpdir):
    ''' Tests that we can apply a '!$acc loop' directive to a loop '''
    acclpt = ACCLoopTrans()
    accpara = ACCParallelTrans()
    accdata = ACCEnterDataTrans()

    psy, invoke = get_invoke("single_invoke_three_kernels.f90", API, idx=0)
    schedule = invoke.schedule

    with pytest.raises(TransformationError) as err:
        _ = acclpt.apply(schedule)
    assert ("Cannot apply a parallel-loop directive to something that is not "
            "a loop" in str(err.value))

    # Apply an OpenACC loop directive to each loop
    for child in schedule.children:
        if isinstance(child, Loop):
            new_sched, _ = acclpt.apply(child)

    # Code generation should fail at this point because there's no
    # enclosing parallel region
    with pytest.raises(GenerationError) as err:
        _ = psy.gen
    assert ("ACCLoopDirective must have an ACCParallelDirective as an "
            "ancestor in the Schedule" in str(err.value))

    # Add an enclosing parallel region
    new_sched, _ = accpara.apply(schedule.children)

    # Code generation should still fail because there's no 'enter data'
    # directive and we need one for the parallel region to work
    with pytest.raises(GenerationError) as err:
        _ = psy.gen
    assert ("A Schedule containing an ACC parallel region must also "
            "contain an ACC enter data directive but none was found for "
            "invoke_0" in str(err.value))

    # Add a data region
    new_sched, _ = accdata.apply(new_sched)
    invoke.schedule = new_sched

    gen = str(psy.gen)

    assert '''\
      !$acc parallel default(present)
      !$acc loop independent
      DO j=2,jstop''' in gen
    assert ("END DO\n"
            "      !$acc loop independent\n"
            "      DO j=2,jstop+1" in gen)
    assert GOcean1p0Build(tmpdir).code_compiles(psy)


def test_acc_collapse(tmpdir):
    ''' Tests for the collapse clause to a loop directive '''
    acclpt = ACCLoopTrans()
    accpara = ACCParallelTrans()
    accdata = ACCEnterDataTrans()

    psy, invoke = get_invoke("single_invoke_three_kernels.f90", API,
                             name="invoke_0")
    schedule = invoke.schedule
    child = schedule.children[0]

    # Check that we reject non-integer collapse arguments
    with pytest.raises(TransformationError) as err:
        _, _ = acclpt.apply(child, {"collapse": child})
    assert ("The 'collapse' argument must be an integer but got an object "
            "of type" in str(err.value))

    # Check that we reject invalid depths
    with pytest.raises(TransformationError) as err:
        _, _ = acclpt.apply(child, {"collapse": 1})
    assert ("It only makes sense to collapse 2 or more loops but got a "
            "value of 1" in str(err.value))

    # Check that we reject attempts to collapse more loops than we have
    with pytest.raises(TransformationError) as err:
        _, _ = acclpt.apply(child, {"collapse": 3})
    assert ("Cannot apply COLLAPSE(3) clause to a loop nest containing "
            "only 2 loops" in str(err.value))

    # Finally, do something valid and check that we get the correct
    # generated code
    new_sched, _ = acclpt.apply(child, {"collapse": 2})

    new_sched, _ = accpara.apply(new_sched.children)
    new_sched, _ = accdata.apply(new_sched)

    invoke.schedule = new_sched

    gen = str(psy.gen)
    assert ("      !$acc parallel default(present)\n"
            "      !$acc loop collapse(2) independent\n"
            "      DO j=2,jstop\n"
            "        DO i=2,istop+1\n"
            "          CALL compute_cu_code(i, j, cu_fld%data, p_fld%data, "
            "u_fld%data)\n" in gen)
    assert GOcean1p0Build(tmpdir).code_compiles(psy)


def test_acc_indep(tmpdir):
    ''' Tests for the independent clause to a loop directive. '''
    acclpt = ACCLoopTrans()
    accpara = ACCParallelTrans()
    accdata = ACCEnterDataTrans()

    psy, invoke = get_invoke("single_invoke_three_kernels.f90", API,
                             name="invoke_0")
    schedule = invoke.schedule
    new_sched, _ = acclpt.apply(schedule.children[0], {"independent": False})
    new_sched, _ = acclpt.apply(schedule.children[1], {"independent": True})
    new_sched, _ = accpara.apply(new_sched.children)
    new_sched, _ = accdata.apply(new_sched)
    # Check the generated code
    invoke.schedule = new_sched
    gen = str(psy.gen)
    assert "!$acc loop\n      DO j=2,jstop" in gen
    assert "!$acc loop independent\n      DO j=2,jstop+1" in gen

    assert GOcean1p0Build(tmpdir).code_compiles(psy)


def test_acc_loop_seq():
    ''' Check that we can apply the sequential clause to an ACC LOOP
    directive. '''
    acclpt = ACCLoopTrans()
    accpara = ACCParallelTrans()
    accdata = ACCEnterDataTrans()
    psy, invoke = get_invoke("single_invoke_three_kernels.f90", API,
                             name="invoke_0")
    schedule = invoke.schedule
    new_sched, _ = acclpt.apply(schedule.children[0], {"sequential": True})
    new_sched, _ = accpara.apply(new_sched.children)
    new_sched, _ = accdata.apply(new_sched)
    # Check the generated code
    invoke.schedule = new_sched
    gen = str(psy.gen).lower()
    assert ("      !$acc parallel default(present)\n"
            "      !$acc loop seq\n"
            "      do j=2,jstop\n" in gen)


def test_acc_loop_view(capsys):
    ''' Test for the view() method of ACCLoopDirective. '''
    acclpt = ACCLoopTrans()

    _, invoke = get_invoke("single_invoke_three_kernels.f90", API,
                           name="invoke_0")
    schedule = invoke.schedule
    new_sched, _ = acclpt.apply(schedule.children[0], {"independent": False})
    new_sched, _ = acclpt.apply(schedule.children[1], {"independent": True})
    new_sched, _ = acclpt.apply(schedule.children[2], {"sequential": True})
    # Check the view method
    new_sched.view()
    output, _ = capsys.readouterr()
    assert "[ACC Loop]" in output
    assert "[ACC Loop, independent]" in output
    assert "[ACC Loop, seq]" in output


def test_acc_kernels_error():
    ''' Check that we refuse to allow the kernels transformation
    for this API. '''
    from psyclone.transformations import ACCKernelsTrans
    _, invoke = get_invoke("single_invoke_three_kernels.f90", API,
                           name="invoke_0")
    schedule = invoke.schedule
    accktrans = ACCKernelsTrans()
    with pytest.raises(NotImplementedError) as err:
        _, _ = accktrans.apply(schedule.children)
    assert ("kernels regions are currently only supported for the nemo"
            " and dynamo0.3 front-ends" in str(err.value))<|MERGE_RESOLUTION|>--- conflicted
+++ resolved
@@ -42,12 +42,8 @@
 import re
 import pytest
 from psyclone.configuration import Config
-<<<<<<< HEAD
 from psyclone.generator import GenerationError
-from psyclone.psyGen import Loop
-=======
 from psyclone.psyir.nodes import Loop
->>>>>>> dd4b3539
 from psyclone.psyir.transformations import TransformationError
 from psyclone.transformations import GOConstLoopBoundsTrans, \
     LoopFuseTrans, GOLoopSwapTrans, OMPParallelTrans, \
