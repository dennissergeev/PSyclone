--- conflicted
+++ resolved
@@ -37,14 +37,9 @@
 ! OR TORT (INCLUDING NEGLIGENCE OR OTHERWISE) ARISING IN ANY WAY OUT OF THE USE
 ! OF THIS SOFTWARE, EVEN IF ADVISED OF THE POSSIBILITY OF SUCH DAMAGE.
 ! -----------------------------------------------------------------------------
-<<<<<<< HEAD
-! Modified by I. Kavcic, Met Office
-!
-=======
 ! Modified by: I. Kavcic, Met Office
 !              A. R. Porter, STFC Daresbury Laboratory
 !-------------------------------------------------------------------------------
->>>>>>> 0593f862
 !> @brief Kernel which computes the boundary integral part of rhs of the
 !>        thermodynamic equation for the nonlinear equations.
 !>
@@ -171,45 +166,8 @@
     integer(kind=i_def), intent(in) :: ndf_wtheta, undf_wtheta
     integer(kind=i_def), intent(in) :: nfaces_re_h
 
-<<<<<<< HEAD
-    !-------------------------------------------------------------------------------
-    ! Public types
-    !-------------------------------------------------------------------------------
-    !> The type declaration for the kernel. Contains the metadata needed by the Psy layer
-    type, public, extends(kernel_type) :: rtheta_bd_kernel_type
-        private
-        type(arg_type) :: meta_args(3) = (/                                   &
-            arg_type(GH_FIELD,   GH_READWRITE, Wtheta),                       &
-            arg_type(GH_FIELD,   GH_READ,      Wtheta),                       &
-            arg_type(GH_FIELD,   GH_READ,      W2)                            &
-            /)
-        type(func_type) :: meta_funcs(2) = (/                                 &
-            func_type(W2, GH_BASIS),                                          &
-            func_type(Wtheta, GH_BASIS)                                       &
-            /)
-	    type(mesh_data_type) :: meta_mesh(1) = (/                               &
-	         mesh_data_type( adjacent_face )                                    &
-	         /)
-	    type(reference_element_data_type) :: meta_reference_element(2) = (/     &
-	         reference_element_data_type( normals_to_horizontal_faces ),        &
-	         reference_element_data_type( outward_normals_to_horizontal_faces ) &
-	         /)
-        integer :: iterates_over = CELLS
-        ! TODO: Change "GH_QUADRATURE_XYoZ" to "GH_QUADRATURE_face" and update
-        !       kernel when issues #193 and #195 are completed
-        integer :: gh_shape = GH_QUADRATURE_XYoZ
-    contains
-        procedure, nopass :: rtheta_bd_code
-    end type
-
-    !-------------------------------------------------------------------------------
-    ! Contained functions/subroutines
-    !-------------------------------------------------------------------------------
-    public rtheta_bd_code
-=======
     integer(kind=i_def), intent(in) :: stencil_w2_size
     integer(kind=i_def), intent(in) :: stencil_wtheta_size
->>>>>>> 0593f862
 
     integer(kind=i_def), dimension(ndf_w2,stencil_w2_size),         intent(in) :: stencil_w2_map
     integer(kind=i_def), dimension(ndf_wtheta,stencil_wtheta_size), intent(in) :: stencil_wtheta_map
@@ -236,144 +194,9 @@
     real(kind=r_def), dimension(ndf_wtheta) :: rtheta_bd_e
     real(kind=r_def), dimension(ndf_w2)     :: u_e, u_next_e
 
-<<<<<<< HEAD
-    !!!!!!!!!!!!!!!!!!!!!!!!!!!!!!!!!!!!!!!!!!!!!!!!!!!!!!!!!!!!!!!!!!!!!!!!!!
-    !> @brief The subroutine which is called directly by the Psy layer.
-    !>
-    !! @param[in] nlayers Integer the number of layers
-    !! @param[in] ndf_w2 Number of degrees of freedom per cell for w2
-    !! @param[in] undf_w2 Number of unique of degrees of freedom  for w2
-    !! @param[in] stencil_w2_map W2 dofmaps for the stencil
-    !! @param[in] stencil_w2_size Size of the W2 stencil (number of cells)
-    !! @param[in] ndf_wtheta Number of degrees of freedom per cell for wtheta
-    !! @param[in] undf_wtheta Number of unique of degrees of freedom for
-    !!                        wtheta
-    !! @param[in] stencil_wtheta_map W2 dofmaps for the stencil
-    !! @param[in] stencil_wtheta_size Size of the W2 stencil (number of cells)
-    !! @param[inout] r_theta_bd Real array the data
-    !! @param[in] theta Potential temperature.
-    !! @param[in] u Wind field.
-    !! @param[in] nqp_v Integer, number of quadrature points in the vertical
-    !! @param[in] nqp_h_1d Integer, number of quadrature points in a single
-    !!                     horizontal direction.
-    !! @param[in] wqp_h Real array. Quadrature weights horizontal
-    !! @param[in] wqp_v Real array. Quadrature weights vertical
-    !! @param[in] w2_basis_face Real 5-dim array holding w2 basis functions
-    !!                          evaluated at gaussian quadrature points on
-    !!                          horizontal faces.
-    !! @param[in] wtheta_basis_face Real 5-dim array holding wtheta basis
-    !!                              functions evaluated at gaussian quadrature
-    !!                              points on horizontal faces.
-    !! @param[in] adjacent_face Vector containing information on neighbouring
-    !!                          face index for the current cell.
-    !! @param[in] normal_to_face Vectors normal to the faces of the reference
-    !!                           element.
-    !! @param[in] out_face_normal Vectors normal to the faces of the reference
-    !!                            element.
-    !!
-    subroutine rtheta_bd_code( nlayers,                               &
-                               ndf_w2, undf_w2,                       &
-                               stencil_w2_map,                        &
-                               stencil_w2_size,                       &
-                               ndf_wtheta, undf_wtheta,               &
-                               stencil_wtheta_map,                    &
-                               stencil_wtheta_size,                   &
-                               r_theta_bd,                            &
-                               theta, u,                              &
-                               nqp_v, nqp_h_1d, wqp_v, w2_basis_face, &
-                               wtheta_basis_face,                     &
-                               adjacent_face,                         &
-                               normal_to_face, out_face_normal )
-
-        implicit none
-
-        ! Arguments
-        integer(kind=i_def), intent(in) :: nlayers, nqp_h_1d, nqp_v
-        integer(kind=i_def), intent(in) :: ndf_w2
-        integer(kind=i_def), intent(in) :: undf_w2
-        integer(kind=i_def), intent(in) :: ndf_wtheta, undf_wtheta
-
-        integer(kind=i_def), intent(in) :: stencil_w2_size
-        integer(kind=i_def), intent(in) :: stencil_wtheta_size
-
-        integer(kind=i_def), dimension(ndf_w2, stencil_w2_size), intent(in)          :: stencil_w2_map
-        integer(kind=i_def), dimension(ndf_wtheta, stencil_wtheta_size), intent(in)  :: stencil_wtheta_map
-
-        real(kind=r_def), dimension(3,ndf_w2,nqp_h_1d,nqp_v,4), intent(in)     :: w2_basis_face
-        real(kind=r_def), dimension(1,ndf_wtheta,nqp_h_1d,nqp_v,4), intent(in) :: wtheta_basis_face
-
-        integer(kind=i_def), intent(in) :: adjacent_face(:)
-
-        real(kind=r_def), intent(in) :: normal_to_face(:,:)
-        real(kind=r_def), intent(in) :: out_face_normal(:,:)
-
-        real(kind=r_def), dimension(undf_wtheta), intent(inout) :: r_theta_bd
-        real(kind=r_def), dimension(undf_wtheta), intent(in)    :: theta
-        real(kind=r_def), dimension(undf_w2), intent(in)        :: u
-
-        real(kind=r_def), dimension(nqp_v), intent(in)      ::  wqp_v
-
-        ! Internal variables
-        integer(kind=i_def)               :: df, k, face, face_next
-        integer(kind=i_def)               :: qp1, qp2
-        integer(kind=i_def)               :: i_face
-
-        real(kind=r_def), dimension(ndf_wtheta)      :: theta_e, theta_next_e
-        real(kind=r_def), dimension(ndf_wtheta)      :: rtheta_bd_e
-        real(kind=r_def), dimension(ndf_w2)          :: u_e, u_next_e
-
-        real(kind=r_def) :: u_at_uquad(3), u_next_at_uquad(3), face_next_inward_normal(3)
-        real(kind=r_def) :: theta_at_uquad, theta_next_at_uquad
-        real(kind=r_def) :: bdary_term, gamma_wtheta, sign_face_next_outward, flux_term
-
-        logical(kind=l_def) :: upwind = .false.
-
-        ! Assumes same number of horizontal qp in x and y
-
-        do k = 0, nlayers-1
-
-            do df = 1, ndf_wtheta
-                rtheta_bd_e(df) = 0.0_r_def
-            end do
-            do face = 1, size( adjacent_face, 1 )
-
-              ! Storing opposite face number on neighbouring cell
-              face_next = adjacent_face(face)
-              i_face = int(floor(real(mod(face_next, 4),r_def)/2.0_r_def) + 1.0_r_def)
-              sign_face_next_outward = (-1.0_r_def)**i_face
-              face_next_inward_normal(:) = -sign_face_next_outward &
-                                           * normal_to_face(face_next, :)
-
-              ! Computing theta and f in adjacent cells
-
-              do df = 1, ndf_w2
-                u_e(df)      = u( stencil_w2_map(df, 1) + k )
-                u_next_e(df) = u( stencil_w2_map(df, face+1) + k )
-              end do
-
-              do df = 1, ndf_wtheta
-                theta_e(df)      = theta( stencil_wtheta_map(df, 1) + k )
-                theta_next_e(df) = theta( stencil_wtheta_map(df, face+1) + k )
-              end do
-
-              ! Compute the boundary RHS integrated over one cell
-              do qp2 = 1, nqp_v
-                do qp1 = 1, nqp_h_1d
-                  theta_at_uquad = 0.0_r_def
-                  theta_next_at_uquad = 0.0_r_def
-
-                  do df = 1, ndf_wtheta
-                    theta_at_uquad       = theta_at_uquad + theta_e(df)*wtheta_basis_face(1,df,qp1,qp2,face)
-                    theta_next_at_uquad  = theta_next_at_uquad + theta_next_e(df)*wtheta_basis_face(1,df,qp1,qp2,face_next)
-                  end do
-
-                  u_at_uquad(:) = 0.0_r_def
-                  u_next_at_uquad(:) = 0.0_r_def
-=======
     real(kind=r_def) :: u_at_uquad(3), u_next_at_uquad(3), face_next_inward_normal(3)
     real(kind=r_def) :: theta_at_uquad, theta_next_at_uquad
     real(kind=r_def) :: bdary_term, gamma_wtheta, sign_face_next_outward, flux_term
->>>>>>> 0593f862
 
     logical(kind=l_def) :: upwind = .false.
 
