--- conflicted
+++ resolved
@@ -218,14 +218,8 @@
     omp.apply(schedule[0])
     cbtrans.apply(schedule, {"const_bounds": True})
 
-<<<<<<< HEAD
-    gen = str(psy.gen)
-    gen = gen.lower()
-    expected = ("!$omp parallel do default(shared) private(i,j) "
-=======
     gen = fortran_writer(psy.container)
     expected = ("!$omp parallel do default(shared), private(i,j), "
->>>>>>> d9a435e4
                 "schedule(static)\n"
                 "    do j = 2, jstop, 1\n"
                 "      do i = 2, istop+1, 1\n"
@@ -239,11 +233,7 @@
     cbtrans.apply(schedule, {"const_bounds": False})
     gen = fortran_writer(psy.container)
     expected = (
-<<<<<<< HEAD
-        "      !$omp parallel do default(shared) private(i,j) "
-=======
-        "    !$omp parallel do default(shared), private(i,j), "
->>>>>>> d9a435e4
+        "    !$omp parallel do default(shared) private(i,j) "
         "schedule(static)\n"
         "    do j = cu_fld%internal%ystart, cu_fld%internal%ystop, 1\n"
         "      do i = cu_fld%internal%xstart, cu_fld%internal%xstop, 1\n"
