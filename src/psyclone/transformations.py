# -----------------------------------------------------------------------------
# BSD 3-Clause License
#
# Copyright (c) 2017-2021, Science and Technology Facilities Council.
# All rights reserved.
#
# Redistribution and use in source and binary forms, with or without
# modification, are permitted provided that the following conditions are met:
#
# * Redistributions of source code must retain the above copyright notice, this
#   list of conditions and the following disclaimer.
#
# * Redistributions in binary form must reproduce the above copyright notice,
#   this list of conditions and the following disclaimer in the documentation
#   and/or other materials provided with the distribution.
#
# * Neither the name of the copyright holder nor the names of its
#   contributors may be used to endorse or promote products derived from
#   this software without specific prior written permission.
#
# THIS SOFTWARE IS PROVIDED BY THE COPYRIGHT HOLDERS AND CONTRIBUTORS
# "AS IS" AND ANY EXPRESS OR IMPLIED WARRANTIES, INCLUDING, BUT NOT
# LIMITED TO, THE IMPLIED WARRANTIES OF MERCHANTABILITY AND FITNESS
# FOR A PARTICULAR PURPOSE ARE DISCLAIMED. IN NO EVENT SHALL THE
# COPYRIGHT HOLDER OR CONTRIBUTORS BE LIABLE FOR ANY DIRECT, INDIRECT,
# INCIDENTAL, SPECIAL, EXEMPLARY, OR CONSEQUENTIAL DAMAGES (INCLUDING,
# BUT NOT LIMITED TO, PROCUREMENT OF SUBSTITUTE GOODS OR SERVICES;
# LOSS OF USE, DATA, OR PROFITS; OR BUSINESS INTERRUPTION) HOWEVER
# CAUSED AND ON ANY THEORY OF LIABILITY, WHETHER IN CONTRACT, STRICT
# LIABILITY, OR TORT (INCLUDING NEGLIGENCE OR OTHERWISE) ARISING IN
# ANY WAY OUT OF THE USE OF THIS SOFTWARE, EVEN IF ADVISED OF THE
# POSSIBILITY OF SUCH DAMAGE.
# -----------------------------------------------------------------------------
# Authors R. W. Ford, A. R. Porter, and S. Siso STFC Daresbury Lab
#         A. B. G. Chalk STFC Daresbury Lab
#        J. Henrichs, Bureau of Meteorology
# Modified I. Kavcic, Met Office

''' This module provides the various transformations that can be applied to
    PSyIR nodes. There are both general and API-specific transformation
    classes in this module where the latter typically apply API-specific
    checks before calling the base class for the actual transformation. '''

from __future__ import absolute_import, print_function

import abc
import six

from fparser.two.utils import walk
from fparser.common.readfortran import FortranStringReader
from fparser.two.Fortran2003 import Subroutine_Subprogram, \
    Subroutine_Stmt, Specification_Part, Type_Declaration_Stmt, \
    Implicit_Part, Comment

from psyclone import psyGen
from psyclone.configuration import Config
from psyclone.domain.lfric import LFRicConstants
from psyclone.dynamo0p3 import DynInvokeSchedule
from psyclone.errors import InternalError
from psyclone.gocean1p0 import GOLoop
from psyclone.nemo import NemoInvokeSchedule
from psyclone.psyGen import Transformation, Kern, InvokeSchedule
from psyclone.psyir import nodes
from psyclone.psyir.nodes import CodeBlock, Loop, Assignment, Schedule, \
    Directive, ACCLoopDirective, OMPDoDirective, OMPParallelDoDirective, \
    ACCDataDirective, ACCEnterDataDirective, OMPDirective, \
<<<<<<< HEAD
    ACCKernelsDirective, Routine, OMPTaskloopDirective, OMPLoopDirective, \
    OMPTargetDirective
=======
    ACCKernelsDirective, OMPTaskloopDirective, Routine
>>>>>>> 429e08cc
from psyclone.psyir.symbols import SymbolError, ScalarType, DeferredType, \
    INTEGER_TYPE, DataSymbol, Symbol
from psyclone.psyir.transformations import RegionTrans, LoopTrans, \
    TransformationError
from psyclone.undoredo import Memento


VALID_OMP_SCHEDULES = ["runtime", "static", "dynamic", "guided", "auto"]


def check_intergrid(node):
    '''
    Utility function to check that the supplied node does not have
    an intergrid kernel amongst its descendants.

    This is used ensure any attempt to apply loop-fusion and redundant-
    computation transformations to loops containing inter-grid kernels is
    rejected (since support for those is not yet implemented).

    :param node: the PSyIR node to check.
    :type node: :py:class:`psyir.nodes.Node`

    :raises TransformationError: if the supplied node has an inter-grid \
                                 kernel as a descendant.

    '''
    if not node.children:
        return
    from psyclone.dynamo0p3 import DynKern
    child_kernels = node.walk(DynKern)
    for kern in child_kernels:
        if kern.is_intergrid:
            raise TransformationError(
                "This Transformation cannot currently be applied to nodes "
                "which have inter-grid kernels as descendents and {0} is "
                "such a kernel.".format(kern.name))


class KernelTrans(Transformation):
    '''
    Base class for all Kernel transformations.

    '''
    @staticmethod
    def validate(kern, options=None):
        '''
        Checks that the supplied node is a Kernel and that it is possible to
        construct the PSyIR of its contents.

        :param kern: the kernel which is the target of the transformation.
        :type kern: :py:class:`psyclone.psyGen.Kern` or sub-class
        :param options: a dictionary with options for transformations.
        :type options: dictionary of string:values or None

        :raises TransformationError: if the target node is not a sub-class of \
                                     psyGen.Kern.
        :raises TransformationError: if the subroutine containing the \
                                     implementation of the kernel cannot be \
                                     found in the fparser2 Parse Tree.
        :raises TransformationError: if the PSyIR cannot be constructed \
                                     because there are symbols of unknown type.

        '''
        from psyclone.errors import GenerationError

        if not isinstance(kern, Kern):
            raise TransformationError(
                "Target of a kernel transformation must be a sub-class of "
                "psyGen.Kern but got '{0}'".format(type(kern).__name__))

        # Check that the PSyIR and associated Symbol table of the Kernel is OK.
        # If this kernel contains symbols that are not captured in the PSyIR
        # SymbolTable then this raises an exception.
        try:
            kernel_schedule = kern.get_kernel_schedule()
        except GenerationError as error:
            message = ("Failed to create PSyIR version of kernel code for "
                       "kernel '{0}'. Error reported is {1}."
                       "".format(kern.name, str(error.value)))
            six.raise_from(TransformationError(message), error)
        except SymbolError as err:
            six.raise_from(TransformationError(
                "Kernel '{0}' contains accesses to data that are not captured "
                "in the PSyIR Symbol Table(s) ({1}). Cannot transform such a "
                "kernel.".format(kern.name, str(err.args[0]))), err)
        # Check that all kernel symbols are declared in the kernel
        # symbol table(s). At this point they may be declared in a
        # container containing this kernel which is not supported.
        for var in kernel_schedule.walk(nodes.Reference):
            try:
                var.scope.symbol_table.lookup(
                    var.name, scope_limit=var.ancestor(nodes.KernelSchedule))
            except KeyError as err:
                six.raise_from(TransformationError(
                    "Kernel '{0}' contains accesses to data (variable '{1}') "
                    "that are not captured in the PSyIR Symbol Table(s) "
                    "within KernelSchedule scope. Cannot transform such a "
                    "kernel.".format(kern.name, var.name)), err)


@six.add_metaclass(abc.ABCMeta)
class ParallelLoopTrans(LoopTrans):
    '''
    Adds an orphaned directive to a loop indicating that it should be
    parallelised.

    '''
    # The types of node that must be excluded from the section of PSyIR
    # being transformed.
    excluded_node_types = (nodes.Return, psyGen.HaloExchange, nodes.CodeBlock)

    @abc.abstractmethod
    def __str__(self):
        return  # pragma: no cover

    @abc.abstractmethod
    def _directive(self, children, collapse=None):
        '''
        Returns the directive object to insert into the Schedule.
        Must be implemented by sub-class.

        :param children: list of nodes that will be children of this Directive.
        :type children: list of :py:class:`psyclone.psyir.nodes.Node`
        :param int collapse: the number of tightly-nested loops to which \
                             this directive applies or None.

        :returns: the new Directive node.
        :rtype: sub-class of :py:class:`psyclone.psyir.nodes.Directive`.
        '''

    def validate(self, node, options=None):
        '''
        Perform validation checks before applying the transformation

        :param node: the node we are checking.
        :type node: :py:class:`psyclone.psyir.nodes.Node`
        :param options: a dictionary with options for transformations.\
                        This transform supports "collapse", which is the\
                        number of nested loops to collapse.
        :type options: dictionary of string:values or None
        :param int options["collapse"]: number of nested loops to collapse \
                                        or None.

        :raises TransformationError: if the \
                :py:class:`psyclone.psyir.nodes.Loop` loop iterates over \
                colours.
        :raises TransformationError: if 'collapse' is supplied with an \
                invalid number of loops.

        '''
        # Check that the supplied node is a Loop and does not contain any
        # unsupported nodes.
        super(ParallelLoopTrans, self).validate(node, options=options)

        # Check we are not a sequential loop
        # TODO add a list of loop types that are sequential
        if node.loop_type == 'colours':
            raise TransformationError("Error in "+self.name+" transformation. "
                                      "The target loop is over colours and "
                                      "must be computed serially.")

        if not options:
            options = {}
        collapse = options.get("collapse", None)

        # If 'collapse' is specified, check that it is an int and that the
        # loop nest has at least that number of loops in it
        if collapse:
            if not isinstance(collapse, int):
                raise TransformationError(
                    "The 'collapse' argument must be an integer but got an "
                    "object of type {0}".format(type(collapse)))
            if collapse < 2:
                raise TransformationError(
                    "It only makes sense to collapse 2 or more loops "
                    "but got a value of {0}".format(collapse))
            # Count the number of loops in the loop nest
            loop_count = 0
            cnode = node
            while isinstance(cnode, Loop):
                loop_count += 1
                # Loops must be tightly nested (no intervening statements)
                cnode = cnode.loop_body[0]
            if collapse > loop_count:
                raise TransformationError(
                    "Cannot apply COLLAPSE({0}) clause to a loop nest "
                    "containing only {1} loops".format(collapse, loop_count))

    def apply(self, node, options=None):
        '''
        Apply the Loop transformation to the specified node in a
        Schedule. This node must be a Loop since this transformation
        corresponds to wrapping the generated code with directives,
        e.g. for OpenMP:

        .. code-block:: fortran

          !$OMP DO
          do ...
             ...
          end do
          !$OMP END DO

        At code-generation time (when gen_code()` is called), this node must be
        within (i.e. a child of) a PARALLEL region.

        :param node: the supplied node to which we will apply the \
                     Loop transformation.
        :type node: :py:class:`psyclone.psyir.nodes.Node`
        :param options: a dictionary with options for transformations. \
        :type options: dictionary of string:values or None
        :param int options["collapse"]: the number of loops to collapse into \
                single iteration space or None.

        :returns: (:py:class:`psyclone.psyir.nodes.Schedule`, \
                   :py:class:`psyclone.undoredo.Memento`)

        '''
        if not options:
            options = {}
        self.validate(node, options=options)

        schedule = node.root

        collapse = options.get("collapse", None)

        # create a memento of the schedule and the proposed
        # transformation
        keep = Memento(schedule, self, [node, options])

        # keep a reference to the node's original parent and its index as these
        # are required and will change when we change the node's location
        node_parent = node.parent
        node_position = node.position

        # Add our orphan loop directive setting its parent to the node's
        # parent and its children to the node. This calls down to the sub-class
        # to get the type of directive we require.
        directive = self._directive([node.detach()], collapse)

        # Add the loop directive as a child of the node's parent
        node_parent.addchild(directive, index=node_position)

        return schedule, keep


class OMPTaskloopTrans(ParallelLoopTrans):

    '''
    Adds an OpenMP taskloop directive to a loop. Only one of grainsize or
    num_tasks must be specified.

    TODO: #1364 Taskloops do not yet support reduction clauses.

    :param grainsize: the grainsize to use in for this transformation.
    :type grainsize: int or None
    :param num_tasks: the num_tasks to use for this transformation.
    :type num_tasks: int or None
    :param bool nogroup: whether or not to use a nogroup clause for this
                         transformation. Default is False.

    For example:

    >>> from pysclone.parse.algorithm import parse
    >>> from psyclone.psyGen import PSyFactory
    >>> api = "gocean1.0"
    >>> filename = "nemolite2d_alg.f90"
    >>> ast, invokeInfo = parse(filename, api=api, invoke_name="invoke")
    >>> psy = PSyFactory(api).create(invokeInfo)
    >>>
    >>> from psyclone.transformations import OMPParallelTrans, OMPSingleTrans
    >>> from psyclone.transformations import OMPTaskloopTrans, OMPTaskwaitTrans
    >>> singletrans = OMPSingleTrans()
    >>> paralleltrans = OMPParallelTrans()
    >>> tasklooptrans = OMPTaskloopTrans()
    >>> taskwaittrans = OMPTaskwaitTrans()
    >>>
    >>> schedule = psy.invokes.get('invoke_0').schedule
    >>> schedule.view()
    >>>
    >>> # Apply the OpenMP Taskloop transformation to *every* loop
    >>> # in the schedule.
    >>> # This ignores loop dependencies. These can be handled
    >>> # by the OMPTaskwaitTrans
    >>> for child in schedule.children:
    >>>     tasklooptrans.apply(child)
    >>> # Enclose all of these loops within a single OpenMP
    >>> # SINGLE region
    >>> singletrans.apply(schedule.children)
    >>> # Enclose all of these loops within a single OpenMP
    >>> # PARALLEL region
    >>> paralleltrans.apply(schedule.children)
    >>> # Ensure loop dependencies are satisfied
    >>> taskwaittrans.apply(schedule.children)
    >>> schedule.view()

    '''
    def __init__(self, grainsize=None, num_tasks=None, nogroup=False):
        self._grainsize = None
        self._num_tasks = None
        self.omp_grainsize = grainsize
        self.omp_num_tasks = num_tasks
        self.omp_nogroup = nogroup
        super(OMPTaskloopTrans, self).__init__()

    def __str__(self):
        return "Adds an 'OpenMP TASKLOOP' directive to a loop"

    @property
    def omp_nogroup(self):
        '''
        Returns whether the nogroup clause should be specified for
        this transformation. By default the nogroup clause is applied.

        :returns: whether the nogroup clause should be specified by
                  this transformation.
        :rtype: bool
        '''
        return self._nogroup

    @omp_nogroup.setter
    def omp_nogroup(self, nogroup):
        '''
        Sets whether the nogroup clause should be specified for this
        transformation.

        :param bool nogroup: value to set whether the nogroup clause should be
                             used for this transformation.

        raises TypeError: if the nogroup parameter is not a bool.
        '''
        if not isinstance(nogroup, bool):
            raise TypeError("Expected nogroup to be a bool "
                            "but got a {0}".format(type(nogroup).__name__))
        self._nogroup = nogroup

    @property
    def omp_grainsize(self):
        '''
        Returns the grainsize that will be specified by
        this transformation. By default the grainsize
        clause is not applied, so grainsize is None.

        :returns: The grainsize specified by this transformation.
        :rtype: int or None
        '''
        return self._grainsize

    @omp_grainsize.setter
    def omp_grainsize(self, value):
        '''
        Sets the grainsize that will be specified by
        this transformation. Checks the grainsize is
        a positive integer value or None.

        :param value: integer value to use in the grainsize clause.
        :type value: int or None

        :raises TransformationError: if value is not an int and is not None.
        :raises TransformationError: if value is negative.
        :raises TransformationError: if grainsize and num_tasks are \
                                     both specified.
        '''
        if (not isinstance(value, int)) and (value is not None):
            raise TransformationError("grainsize must be an integer or None, "
                                      "got {0}".format(type(value).__name__))

        if (value is not None) and (value <= 0):
            raise TransformationError("grainsize must be a positive "
                                      "integer, got {0}".format(value))

        if value is not None and self.omp_num_tasks is not None:
            raise TransformationError(
                "The grainsize and num_tasks clauses would both "
                "be specified for this Taskloop transformation")
        self._grainsize = value

    @property
    def omp_num_tasks(self):
        '''
        Returns the num_tasks that will be specified
        by this transformation. By default the num_tasks
        clause is not applied so num_tasks is None.

        :returns: The grainsize specified by this transformation.
        :rtype: int or None
        '''
        return self._num_tasks

    @omp_num_tasks.setter
    def omp_num_tasks(self, value):
        '''
        Sets the num_tasks that will be specified by
        this transformation. Checks that num_tasks is
        a positive integer value or None.

        :param value: integer value to use in the num_tasks clause.
        :type value: int or None

        :raises TransformationError: if value is not an int and is not None.
        :raises TransformationError: if value is negative.
        :raises TransformationError: if grainsize and num_tasks are \
                                     both specified.

        '''
        if (not isinstance(value, int)) and (value is not None):
            raise TransformationError("num_tasks must be an integer or None,"
                                      " got {0}".format(type(value).__name__))

        if (value is not None) and (value <= 0):
            raise TransformationError("num_tasks must be a positive "
                                      "integer, got {0}".format(value))

        if value is not None and self.omp_grainsize is not None:
            raise TransformationError(
                "The grainsize and num_tasks clauses would both "
                "be specified for this Taskloop transformation")
        self._num_tasks = value

    def _directive(self, children, collapse=None):
        '''
        Creates the type of directive needed for this sub-class of
        transformation.

        :param children: list of Nodes that will be the children of \
                         the created directive.
        :type children: list of :py:class:`psyclone.psyir.nodes.Node`
        :param int collapse: currently un-used but required to keep \
                             interface the same as in base class.
        :returns: the new node representing the directive in the AST.
        :rtype: :py:class:`psyclone.psyir.nodes.OMPTaskloopDirective`

        :raises NotImplementedError: if a collapse argument is supplied
        '''
        # TODO 1370: OpenMP loop functions don't support collapse
        if collapse:
            raise NotImplementedError(
                "The COLLAPSE clause is not yet supported for "
                "'!$omp taskloop' directives.")
        _directive = OMPTaskloopDirective(children=children,
                                          grainsize=self.omp_grainsize,
                                          num_tasks=self.omp_num_tasks,
                                          nogroup=self.omp_nogroup)
        return _directive

    def apply(self, node, options=None):
        '''Apply the OMPTaskloopTrans transformation to the specified node in
        a Schedule. This node must be a Loop since this transformation
        corresponds to wrapping the generated code with directives like so:

        .. code-block:: fortran

          !$OMP TASKLOOP
          do ...
             ...
          end do
          !$OMP END TASKLOOP

        At code-generation time (when
        :py:meth:`OMPTaskloopDirective.gen_code` is called), this node must be
        within (i.e. a child of) an OpenMP SERIAL region.

        If the keyword "nogroup" is specified in the options, it will cause a
        nogroup clause be generated if it is set to True. This will override
        the value supplied to the constructor, but will only apply to the
        apply call to which the value is supplied.

        :param node: the supplied node to which we will apply the \
                     OMPTaskloopTrans transformation
        :type node: :py:class:`psyclone.psyir.nodes.Node`
        :param options: a dictionary with options for transformations\
                        and validation.
        :type options: dict of str:values or None
        :param bool options["nogroup"]:
                indicating whether a nogroup clause should be applied to
                this taskloop.

        :returns: (:py:class:`psyclone.psyir.nodes.Schedule`, \
        :py:class:`psyclone.undoredo.Memento`)

        '''
        if not options:
            options = {}
        current_nogroup = self.omp_nogroup
        # If nogroup is specified it overrides that supplied to the
        # constructor of the Transformation, but will be reset at the
        # end of this function
        self.omp_nogroup = options.get("nogroup", current_nogroup)

        try:
            rval = super(OMPTaskloopTrans, self).apply(node, options)
        finally:
            # Reset the nogroup value to the original value
            self.omp_nogroup = current_nogroup
        return rval


class OMPTargetTrans(RegionTrans):
    '''
    Adds an OpenMP target directive to a region of code.

    For example:

    >>> from psyclone.psyir.frontend.fortran import FortranReader
    >>> from psyclone.psyir.nodes import Loop
    >>> from psyclone.transformations import OMPTargetTrans
    >>>
    >>> tree = FortranReader().psyir_from_source("""
    ...     subroutine my_subroutine()
    ...         integer, dimension(10, 10) :: A
    ...         integer :: i
    ...         integer :: j
    ...         do i = 1, 10
    ...             do j = 1, 10
    ...                 A(i, j) = 0
    ...             end do
    ...         end do
    ...     end subroutine
    ...     """
    >>> omptargettrans = OMPTargetTrans()
    >>> omptargettrans.apply(tree.walk(Loop))

    will generate:

    .. code-block:: fortran

        subroutine my_subroutine()
            integer, dimension(10, 10) :: A
            integer :: i
            integer :: j
            !$omp target
            do i = 1, 10
                do j = 1, 10
                    A(i, j) = 0
                end do
            end do
            !$omp end target
        end subroutine

    '''
    def apply(self, node, options=None):
        ''' Insert an OMPTargetDirective before the provided node or list
        of nodes.

        :param node: the PSyIR node or nodes to enclose in the OpenMP \
                      target region.
        :type node: list of :py:class:`psyclone.psyir.nodes.Node`
        :param options: a dictionary with options for transformations.
        :type options: dict of str:values or None

        '''
        # Check whether we've been passed a list of nodes or just a
        # single node. If the latter then we create ourselves a
        # list containing just that node.
        node_list = self.get_node_list(node)
        self.validate(node_list, options)

        # Create a directive containing the nodes in node_list and insert it.
        parent = node_list[0].parent
        start_index = node_list[0].position
        directive = OMPTargetDirective(
            parent=parent, children=[node.detach() for node in node_list])

        parent.children.insert(start_index, directive)

        return None, None


class OMPLoopTrans(ParallelLoopTrans):
    '''
    Adds an OpenMP directive to a loop. This can be the loop worksharing
    OpenMP Do/For directive to distribute the iterations of the enclosed
    loop or a descriptive OpenMP loop directive to let the compiler decide
    the best implementation. The OpenMP schedule used for the worksharing
    directive can also be specified, but this will be ignored in case of the
    descriptive OpenMP loop. The configuration-defined 'reprod' parameter
    also specifies whether a manual reproducible reproduction is to be used.

    :param str omp_schedule: the OpenMP schedule to use. Defaults to 'static'.
    :param bool omp_worksharing: whether to generate OpenMP loop worksharing \
        directives (e.g. omp do/for) or an OpenMP loop directive. Defaults to \
        True.

    For example:

    >>> from psyclone.psyir.frontend.fortran import FortranReader
    >>> from psyclone.psyir.nodes import Routine
    >>> from psyclone.transformations import OMPLoopTrans, OMPParallelTrans
    >>>
    >>> tree = FortranReader().psyir_from_source("""
    ...     subroutine my_subroutine()
    ...         integer, dimension(10, 10) :: A
    ...         integer :: i
    ...         integer :: j
    ...         do i = 1, 10
    ...             do j = 1, 10
    ...                 A(i, j) = 0
    ...             end do
    ...         end do
    ...         do i = 1, 10
    ...             do j = 1, 10
    ...                 A(i, j) = 0
    ...             end do
    ...         end do
    ...     end subroutine
    ...     """
    >>> routine.walk(Routine)
    >>> ompparalleltrans = OMPParallelTrans()  # Necessary in loop worksharing
    >>> omplooptrans1 = OMPLoopTrans(omp_schedule="auto")
    >>> omplooptrans2 = OMPLoopTrans(omp_worksharing=False)
    >>> omplooptrans1.apply(routine.children[0])
    >>> ompparalleltrans.apply(routine.children[0])
    >>> omplooptrans2.apply(routine.children[1])

    will generate:

    .. code-block:: fortran

        subroutine my_subroutine()
            integer, dimension(10, 10) :: A
            integer :: i
            integer :: j
            !$omp parallel
            !$omp do schedule(auto)
            do i = 1, 10
                do j = 1, 10
                    A(i, j) = 0
                end do
            end do
            !$omp end do
            !$omp end parallel
            !$omp loop
            do i = 1, 10
                do j = 1, 10
                    A(i, j) = 0
                end do
            end do
            !$omp end loop
        end subroutine

    '''
    def __init__(self, omp_schedule="static", omp_worksharing=True):
        # Whether or not to generate code for (run-to-run on n threads)
        # reproducible OpenMP reductions. This setting can be overridden
        # via the `reprod` argument to the apply() method.
        self._reprod = Config.get().reproducible_reductions

        # Declare the attributes but use the property setter for proper
        # error checking
        self._omp_worksharing = None
        self.omp_worksharing = omp_worksharing

        self._omp_schedule = ""
        self.omp_schedule = omp_schedule

        super(OMPLoopTrans, self).__init__()

    def __str__(self):
        return "Adds an 'OpenMP DO' directive to a loop"

    @property
    def omp_worksharing(self):
        '''
        :returns: the value of the omp_worksharing attribute.
        :rtype: bool
        '''
        return self._omp_worksharing

    @omp_worksharing.setter
    def omp_worksharing(self, value):
        '''
        :param bool value: new value of the omp_worksharing attribute.

        :raises TypeError: if the provided value is not a boolean.
        '''
        if not isinstance(value, bool):
            raise TypeError(
                "The OMPLoopTrans.omp_worksharing property must be a boolean"
                " but found a '{0}'.".format(type(value).__name__))
        self._omp_worksharing = value

    @property
    def omp_schedule(self):
        '''
        :returns: the OpenMP schedule that will be specified by \
            this transformation. The default schedule is 'static'.
        :rtype: str

        '''
        return self._omp_schedule

    @omp_schedule.setter
    def omp_schedule(self, value):
        '''
        :param str value: Sets the OpenMP schedule value that will be \
            specified by this transformation.

        :raises TypeError: if the provided value is not a string.
        :raises ValueError: if the provided string is not a valid OpenMP \
            schedule format.
        '''

        if not isinstance(value, six.string_types):
            raise TypeError(
                "The OMPLoopTrans.omp_schedule property must be a 'str'"
                " but found a '{0}'.".format(type(value).__name__))

        # Some schedules have an optional chunk size following a ','
        value_parts = value.split(',')
        if value_parts[0].lower() not in VALID_OMP_SCHEDULES:
            raise ValueError("Valid OpenMP schedules are {0} but got '{1}'."
                             "".format(VALID_OMP_SCHEDULES, value_parts[0]))

        if len(value_parts) > 1:
            if value_parts[0] == "auto":
                raise ValueError("Cannot specify a chunk size when using an "
                                 "OpenMP schedule of 'auto'.")
            try:
                int(value_parts[1].strip())
            except ValueError as err:
                six.raise_from(
                    ValueError("Supplied OpenMP schedule '{0}' has an "
                               "invalid chunk-size.".format(value)), err)

        self._omp_schedule = value

    def _directive(self, children, collapse=None):
        '''
        Creates the type of directive needed for this sub-class of
        transformation.

        :param children: list of Nodes that will be the children of \
                         the created directive.
        :type children: list of :py:class:`psyclone.psyir.nodes.Node`
        :param int collapse: number of nested loops to collapse or None if \
                             no collapse attribute is required.

        :returns: the new node representing the directive in the AST
        :rtype: :py:class:`psyclone.psyir.nodes.OMPDoDirective` or \
                :py:class:`psyclone.psyir.nodes.OMPLoopDirective`

        '''
        if self._omp_worksharing:
            # TODO 1370: OpenMP Do Directive don't support collapse yet.
            _directive = OMPDoDirective(children=children,
                                        omp_schedule=self.omp_schedule,
                                        reprod=self._reprod)
        else:
            _directive = OMPLoopDirective(children=children,
                                          collapse=collapse)

        return _directive

    def apply(self, node, options=None):
        '''Apply the OMPLoopTrans transformation to the specified node in a
        Schedule. This node must be a Loop since this transformation
        corresponds to wrapping the generated code with directives like so:

        .. code-block:: fortran

          !$OMP DO
          do ...
             ...
          end do
          !$OMP END DO

        At code-generation time (when
        :py:meth:`OMPLoopDirective.gen_code` is called), this node must be
        within (i.e. a child of) an OpenMP PARALLEL region.

        If the keyword "reprod" is specified in the options, it will cause a
        reproducible reduction to be generated if it is set to True, otherwise
        the default value (as read from the psyclone.cfg file) will be used.
        Note, reproducible in this case means obtaining the same results
        with the same number of OpenMP threads, not for different
        numbers of OpenMP threads.

        :param node: the supplied node to which we will apply the \
                     OMPLoopTrans transformation
        :type node: :py:class:`psyclone.psyir.nodes.Node`
        :param options: a dictionary with options for transformations\
                        and validation.
        :type options: dictionary of string:values or None
        :param bool options["reprod"]:
                indicating whether reproducible reductions should be used. \
                By default the value from the config file will be used.

        :returns: (:py:class:`psyclone.psyir.nodes.Schedule`, \
        :py:class:`psyclone.undoredo.Memento`)

        '''
        if not options:
            options = {}
        self._reprod = options.get("reprod",
                                   Config.get().reproducible_reductions)

        # Add variable names for OMP functions into the InvokeSchedule
        # (a Routine) symboltable if they don't already exist
        root = node.ancestor(Routine)

        symtab = root.symbol_table
        try:
            symtab.lookup_with_tag("omp_thread_index")
        except KeyError:
            symtab.new_symbol(
                "th_idx", tag="omp_thread_index",
                symbol_type=DataSymbol, datatype=INTEGER_TYPE)
        try:
            symtab.lookup_with_tag("omp_num_threads")
        except KeyError:
            symtab.new_symbol(
                "nthreads", tag="omp_num_threads",
                symbol_type=DataSymbol, datatype=INTEGER_TYPE)

        return super(OMPLoopTrans, self).apply(node, options)


class ACCLoopTrans(ParallelLoopTrans):
    '''
    Adds an OpenACC loop directive to a loop. This directive must be within
    the scope of some OpenACC Parallel region (at code-generation time).

    For example:

    >>> from psyclone.parse.algorithm import parse
    >>> from psyclone.parse.utils import ParseError
    >>> from psyclone.psyGen import PSyFactory
    >>> from psyclone.errors import GenerationError
    >>> api = "gocean1.0"
    >>> filename = "nemolite2d_alg.f90"
    >>> ast, invokeInfo = parse(filename, api=api, invoke_name="invoke")
    >>> psy = PSyFactory(api).create(invokeInfo)
    >>>
    >>> from psyclone.psyGen import TransInfo
    >>> t = TransInfo()
    >>> ltrans = t.get_trans_name('ACCLoopTrans')
    >>> rtrans = t.get_trans_name('ACCParallelTrans')
    >>>
    >>> schedule = psy.invokes.get('invoke_0').schedule
    >>> schedule.view()
    >>> new_schedule = schedule
    >>>
    # Apply the OpenACC Loop transformation to *every* loop
    # in the schedule
    >>> for child in schedule.children:
    >>>     newschedule, memento = ltrans.apply(child, reprod=True)
    >>>     schedule = newschedule
    >>>
    # Enclose all of these loops within a single OpenACC
    # PARALLEL region
    >>> rtrans.omp_schedule("dynamic,1")
    >>> newschedule, memento = rtrans.apply(schedule.children)
    >>>

    '''
    # The types of node that must be excluded from the section of PSyIR
    # being transformed.
    excluded_node_types = (nodes.PSyDataNode)

    def __init__(self):
        # Whether to add the "independent" clause
        # to the loop directive.
        self._independent = True
        self._sequential = False
        super(ACCLoopTrans, self).__init__()

    def __str__(self):
        return "Adds an 'OpenACC loop' directive to a loop"

    def _directive(self, children, collapse=None):
        '''
        Creates the ACCLoopDirective needed by this sub-class of
        transformation.

        :param children: list of child nodes of the new directive Node.
        :type children: list of :py:class:`psyclone.psyir.nodes.Node`
        :param int collapse: number of nested loops to collapse or None if \
                             no collapse attribute is required.
        '''
        directive = ACCLoopDirective(children=children,
                                     collapse=collapse,
                                     independent=self._independent,
                                     sequential=self._sequential)
        return directive

    def apply(self, node, options=None):
        '''
        Apply the ACCLoop transformation to the specified node. This node
        must be a Loop since this transformation corresponds to
        inserting a directive immediately before a loop, e.g.:

        .. code-block:: fortran

          !$ACC LOOP
          do ...
             ...
          end do

        At code-generation time (when
        :py:meth:`psyclone.psyir.nodes.ACCLoopDirective.gen_code` is called),
        this node must be within (i.e. a child of) a PARALLEL region.

        :param node: the supplied node to which we will apply the \
                     Loop transformation.
        :type node: :py:class:`psyclone.psyir.nodes.Loop`
        :param options: a dictionary with options for transformations.
        :type options: dictionary of string:values or None
        :param int options["collapse"]: number of nested loops to collapse.
        :param bool options["independent"]: whether to add the "independent" \
                clause to the directive (not strictly necessary within \
                PARALLEL regions).

        :returns: 2-tuple of new schedule and memento of transform
        :rtype: (:py:class:`psyclone.dynamo0p3.DynInvokeSchedule`, \
                 :py:class:`psyclone.undoredo.Memento`)

        '''
        # Store sub-class specific options. These are used when
        # creating the directive (in the _directive() method).
        if not options:
            options = {}
        self._independent = options.get("independent", True)
        self._sequential = options.get("sequential", False)

        # Call the apply() method of the base class
        return super(ACCLoopTrans, self).apply(node, options)


class OMPParallelLoopTrans(OMPLoopTrans):

    ''' Adds an OpenMP PARALLEL DO directive to a loop.

        For example:

        >>> from psyclone.parse.algorithm import parse
        >>> from psyclone.psyGen import PSyFactory
        >>> ast, invokeInfo = parse("dynamo.F90")
        >>> psy = PSyFactory("dynamo0.1").create(invokeInfo)
        >>> schedule = psy.invokes.get('invoke_v3_kernel_type').schedule
        >>> schedule.view()
        >>>
        >>> from psyclone.transformations import OMPParallelLoopTrans
        >>> trans = OMPParallelLoopTrans()
        >>> new_schedule, memento = trans.apply(schedule.children[0])
        >>> new_schedule.view()

    '''
    def __str__(self):
        return "Add an 'OpenMP PARALLEL DO' directive with no validity checks"

    def validate(self, node, options=None):
        '''Validity checks for input arguments.

        :param node: the PSyIR node to validate.
        :type node: :py:class:`psyclone.psyir.nodes.Node`
        :param options: a dictionary with options for transformations.
        :type options: dictionary of string:values or None

        :raises TransformationError: if the node is a loop over colours.

        '''
        # Check that the supplied Node is a Loop
        super(OMPParallelLoopTrans, self).validate(node, options=options)

        # Check we are not a sequential loop
        if node.loop_type == 'colours':
            raise TransformationError("Error in "+self.name+" transformation. "
                                      "The requested loop is over colours and "
                                      "must be computed serially.")

    def apply(self, node, options=None):
        ''' Apply an OMPParallelLoop Transformation to the supplied node
        (which must be a Loop). In the generated code this corresponds to
        wrapping the Loop with directives:

        .. code-block:: fortran

          !$OMP PARALLEL DO ...
          do ...
            ...
          end do
          !$OMP END PARALLEL DO

        :param node: the node (loop) to which to apply the transformation.
        :type node: :py:class:`psyclone.f2pygen.DoGen`
        :param options: a dictionary with options for transformations\
                        and validation.
        :type options: dictionary of string:values or None

        :returns: two-tuple of transformed schedule and a record of the \
                  transformation.
        :rtype: (:py:class:`psyclone.psyir.nodes.Schedule, \
                 :py:class:`psyclone.undoredo.Memento`)
        '''
        self.validate(node, options=options)

        schedule = node.root
        # create a memento of the schedule and the proposed transformation
        keep = Memento(schedule, self, [node])

        # keep a reference to the node's original parent and its index as these
        # are required and will change when we change the node's location
        node_parent = node.parent
        node_position = node.position

        # add our OpenMP loop directive setting its parent to the node's
        # parent and its children to the node
        directive = OMPParallelDoDirective(children=[node.detach()],
                                           omp_schedule=self.omp_schedule)

        # add the OpenMP loop directive as a child of the node's parent
        node_parent.addchild(directive, index=node_position)

        return schedule, keep


class DynamoOMPParallelLoopTrans(OMPParallelLoopTrans):

    ''' Dynamo-specific OpenMP loop transformation. Adds Dynamo specific
        validity checks. Actual transformation is done by the
        :py:class:`base class <OMPParallelLoopTrans>`.

    '''
    def __str__(self):
        return "Add an OpenMP Parallel Do directive to a Dynamo loop"

    def apply(self, node, options=None):

        '''Perform Dynamo specific loop validity checks then call the
        :py:meth:`~OMPParallelLoopTrans.apply` method of the
        :py:class:`base class <OMPParallelLoopTrans>`.

        :param node: the Node in the Schedule to check
        :type node: :py:class:`psyclone.psyir.nodes.Node`
        :param options: a dictionary with options for transformations.
        :type options: dictionary of string:values or None

        :raises TransformationError: if the associated loop requires \
                colouring.

        :returns: 2-tuple of new schedule and memento of transform.
        :rtype: (:py:class:`psyclone.dynamo0p3.DynInvokeSchedule`, \
                 :py:class:`psyclone.undoredo.Memento`)

        '''
        self.validate(node, options=options)

        # If the loop is not already coloured then check whether or not
        # it should be. If the field space is discontinuous (including
        # any_discontinuous_space) then we don't need to worry about
        # colouring.
        const = LFRicConstants()
        if node.field_space.orig_name not in \
           const.VALID_DISCONTINUOUS_NAMES:
            if node.loop_type != 'colour' and node.has_inc_arg():
                raise TransformationError(
                    "Error in {0} transformation. The kernel has an "
                    "argument with INC access. Colouring is required.".
                    format(self.name))

        return OMPParallelLoopTrans.apply(self, node)


class GOceanOMPParallelLoopTrans(OMPParallelLoopTrans):

    '''GOcean specific OpenMP Do loop transformation. Adds GOcean
       specific validity checks (that supplied Loop is an inner or outer
       loop). Actual transformation is done by
       :py:class:`base class <OMPParallelLoopTrans>`.

       :param omp_schedule: the omp schedule to be created. Must be one of \
           'runtime', 'static', 'dynamic', 'guided' or 'auto'.

    '''
    def __str__(self):
        return "Add an OpenMP Parallel Do directive to a GOcean loop"

    def apply(self, node, options=None):
        ''' Perform GOcean-specific loop validity checks then call
        :py:meth:`OMPParallelLoopTrans.apply`.

        :param node: a Loop node from an AST.
        :type node: :py:class:`psyclone.psyir.nodes.Loop`
        :param options: a dictionary with options for transformations\
                        and validation.
        :type options: dictionary of string:values or None

        :raises TransformationError: if the supplied node is not an inner or\
            outer loop.

        :returns: 2-tuple of new schedule and memento of transform
        :rtype: (:py:class:`psyclone.dynamo0p3.GOInvokeSchedule`, \
                 :py:class:`psyclone.undoredo.Memento`)

        '''
        self.validate(node, options=options)

        # Check we are either an inner or outer loop
        if node.loop_type not in ["inner", "outer"]:
            raise TransformationError(
                "Error in "+self.name+" transformation.  The requested loop"
                " is not of type inner or outer.")

        return OMPParallelLoopTrans.apply(self, node)


class Dynamo0p3OMPLoopTrans(OMPLoopTrans):

    ''' Dynamo 0.3 specific orphan OpenMP loop transformation. Adds
    Dynamo-specific validity checks. Actual transformation is done by
    :py:class:`base class <OMPLoopTrans>`.

    '''
    def __str__(self):
        return "Add an OpenMP DO directive to a Dynamo 0.3 loop"

    def apply(self, node, options=None):
        '''Perform Dynamo 0.3 specific loop validity checks then call
        :py:meth:`OMPLoopTrans.apply`.

        :param node: the Node in the Schedule to check
        :type node: :py:class:`psyclone.psyir.nodes.Node`
        :param options: a dictionary with options for transformations \
                        and validation.
        :type options: dictionary of string:values or None
        :param bool options["reprod"]:
                indicating whether reproducible reductions should be used. \
                By default the value from the config file will be used.

        :raise TransformationError: if an OMP loop transform would create \
                incorrect code.
        '''
        if not options:
            options = {}

        # Since this function potentially modifies the user's option
        # dictionary, create a copy:
        options = options.copy()
        # Make sure the default is set:
        options["reprod"] = options.get("reprod",
                                        Config.get().reproducible_reductions)

        self.validate(node, options=options)

        # If the loop is not already coloured then check whether or not
        # it should be
        if node.loop_type != 'colour' and node.has_inc_arg():
            raise TransformationError(
                "Error in {0} transformation. The kernel has an argument"
                " with INC access. Colouring is required.".
                format(self.name))

        return OMPLoopTrans.apply(self, node, options)


class GOceanOMPLoopTrans(OMPLoopTrans):

    ''' GOcean-specific orphan OpenMP loop transformation. Adds GOcean
        specific validity checks (that the node is either an inner or outer
        Loop). Actual transformation is done by
        :py:class:`base class <OMPLoopTrans>`.

        :param omp_schedule: the omp schedule to be created. Must be one of
            'runtime', 'static', 'dynamic', 'guided' or 'auto'.

        '''
    def __str__(self):
        return "Add an OpenMP DO directive to a GOcean loop"

    def validate(self, node, options=None):
        '''
        Checks that the supplied node is a valid target for parallelisation
        using OMP Do.

        :param node: the candidate loop for parallelising using OMP Do.
        :type node: :py:class:`psyclone.psyir.nodes.Loop`
        :param options: a dictionary with options for transformations.
        :type options: dictionary of string:values or None

        :raises TransformationError: if the loop_type of the supplied Loop is \
                                     not "inner" or "outer".

        '''
        super(GOceanOMPLoopTrans, self).validate(node, options=options)

        # Check we are either an inner or outer loop
        if node.loop_type not in ["inner", "outer"]:
            raise TransformationError("Error in "+self.name+" transformation."
                                      " The requested loop is not of type "
                                      "inner or outer.")


class ColourTrans(LoopTrans):
    '''
    Apply a colouring transformation to a loop (in order to permit a
    subsequent parallelisation over colours). For example:

    >>> invoke = ...
    >>> schedule = invoke.schedule
    >>>
    >>> ctrans = ColourTrans()
    >>>
    >>> # Colour all of the loops
    >>> for child in schedule.children:
    >>>     ctrans.apply(child)
    >>>
    >>> schedule.view()

    '''
    def __str__(self):
        return "Split a loop into colours"

    def apply(self, node, options=None):
        '''
        Converts the Loop represented by :py:obj:`node` into a
        nested loop where the outer loop is over colours and the inner
        loop is over cells of that colour.

        :param node: the loop to transform.
        :type node: :py:class:`psyclone.psyir.nodes.Loop`
        :param options: a dictionary with options for transformations.
        :type options: dictionary of string:values or None

        :returns: Tuple of modified schedule and record of transformation
        :rtype: (:py:class:`psyclone.psyir.nodes.Schedule, \
                 :py:class:`psyclone.undoredo.Memento`)
        '''
        self.validate(node, options=options)

        schedule = node.root

        # create a memento of the schedule and the proposed transformation
        keep = Memento(schedule, self, [node])

        node_parent = node.parent
        node_position = node.position

        # create a colours loop. This loops over colours and must be run
        # sequentially
        colours_loop = node.__class__(parent=node_parent, loop_type="colours")
        colours_loop.field_space = node.field_space
        colours_loop.iteration_space = node.iteration_space
        colours_loop.set_lower_bound("start")
        colours_loop.set_upper_bound("ncolours")
        # Add this loop as a child of the original node's parent
        node_parent.addchild(colours_loop, index=node_position)

        # create a colour loop. This loops over a particular colour and
        # can be run in parallel
        colour_loop = node.__class__(parent=colours_loop.loop_body,
                                     loop_type="colour")
        colour_loop.field_space = node.field_space
        colour_loop.field_name = node.field_name
        colour_loop.iteration_space = node.iteration_space
        colour_loop.set_lower_bound("start")
        colour_loop.kernel = node.kernel

        if Config.get().distributed_memory:
            index = node.upper_bound_halo_depth
            colour_loop.set_upper_bound("colour_halo", index)
        else:  # no distributed memory
            colour_loop.set_upper_bound("ncolour")
        # Add this loop as a child of our loop over colours
        colours_loop.loop_body.addchild(colour_loop)

        # add contents of node to colour loop
        colour_loop.loop_body.children.extend(
            node.loop_body.pop_all_children())

        # remove original loop
        node_parent.children.remove(node)

        return schedule, keep


class KernelModuleInlineTrans(KernelTrans):
    '''Switches on, or switches off, the inlining of a Kernel subroutine
    into the PSy layer module. For example:

    >>> invoke = ...
    >>> schedule = invoke.schedule
    >>>
    >>> inline_trans = KernelModuleInlineTrans()
    >>>
    >>> inline_trans.apply(schedule.children[0].loop_body[0])
    >>> schedule.view()

    .. warning ::
        For this transformation to work correctly, the Kernel subroutine
        must only use data that is passed in by argument, declared locally
        or included via use association within the subroutine. Two
        examples where in-lining will not work are:

        #. A variable is declared within the module that ``contains`` the
           Kernel subroutine and is then accessed within that Kernel;
        #. A variable is included via use association at the module level
           and accessed within the Kernel subroutine.

        The transformation will reject attempts to in-line such kernels.
    '''

    def __str__(self):
        return ("Inline (or cancel inline of) a kernel subroutine into the "
                "PSy module")

    @property
    def name(self):
        ''' Returns the name of this transformation as a string.'''
        return "KernelModuleInline"

    def apply(self, node, options=None):
        '''Checks that the node is of the correct type (a Kernel) then marks
        the Kernel to be inlined, or not, depending on the value of
        the inline option. If the inline option is not passed the
        Kernel is marked to be inlined.

        :param node: the loop to transform.
        :type node: :py:class:`psyclone.psyir.nodes.Loop`
        :param options: a dictionary with options for transformations.
        :type options: dictionary of string:values or None
        :param bool options["inline"]: whether the kernel should be module\
                inlined or not.

        :returns: 2-tuple of new schedule and memento of transform.
        :rtype: (:py:class:`psyclone.dynamo0p3.DynInvokeSchedule`, \
                 :py:class:`psyclone.undoredo.Memento`)

        '''
        self.validate(node, options)

        schedule = node.root

        # create a memento of the schedule and the proposed transformation
        keep = Memento(schedule, self, [node])

        if not options:
            options = {}
        inline = options.get("inline", True)

        # set kernel's inline status
        if node.module_inline == inline:
            # issue a warning here when we implement logging
            # print "Warning, Kernel inline is already set to "+str(inline)
            pass
        else:
            node.module_inline = inline

        return schedule, keep


class Dynamo0p3ColourTrans(ColourTrans):

    '''Split a Dynamo 0.3 loop over cells into colours so that it can be
    parallelised. For example:

    >>> from psyclone.parse.algorithm import parse
    >>> from psyclone.psyGen import PSyFactory
    >>> import transformations
    >>> import os
    >>> import pytest
    >>>
    >>> TEST_API = "dynamo0.3"
    >>> _,info=parse(os.path.join(os.path.dirname(os.path.abspath(__file__)),
    >>>              "tests", "test_files", "dynamo0p3",
    >>>              "4.6_multikernel_invokes.f90"),
    >>>              api=TEST_API)
    >>> psy = PSyFactory(TEST_API).create(info)
    >>> invoke = psy.invokes.get('invoke_0')
    >>> schedule = invoke.schedule
    >>>
    >>> ctrans = Dynamo0p3ColourTrans()
    >>> otrans = DynamoOMPParallelLoopTrans()
    >>>
    >>> # Colour all of the loops
    >>> for child in schedule.children:
    >>>     ctrans.apply(child)
    >>>
    >>> # Then apply OpenMP to each of the colour loops
    >>> for child in schedule.children:
    >>>     otrans.apply(child.children[0])
    >>>
    >>> schedule.view()

    Colouring in the Dynamo 0.3 API is subject to the following rules:

    * Only kernels with an iteration space of CELLS and which modify a
      continuous field require colouring. Any other type of loop will
      cause this transformation to raise an exception.
    * A kernel may have at most one field with 'INC' access
    * A separate colour map will be required for each field that is coloured
      (if an invoke contains >1 kernel call)

    '''
    def __str__(self):
        return "Split a Dynamo 0.3 loop over cells into colours"

    def apply(self, node, options=None):
        '''Performs Dynamo0.3-specific error checking and then uses the parent
        class to convert the Loop represented by :py:obj:`node` into a
        nested loop where the outer loop is over colours and the inner
        loop is over cells of that colour.

        :param node: the loop to transform.
        :type node: :py:class:`psyclone.dynamo0p3.DynLoop`
        :param options: a dictionary with options for transformations.\
        :type options: dictionary of string:values or None

        :returns: 2-tuple of new schedule and memento of transform.
        :rtype: (:py:class:`psyclone.dynamo0p3.DynInvokeSchedule`, \
                 :py:class:`psyclone.undoredo.Memento`)

        '''
        # check node is a loop
        super(Dynamo0p3ColourTrans, self).validate(node, options=options)

        # Check we need colouring
        const = LFRicConstants()
        if node.field_space.orig_name in \
           const.VALID_DISCONTINUOUS_NAMES:
            raise TransformationError(
                "Error in DynamoColour transformation. Loops iterating over "
                "a discontinuous function space are not currently supported.")

        # Colouring is only necessary (and permitted) if the loop is
        # over cells. Since this is the default it is represented by
        # an empty string.
        if node.loop_type != "":
            raise TransformationError(
                "Error in DynamoColour transformation. Only loops over cells "
                "may be coloured but this loop is over {0}".
                format(node.loop_type))

        # Check whether we have a field that has INC access
        if not node.has_inc_arg():
            # TODO generate a warning here as we don't need to colour
            # a loop that does not update a field with INC access
            pass

        # Check that we're not attempting to colour a loop that is
        # already within an OpenMP region (because the loop over
        # colours *must* be sequential)
        if node.ancestor(OMPDirective):
            raise TransformationError("Cannot have a loop over colours "
                                      "within an OpenMP parallel region.")

        schedule, keep = ColourTrans.apply(self, node)

        return schedule, keep


@six.add_metaclass(abc.ABCMeta)
class ParallelRegionTrans(RegionTrans):
    '''
    Base class for transformations that create a parallel region.

    '''
    # The types of node that must be excluded from the section of PSyIR
    # being transformed.
    excluded_node_types = (nodes.CodeBlock, nodes.Return, psyGen.HaloExchange)

    def __init__(self):
        # Holds the class instance for the type of parallel region
        # to generate
        self._pdirective = None
        super(ParallelRegionTrans, self).__init__()

    @abc.abstractmethod
    def __str__(self):
        pass  # pragma: no cover

    @abc.abstractproperty
    def name(self):
        ''' Returns the name of this transformation as a string.'''

    def validate(self, node_list, options=None):
        '''
        Check that the supplied list of Nodes are eligible to be
        put inside a parallel region.

        :param list node_list: list of nodes to put into a parallel region
        :param options: a dictionary with options for transformations.\
        :type options: dictionary of string:values or None
        :param bool options["node-type-check"]: this flag controls whether \
            or not the type of the nodes enclosed in the region should be \
            tested to avoid using unsupported nodes inside a region.

        :raises TransformationError: if the supplied node is an \
            InvokeSchedule rather than being within an InvokeSchedule.
        :raises TransformationError: if the supplied nodes are not all \
            children of the same parent (siblings).

        '''
        if isinstance(node_list[0], InvokeSchedule):
            raise TransformationError(
                "A {0} transformation cannot be applied to an InvokeSchedule "
                "but only to one or more nodes from within an InvokeSchedule.".
                format(self.name))

        node_parent = node_list[0].parent

        for child in node_list:
            if child.parent is not node_parent:
                raise TransformationError(
                    "Error in {0} transformation: supplied nodes are not "
                    "children of the same parent.".format(self.name))
        super(ParallelRegionTrans, self).validate(node_list, options)

    def apply(self, target_nodes, options=None):
        '''
        Apply this transformation to a subset of the nodes within a
        schedule - i.e. enclose the specified Loops in the
        schedule within a single parallel region.

        :param target_nodes: a single Node or a list of Nodes.
        :type target_nodes: (list of) :py:class:`psyclone.psyir.nodes.Node`
        :param options: a dictionary with options for transformations.
        :type options: dictionary of string:values or None
        :param bool options["node-type-check"]: this flag controls if the \
                type of the nodes enclosed in the region should be tested \
                to avoid using unsupported nodes inside a region.

        :returns: 2-tuple of new schedule and memento of transform.
        :rtype: (:py:class:`psyclone.dynamo0p3.DynInvokeSchedule`, \
                 :py:class:`psyclone.undoredo.Memento`)

        '''

        # Check whether we've been passed a list of nodes or just a
        # single node. If the latter then we create ourselves a
        # list containing just that node.
        node_list = self.get_node_list(target_nodes)
        self.validate(node_list, options)

        # Keep a reference to the parent of the nodes that are to be
        # enclosed within a parallel region. Also keep the index of
        # the first child to be enclosed as that will become the
        # position of the new !$omp parallel directive.
        node_parent = node_list[0].parent
        node_position = node_list[0].position

        # create a memento of the schedule and the proposed
        # transformation
        schedule = node_list[0].root

        keep = Memento(schedule, self)

        # Create the parallel directive as a child of the
        # parent of the nodes being enclosed and with those nodes
        # as its children.
        directive = self._pdirective(
            children=[node.detach() for node in node_list])

        # Add the region directive as a child of the parent
        # of the nodes being enclosed and at the original location
        # of the first of these nodes
        node_parent.addchild(directive, index=node_position)

        return schedule, keep


class OMPSingleTrans(ParallelRegionTrans):
    '''
    Create an OpenMP SINGLE region by inserting directives. The most
    likely use case for this transformation is to wrap around task-based
    transformations. The parent region for this should usually also be
    a OMPParallelTrans.

    :param bool nowait: whether to apply a nowait clause to this \
                       transformation. The default value is False

    For example:

    >>> from psyclone.parse.algorithm import parse
    >>> from psyclone.psyGen import PSyFactory
    >>> api = "gocean1.0"
    >>> filename = "nemolite2d_alg.f90"
    >>> ast, invokeInfo = parse(filename, api=api, invoke_name="invoke")
    >>> psy = PSyFactory(api).create(invokeInfo)
    >>>
    >>> from psyclone.transformations import OMPParallelTrans, OMPSingleTrans
    >>> singletrans = OMPSingleTrans()
    >>> paralleltrans = OMPParallelTrans()
    >>>
    >>> schedule = psy.invokes.get('invoke_0').schedule
    >>> schedule.view()
    >>>
    >>> # Enclose all of these loops within a single OpenMP
    >>> # SINGLE region
    >>> singletrans.apply(schedule.children)
    >>> # Enclose all of these loops within a single OpenMP
    >>> # PARALLEL region
    >>> paralleltrans.apply(schedule.children)
    >>> schedule.view()

    '''
    # The types of node that this transformation cannot enclose
    excluded_node_types = (nodes.CodeBlock, nodes.Return, nodes.ACCDirective,
                           psyGen.HaloExchange, nodes.OMPSerialDirective,
                           nodes.OMPParallelDirective)

    def __init__(self, nowait=False):
        super(OMPSingleTrans, self).__init__()
        # Set the type of directive that the base class will use
        self._pdirective = self._directive
        # Store whether this single directive has a barrier or not
        self._omp_nowait = nowait

    def __str__(self):
        return "Insert an OpenMP Single region"

    @property
    def omp_nowait(self):
        ''' :returns: whether or not this Single region uses a nowait \
                      clause to remove the end barrier.
            :rtype: bool
        '''
        return self._omp_nowait

    @property
    def name(self):
        '''
        :returns: the name of this transformation.
        :rtype: str
        '''
        return "OMPSingleTrans"

    @omp_nowait.setter
    def omp_nowait(self, value):
        ''' Sets the nowait property that will be specified by
            this transformation. Checks that the value supplied in
            :py:obj:`value` is a bool

            :param bool value: whether this Single clause should have a \
                               nowait applied.

            :raises TypeError: if the value parameter is not a bool.

        '''
        if not isinstance(value, bool):
            raise TypeError("Expected nowait to be a bool "
                            "but got a {0}".format(type(value).__name__))
        self._omp_nowait = value

    def _directive(self, children):
        '''
        Creates the type of directive needed for this sub-class of
        transformation.

        :param children: list of Nodes that will be the children of \
                         the created directive.
        :type children: list of :py:class:`psyclone.psyir.nodes.Node`

        :returns: The directive created for the OpenMP Single Directive
        :rtype: :py:class:`psyclone.psyGen.OMPSingleDirective`

        '''
        _directive = nodes.OMPSingleDirective(children=children,
                                              nowait=self.omp_nowait)
        return _directive

    def apply(self, node_list, options=None):
        '''Apply the OMPSingleTrans transformation to the specified node in a
        Schedule.

        At code-generation time this node must be within (i.e. a child of)
        an OpenMP PARALLEL region. Code generation happens when
        :py:meth:`OMPLoopDirective.gen_code` is called, or when the PSyIR
        tree is given to a backend.

        If the keyword "nowait" is specified in the options, it will cause a
        nowait clause to be added if it is set to True, otherwise no clause
        will be added.

        :param node_list: the supplied node or node list to which we will \
                          apply the OMPSingleTrans transformation
        :type node_list: (a list of) :py:class:`psyclone.psyir.nodes.Node`
        :param options: a list with options for transformations \
                        and validation.
        :type options: a dict of string:values or None
        :param bool options["nowait"]:
                indicating whether or not to use a nowait clause on this \
                single region.

        :returns: 2-tuple of new schedule and memento of transform.
        :rtype: (:py:class:`psyclone.psyir.nodes.Schedule`,
                 :py:class:`psyclone.undoredo.Memento`)

        '''
        if not options:
            options = {}
        if options.get("nowait") is not None:
            self.omp_nowait = options.get("nowait")

        return super(OMPSingleTrans, self).apply(node_list, options)


class OMPMasterTrans(ParallelRegionTrans):
    '''
    Create an OpenMP MASTER region by inserting directives. The most
    likely use case for this transformation is to wrap around task-based
    transformations. The parent region for this should usually also be
    a OMPParallelTrans. For example:

    >>> from psyclone.parse.algorithm import parse
    >>> from psyclone.psyGen import PSyFactory
    >>> api = "gocean1.0"
    >>> filename = "nemolite2d_alg.f90"
    >>> ast, invokeInfo = parse(filename, api=api, invoke_name="invoke")
    >>> psy = PSyFactory(api).create(invokeInfo)
    >>>
    >>> from psyclone.transformations import OMPParallelTrans, OMPMasterTrans
    >>> mastertrans = OMPMasterTrans()
    >>> paralleltrans = OMPParallelTrans()
    >>>
    >>> schedule = psy.invokes.get('invoke_0').schedule
    >>> schedule.view()
    >>>
    >>> # Enclose all of these loops within a single OpenMP
    >>> # MASTER region
    >>> mastertrans.apply(schedule.children)
    >>> # Enclose all of these loops within a single OpenMP
    >>> # PARALLEL region
    >>> paralleltrans.apply(schedule.children)
    >>> schedule.view()

    '''
    # The types of node that this transformation cannot enclose
    excluded_node_types = (nodes.CodeBlock, nodes.Return, nodes.ACCDirective,
                           psyGen.HaloExchange, nodes.OMPSerialDirective,
                           nodes.OMPParallelDirective)

    def __init__(self):
        super(OMPMasterTrans, self).__init__()
        # Set the type of directive that the base class will use
        self._pdirective = nodes.OMPMasterDirective

    def __str__(self):
        return "Insert an OpenMP Master region"

    @property
    def name(self):
        '''
        :returns: the name of this transformation as a string.
        :rtype: str
        '''
        return "OMPMasterTrans"

<<<<<<< HEAD
=======
    def apply(self, node_list, options=None):
        '''Apply the OMPMasterTrans transformation to the specified node in a
        Schedule.

        At code-generation time this node must be within (i.e. a child of)
        an OpenMP PARALLEL region. Code generation happens when
        :py:meth:`OMPMasterDirective.gen_code` is called, or when the PSyIR
        tree is given to a backend.

        :param node_list: the supplied node or node list to which we will \
                          apply the OMPMasterTrans transformation
        :type node_list: (a list of) :py:class:`psyclone.psyir.nodes.Node`
        :param options: a list with options for transformations \
                        and validation.
        :type options: a dict of string:values or None

        :returns: 2-tuple of new schedule and memento of transform.
        :rtype: (:py:class:`psyclone.psyir.nodes.Schedule`,
                 :py:class:`psyclone.undoredo.Memento`)

        '''
        if not options:
            options = {}

        return super(OMPMasterTrans, self).apply(node_list, options)

>>>>>>> 429e08cc

class OMPParallelTrans(ParallelRegionTrans):
    '''
    Create an OpenMP PARALLEL region by inserting directives. For
    example:

    >>> from psyclone.parse.algorithm import parse
    >>> from psyclone.parse.utils import ParseError
    >>> from psyclone.psyGen import PSyFactory
    >>> from psyclone.errors import GenerationError
    >>> api = "gocean1.0"
    >>> filename = "nemolite2d_alg.f90"
    >>> ast, invokeInfo = parse(filename, api=api, invoke_name="invoke")
    >>> psy = PSyFactory(api).create(invokeInfo)
    >>>
    >>> from psyclone.psyGen import TransInfo
    >>> t = TransInfo()
    >>> ltrans = t.get_trans_name('GOceanOMPLoopTrans')
    >>> rtrans = t.get_trans_name('OMPParallelTrans')
    >>>
    >>> schedule = psy.invokes.get('invoke_0').schedule
    >>> schedule.view()
    >>>
    >>> # Apply the OpenMP Loop transformation to *every* loop
    >>> # in the schedule
    >>> for child in schedule.children:
    >>>     ltrans.apply(child)
    >>>
    >>> # Enclose all of these loops within a single OpenMP
    >>> # PARALLEL region
    >>> rtrans.apply(schedule.children)
    >>> schedule.view()

    '''
    # The types of node that this transformation cannot enclose
    excluded_node_types = (nodes.CodeBlock, nodes.Return, nodes.ACCDirective,
                           psyGen.HaloExchange)

    def __init__(self):
        super(OMPParallelTrans, self).__init__()
        # Set the type of directive that the base class will use
        self._pdirective = nodes.OMPParallelDirective

    def __str__(self):
        return "Insert an OpenMP Parallel region"

    @property
    def name(self):
        '''
        :returns: the name of this transformation as a string.
        :rtype: str
        '''
        return "OMPParallelTrans"

    def validate(self, node_list, options=None):
        '''
        Perform OpenMP-specific validation checks.

        :param node_list: list of Nodes to put within parallel region.
        :type node_list: list of :py:class:`psyclone.psyir.nodes.Node`
        :param options: a dictionary with options for transformations.
        :type options: dictionary of string:values or None
        :param bool options["node-type-check"]: this flag controls if the \
                type of the nodes enclosed in the region should be tested \
                to avoid using unsupported nodes inside a region.

        :raises TransformationError: if the target Nodes are already within \
                                     some OMP parallel region.
        '''
        if node_list[0].ancestor(OMPDirective):
            raise TransformationError("Error in OMPParallel transformation:" +
                                      " cannot create an OpenMP PARALLEL " +
                                      "region within another OpenMP region.")

        # Now call the general validation checks
        super(OMPParallelTrans, self).validate(node_list, options)


class ACCParallelTrans(ParallelRegionTrans):
    '''
    Create an OpenACC parallel region by inserting directives. This parallel
    region *must* come after an enter-data directive (see `ACCEnterDataTrans`)
    or within a data region (see `ACCDataTrans`). For example:

    >>> from psyclone.parse.algorithm import parse
    >>> from psyclone.psyGen import PSyFactory
    >>> api = "gocean1.0"
    >>> filename = "nemolite2d_alg.f90"
    >>> ast, invokeInfo = parse(filename, api=api, invoke_name="invoke")
    >>> psy = PSyFactory(api).create(invokeInfo)
    >>>
    >>> from psyclone.psyGen import TransInfo
    >>> t = TransInfo()
    >>> ptrans = t.get_trans_name('ACCParallelTrans')
    >>> dtrans = t.get_trans_name('ACCDataTrans')
    >>>
    >>> schedule = psy.invokes.get('invoke_0').schedule
    >>> schedule.view()
    >>>
    >>> # Enclose everything within a single OpenACC PARALLEL region
    >>> ptrans.apply(schedule.children)
    >>> # Add an enter-data directive
    >>> dtrans.apply(schedule)
    >>> schedule.view()

    '''
    excluded_node_types = (nodes.CodeBlock, nodes.Return, nodes.PSyDataNode,
                           nodes.ACCDataDirective, nodes.ACCEnterDataDirective)

    def __init__(self):
        super(ACCParallelTrans, self).__init__()
        # Set the type of directive that the base class will use
        self._pdirective = nodes.ACCParallelDirective

    def __str__(self):
        return "Insert an OpenACC Parallel region"

    @property
    def name(self):
        '''
        :returns: the name of this transformation as a string.
        :rtype: str
        '''
        return "ACCParallelTrans"


class MoveTrans(Transformation):
    '''Provides a transformation to move a node in the tree. For
    example:

    >>> from psyclone.parse.algorithm import parse
    >>> from psyclone.psyGen import PSyFactory
    >>> ast,invokeInfo=parse("dynamo.F90")
    >>> psy=PSyFactory("dynamo0.3").create(invokeInfo)
    >>> schedule=psy.invokes.get('invoke_v3_kernel_type').schedule
    >>> schedule.view()
    >>>
    >>> from psyclone.transformations import MoveTrans
    >>> trans=MoveTrans()
    >>> new_schedule, memento = trans.apply(schedule.children[0],
                                            schedule.children[2],
                                            options = {"position":"after")
    >>> new_schedule.view()

    Nodes may only be moved to a new location with the same parent
    and must not break any dependencies otherwise an exception is
    raised.'''

    def __str__(self):
        return "Move a node to a different location"

    @property
    def name(self):
        ''' Returns the name of this transformation as a string.'''
        return "Move"

    def validate(self, node, location, options=None):
        # pylint: disable=no-self-use
        ''' validity checks for input arguments.

        :param node: the node to be moved.
        :type node: :py:class:`psyclone.psyir.nodes.Node`
        :param location: node before or after which the given node\
            should be moved.
        :type location: :py:class:`psyclone.psyir.nodes.Node`
        :param options: a dictionary with options for transformations.
        :type options: dictionary of string:values or None
        :param str options["position"]: either 'before' or 'after'.

        :raises TransformationError: if the given node is not an instance \
            of :py:class:`psyclone.psyir.nodes.Node`
        :raises TransformationError: if the location is not valid.
        '''

        # Check that the first argument is a Node
        from psyclone.psyir.nodes import Node
        if not isinstance(node, Node):
            raise TransformationError(
                "In the Move transformation apply method the first argument "
                "is not a Node")

        # Check new location conforms to any data dependencies
        # This also checks the location and position arguments
        if not options:
            options = {}
        position = options.get("position", "before")
        if not node.is_valid_location(location, position=position):
            raise TransformationError(
                "In the Move transformation apply method, data dependencies "
                "forbid the move to the new location")

    def apply(self, node, location, options=None):
        '''Move the node represented by :py:obj:`node` before location
        :py:obj:`location` (which is also a node) by default and after
        if the optional `position` argument is set to 'after'.

        :param node: the node to be moved.
        :type node: :py:class:`psyclone.psyir.nodes.Node`
        :param location: node before or after which the given node\
            should be moved.
        :type location: :py:class:`psyclone.psyir.nodes.Node`
        :param options: a dictionary with options for transformations.
        :type options: dictionary of string:values or None
        :param str options["position"]: either 'before' or 'after'.

        :raises TransformationError: if the given node is not an instance \
            of :py:class:`psyclone.psyir.nodes.Node`
        :raises TransformationError: if the location is not valid.

        :returns: 2-tuple of new schedule and memento of transform.
        :rtype: (:py:class:`psyclone.dynamo0p3.DynInvokeSchedule`, \
                 :py:class:`psyclone.undoredo.Memento`)

        '''
        # pylint:disable=arguments-differ

        self.validate(node, location, options)

        if not options:
            options = {}
        position = options.get("position", "before")

        # Create a memento of the schedule and the proposed transformation
        keep = Memento(node.root, self, [node, location])

        parent = node.parent

        my_node = parent.children.pop(node.position)

        location_index = location.position
        if position == "before":
            location.parent.children.insert(location_index, my_node)
        else:
            location.parent.children.insert(location_index+1, my_node)

        return node.root, keep


class Dynamo0p3RedundantComputationTrans(LoopTrans):
    '''This transformation allows the user to modify a loop's bounds so
    that redundant computation will be performed. Redundant
    computation can result in halo exchanges being modified, new halo
    exchanges being added or existing halo exchanges being removed.

    * This transformation should be performed before any
      parallelisation transformations (e.g. for OpenMP) to the loop in
      question and will raise an exception if this is not the case.

    * This transformation can not be applied to a loop containing a
      reduction and will again raise an exception if this is the case.

    * This transformation can only be used to add redundant
      computation to a loop, not to remove it.

    * This transformation allows a loop that is already performing
      redundant computation to be modified, but only if the depth is
      increased.

    '''
    def __str__(self):
        return "Change iteration space to perform redundant computation"

    def validate(self, node, options=None):
        '''Perform various checks to ensure that it is valid to apply the
        RedundantComputation transformation to the supplied node

        :param node: the supplied node on which we are performing\
                     validity checks
        :type node: :py:class:`psyclone.psyir.nodes.Node`
        :param options: a dictionary with options for transformations.
        :type options: dictionary of string:values or None
        :param int options["depth"]: the depth of the stencil if the value \
                     is provided and None if not.

        :raises TransformationError: if the parent of the loop is a\
            :py:class:`psyclone.psyir.nodes.Directive`.
        :raises TransformationError: if the parent of the loop is not a\
            :py:class:`psyclone.psyir.nodes.Loop` or a\
            :py:class:`psyclone.psyGen.DynInvokeSchedule`.
        :raises TransformationError: if the parent of the loop is a\
            :py:class:`psyclone.psyir.nodes.Loop` but the original loop does\
            not iterate over 'colour'.
        :raises TransformationError: if the parent of the loop is a\
            :py:class:`psyclone.psyir.nodes.Loop` but the parent does not
            iterate over 'colours'.
        :raises TransformationError: if the parent of the loop is a\
            :py:class:`psyclone.psyir.nodes.Loop` but the parent's parent is\
            not a :py:class:`psyclone.psyGen.DynInvokeSchedule`.
        :raises TransformationError: if this transformation is applied\
            when distributed memory is not switched on.
        :raises TransformationError: if the loop does not iterate over\
            cells, dofs or colour.
        :raises TransformationError: if the transformation is setting the\
            loop to the maximum halo depth but the loop already computes\
            to the maximum halo depth.
        :raises TransformationError: if the transformation is setting the\
            loop to the maximum halo depth but the loop contains a stencil\
            access (as this would result in the field being accessed\
            beyond the halo depth).
        :raises TransformationError: if the supplied depth value is not an\
            integer.
        :raises TransformationError: if the supplied depth value is less\
            than 1.
        :raises TransformationError: if the supplied depth value is not\
            greater than 1 when a continuous loop is modified as this is\
            the minimum valid value.
        :raises TransformationError: if the supplied depth value is not\
            greater than the existing depth value, as we should not need\
            to undo existing transformations.
        :raises TransformationError: if a depth value has been supplied\
            but the loop has already been set to the maximum halo depth.

        '''
        # check node is a loop
        super(Dynamo0p3RedundantComputationTrans, self).validate(
            node, options=options)

        # Check loop's parent is the InvokeSchedule, or that it is nested
        # in a colours loop and perform other colour(s) loop checks,
        # otherwise halo exchange placement might fail. The only
        # current example where the placement would fail is when
        # directives have already been added. This could be fixed but
        # it actually makes sense to require redundant computation
        # transformations to be applied before adding directives so it
        # is not particularly important.
        dir_node = node.ancestor(nodes.Directive)
        if dir_node:
            raise TransformationError(
                "In the Dynamo0p3RedundantComputation transformation apply "
                "method the supplied loop is sits beneath a directive of "
                "type {0}. Redundant computation must be applied before "
                "directives are added.".format(type(dir_node)))
        if not (isinstance(node.parent, DynInvokeSchedule) or
                isinstance(node.parent.parent, nodes.Loop)):
            raise TransformationError(
                "In the Dynamo0p3RedundantComputation transformation "
                "apply method the parent of the supplied loop must be "
                "the DynInvokeSchedule, or a Loop, but found {0}".
                format(type(node.parent)))
        if isinstance(node.parent.parent, nodes.Loop):
            if node.loop_type != "colour":
                raise TransformationError(
                    "In the Dynamo0p3RedundantComputation transformation "
                    "apply method, if the parent of the supplied Loop is "
                    "also a Loop then the supplied Loop must iterate over "
                    "'colour', but found '{0}'".format(node.loop_type))
            if node.parent.parent.loop_type != "colours":
                raise TransformationError(
                    "In the Dynamo0p3RedundantComputation transformation "
                    "apply method, if the parent of the supplied Loop is "
                    "also a Loop then the parent must iterate over "
                    "'colours', but found '{0}'"
                    "".format(node.parent.parent.loop_type))
            if not isinstance(node.parent.parent.parent, DynInvokeSchedule):
                raise TransformationError(
                    "In the Dynamo0p3RedundantComputation transformation "
                    "apply method, if the parent of the supplied Loop is "
                    "also a Loop then the parent's parent must be the "
                    "DynInvokeSchedule, but found {0}"
                    .format(type(node.parent)))
        if not Config.get().distributed_memory:
            raise TransformationError(
                "In the Dynamo0p3RedundantComputation transformation apply "
                "method distributed memory must be switched on")

        # loop must iterate over cell-column, dof or colour. Note, an
        # empty loop_type iterates over cell-columns.
        if node.loop_type not in ["", "dof", "colour"]:
            raise TransformationError(
                "In the Dynamo0p3RedundantComputation transformation apply "
                "method the loop type must be one of '' (cell-columns), 'dof' "
                "or 'colour', but found '{0}'".format(node.loop_type))

        # We don't currently support the application of transformations to
        # loops containing inter-grid kernels
        check_intergrid(node)
        const = LFRicConstants()

        if not options:
            options = {}
        depth = options.get("depth")
        if depth is None:
            if node.upper_bound_name in const.HALO_ACCESS_LOOP_BOUNDS:
                if not node.upper_bound_halo_depth:
                    raise TransformationError(
                        "In the Dynamo0p3RedundantComputation transformation "
                        "apply method the loop is already set to the maximum "
                        "halo depth so this transformation does nothing")
                for call in node.kernels():
                    for arg in call.arguments.args:
                        if arg.stencil:
                            raise TransformationError(
                                "In the Dynamo0p3RedundantComputation "
                                "transformation apply method the loop "
                                "contains field '{0}' with a stencil "
                                "access in kernel '{1}', so it is invalid "
                                "to set redundant computation to maximum "
                                "depth".format(arg.name, call.name))
        else:
            if not isinstance(depth, int):
                raise TransformationError(
                    "In the Dynamo0p3RedundantComputation transformation "
                    "apply method the supplied depth should be an integer but "
                    "found type '{0}'".format(type(depth)))
            if depth < 1:
                raise TransformationError(
                    "In the Dynamo0p3RedundantComputation transformation "
                    "apply method the supplied depth is less than 1")

            if node.upper_bound_name in const.HALO_ACCESS_LOOP_BOUNDS:
                if node.upper_bound_halo_depth:
                    if node.upper_bound_halo_depth >= depth:
                        raise TransformationError(
                            "In the Dynamo0p3RedundantComputation "
                            "transformation apply method the supplied depth "
                            "({0}) must be greater than the existing halo "
                            "depth ({1})".format(depth,
                                                 node.upper_bound_halo_depth))
                else:
                    raise TransformationError(
                        "In the Dynamo0p3RedundantComputation transformation "
                        "apply method the loop is already set to the maximum "
                        "halo depth so can't be set to a fixed value")

    def apply(self, loop, options=None):
        # pylint:disable=arguments-differ
        '''Apply the redundant computation transformation to the loop
        :py:obj:`loop`. This transformation can be applied to loops iterating
        over 'cells or 'dofs'. if :py:obj:`depth` is set to a value then the
        value will be the depth of the field's halo over which redundant
        computation will be performed. If :py:obj:`depth` is not set to a
        value then redundant computation will be performed to the full depth
        of the field's halo.

        :param loop: the loop that we are transforming.
        :type loop: :py:class:`psyclone.psyGen.DynLoop`
        :param options: a dictionary with options for transformations.
        :type options: dictionary of string:values or None
        :param int options["depth"]: the depth of the stencil. Defaults \
                to None.

        :returns: 2-tuple of new schedule and memento of transform.
        :rtype: (:py:class:`psyclone.dynamo0p3.DynInvokeSchedule`, \
                 :py:class:`psyclone.undoredo.Memento`)

        '''
        self.validate(loop, options=options)
        if not options:
            options = {}
        depth = options.get("depth")

        schedule = loop.root

        # create a memento of the schedule and the proposed
        # transformation
        keep = Memento(schedule, self, [loop, depth])

        if loop.loop_type == "":
            # Loop is over cells
            loop.set_upper_bound("cell_halo", depth)
        elif loop.loop_type == "colour":
            # Loop is over cells of a single colour
            loop.set_upper_bound("colour_halo", depth)
        elif loop.loop_type == "dof":
            loop.set_upper_bound("dof_halo", depth)
        else:
            raise TransformationError(
                "Unsupported loop_type '{0}' found in Dynamo0p3Redundant"
                "ComputationTrans.apply()".format(loop.loop_type))
        # Add/remove halo exchanges as required due to the redundant
        # computation
        loop.update_halo_exchanges()

        return schedule, keep


class GOLoopSwapTrans(LoopTrans):
    ''' Provides a loop-swap transformation, e.g.:

    .. code-block:: fortran

        DO j=1, m
            DO i=1, n

    becomes:

    .. code-block:: fortran

        DO i=1, n
            DO j=1, m

    This transform is used as follows:

     >>> from psyclone.parse.algorithm import parse
     >>> from psyclone.psyGen import PSyFactory
     >>> ast, invokeInfo = parse("shallow_alg.f90")
     >>> psy = PSyFactory("gocean1.0").create(invokeInfo)
     >>> schedule = psy.invokes.get('invoke_0').schedule
     >>> schedule.view()
     >>>
     >>> from psyclone.transformations import GOLoopSwapTrans
     >>> swap = GOLoopSwapTrans()
     >>> new_schedule, memento = swap.apply(schedule.children[0])
     >>> new_schedule.view()

    '''
    def __str__(self):
        return "Exchange the order of two nested loops: inner becomes " + \
               "outer and vice versa"

    def validate(self, node_outer, options=None):
        '''Checks if the given node contains a valid Fortran structure
        to allow swapping loops. This means the node must represent
        a loop, and it must have exactly one child that is also a loop.

        :param node_outer: a Loop node from an AST.
        :type node_outer: py:class:`psyclone.psyir.nodes.Loop`
        :param options: a dictionary with options for transformations.
        :type options: dict of string:values or None

        :raises TransformationError: if the supplied node does not\
                                     allow a loop swap to be done.

        '''
        super(GOLoopSwapTrans, self).validate(node_outer, options=options)

        if not isinstance(node_outer, GOLoop):
            raise TransformationError("Error in GOLoopSwap transformation. "
                                      "Given node '{0}' is not a GOLoop, but "
                                      "an instance of '{1}."
                                      .format(node_outer, type(node_outer)))

        if not node_outer.loop_body or not node_outer.loop_body.children:
            raise TransformationError("Error in GOLoopSwap transformation. "
                                      "Supplied node '{0}' must be the outer "
                                      "loop of a loop nest and must have one "
                                      "inner loop, but this node does not "
                                      "have any statements inside."
                                      .format(node_outer))

        node_inner = node_outer.loop_body[0]

        # Check that the body of the outer loop is itself a Loop
        try:
            super(GOLoopSwapTrans, self).validate(node_inner, options=options)
        except TransformationError as err:
            six.raise_from(
                TransformationError("Error in GOLoopSwap transformation. "
                                    "Supplied node '{0}' must be the outer "
                                    "loop of a loop nest but the first "
                                    "inner statement is not a valid loop:\n"
                                    "{1}.".format(node_outer, str(err.value))),
                err)

        if not isinstance(node_inner, GOLoop):
            raise TransformationError(
                "Error in GOLoopSwap transformation. Inner loop of supplied "
                "loop nest ({0}) is not a GOLoop, but an instance of '{1}'."
                .format(node_outer, type(node_inner).__name__))

        if len(node_outer.loop_body.children) > 1:
            raise TransformationError(
                "Error in GOLoopSwap transformation. Supplied node '{0}' must"
                " be the outer loop of a loop nest and must have exactly one "
                "inner loop, but this node has {1} inner statements, the "
                "first two being '{2}' and '{3}'"
                "".format(node_outer, len(node_outer.loop_body.children),
                          node_outer.loop_body[0], node_outer.loop_body[1]))

    def apply(self, outer, options=None):
        # pylint: disable=arguments-differ
        '''The argument :py:obj:`outer` must be a loop which has exactly
        one inner loop. This transform then swaps the outer and inner loop.

        :param outer: the node representing the outer loop.
        :type outer: :py:class:`psyclone.psyir.nodes.Loop`
        :param options: a dictionary with options for transformations.
        :type options: dictionary of string:values or None

        :raises TransformationError: if the supplied node does not \
                                     allow a loop swap to be done.

        :returns: 2-tuple of new schedule and memento of transform.
        :rtype: (:py:class:`psyclone.dynamo0p3.DynInvokeSchedule`, \
                 :py:class:`psyclone.undoredo.Memento`)

        '''
        self.validate(outer, options=options)

        schedule = outer.root
        inner = outer.loop_body[0]

        # create a memento of the schedule and the proposed transformation
        keep = Memento(schedule, self, [inner, outer])

        # Detach the inner code
        inner_loop_body = inner.loop_body.detach()

        # Swap the loops
        outer.replace_with(inner.detach())
        inner.addchild(Schedule())
        inner.loop_body.addchild(outer)

        # Insert again the inner code in the new inner loop
        outer.loop_body.replace_with(inner_loop_body)

        return schedule, keep


class Dynamo0p3AsyncHaloExchangeTrans(Transformation):
    '''Splits a synchronous halo exchange into a halo exchange start and
    halo exchange end. For example:

    >>> from psyclone.parse.algorithm import parse
    >>> from psyclone.psyGen import PSyFactory
    >>> api = "dynamo0.3"
    >>> ast, invokeInfo = parse("file.f90", api=api)
    >>> psy=PSyFactory(api).create(invokeInfo)
    >>> schedule = psy.invokes.get('invoke_0').schedule
    >>> schedule.view()
    >>>
    >>> from psyclone.transformations import Dynamo0p3AsyncHaloExchangeTrans
    >>> trans = Dynamo0p3AsyncHaloExchangeTrans()
    >>> new_schedule, memento = trans.apply(schedule.children[0])
    >>> new_schedule.view()

    '''

    def __str__(self):
        return "Changes a synchronous halo exchange into an asynchronous one."

    @property
    def name(self):
        '''
        :returns: the name of this transformation as a string.
        :rtype: str
        '''
        return "Dynamo0p3AsyncHaloExchangeTrans"

    def apply(self, node, options=None):
        '''Transforms a synchronous halo exchange, represented by a
        HaloExchange node, into an asynchronous halo exchange,
        represented by HaloExchangeStart and HaloExchangeEnd nodes.

        :param node: a synchronous haloexchange node.
        :type node: :py:obj:`psyclone.psygen.HaloExchange`
        :param options: a dictionary with options for transformations.
        :type options: dictionary of string:values or None

        :returns: tuple of the modified schedule and a record of the \
                  transformation.
        :rtype: (:py:class:`psyclone.psyir.nodes.Schedule`, \
                :py:class:`psyclone.undoredo.Memento`)

        '''
        self.validate(node, options)

        schedule = node.root

        # create a memento of the schedule and the proposed transformation
        keep = Memento(schedule, self, [node])

        from psyclone.dynamo0p3 import DynHaloExchangeStart, DynHaloExchangeEnd
        # add asynchronous start and end halo exchanges and initialise
        # them using information from the existing synchronous halo
        # exchange
        node.parent.addchild(
            DynHaloExchangeStart(
                node.field, check_dirty=node._check_dirty,
                vector_index=node.vector_index, parent=node.parent),
            index=node.position)
        node.parent.addchild(
            DynHaloExchangeEnd(
                node.field, check_dirty=node._check_dirty,
                vector_index=node.vector_index, parent=node.parent),
            index=node.position)

        # remove the existing synchronous halo exchange
        node.parent.children.remove(node)

        return schedule, keep

    def validate(self, node, options):
        '''Internal method to check whether the node is valid for this
        transformation.

        :param node: a synchronous Halo Exchange node
        :type node: :py:obj:`psyclone.psygen.HaloExchange`
        :param options: a dictionary with options for transformations.
        :type options: dictionary of string:values or None

        :raises TransformationError: if the node argument is not a
                         HaloExchange (or subclass thereof)

        '''
        from psyclone.dynamo0p3 import DynHaloExchangeStart, DynHaloExchangeEnd

        if not isinstance(node, psyGen.HaloExchange) or \
           isinstance(node, (DynHaloExchangeStart, DynHaloExchangeEnd)):
            raise TransformationError(
                "Error in Dynamo0p3AsyncHaloExchange transformation. Supplied "
                "node must be a synchronous halo exchange but found '{0}'."
                .format(type(node)))


class Dynamo0p3KernelConstTrans(Transformation):
    '''Modifies a kernel so that the number of dofs, number of layers and
    number of quadrature points are fixed in the kernel rather than
    being passed in by argument.

    >>> from psyclone.parse.algorithm import parse
    >>> from psyclone.psyGen import PSyFactory
    >>> api = "dynamo0.3"
    >>> ast, invokeInfo = parse("file.f90", api=api)
    >>> psy=PSyFactory(api).create(invokeInfo)
    >>> schedule = psy.invokes.get('invoke_0').schedule
    >>> schedule.view()
    >>>
    >>> from psyclone.transformations import Dynamo0p3KernelConstTrans
    >>> trans = Dynamo0p3KernelConstTrans()
    >>> for kernel in schedule.coded_kernels():
    >>>     trans.apply(kernel, number_of_layers=150)
    >>>     kernel_schedule = kernel.get_kernel_schedule()
    >>>     kernel_schedule.symbol_table.view()

    '''

    # ndofs per 3D cell for different function spaces on a quadrilateral
    # element for different orders. Formulas kindly provided by Tom Melvin and
    # Thomas Gibson. See the Qr table at http://femtable.org/background.html,
    # for computed values of w0, w1, w2 and w3 up to order 7.
    # Note: w2*trace spaces have dofs only on cell faces and no volume dofs.
    # As there is currently no dedicated structure for face dofs in kernel
    # constants, w2*trace dofs are included here. w2*trace ndofs formulas
    # require the number of reference element faces in the horizontal (4)
    # for w2htrace space, in the vertical (2) for w2vtrace space and all (6)
    # for w2trace space.

    space_to_dofs = {"w3":       (lambda n: (n+1)**3),
                     "w2":       (lambda n: 3*(n+2)*(n+1)**2),
                     "w1":       (lambda n: 3*(n+2)**2*(n+1)),
                     "w0":       (lambda n: (n+2)**3),
                     "wtheta":   (lambda n: (n+2)*(n+1)**2),
                     "w2h":      (lambda n: 2*(n+2)*(n+1)**2),
                     "w2v":      (lambda n: (n+2)*(n+1)**2),
                     "w2broken": (lambda n: 3*(n+1)**2*(n+2)),
                     "wchi":     (lambda n: (n+1)**3),
                     "w2trace":  (lambda n: 6*(n+1)**2),
                     "w2htrace": (lambda n: 4*(n+1)**2),
                     "w2vtrace": (lambda n: 2*(n+1)**2)}

    def __str__(self):
        return ("Makes the number of degrees of freedom, the number of "
                "quadrature points and the number of layers constant in "
                "a Kernel.")

    @property
    def name(self):
        '''
        :returns: the name of this transformation as a string.
        :rtype: str
        '''
        return "Dynamo0p3KernelConstTrans"

    def apply(self, node, options=None):
        '''Transforms a kernel so that the values for the number of degrees of
        freedom (if a valid value for the element_order arg is
        provided), the number of quadrature points (if the quadrature
        arg is set to True) and the number of layers (if a valid value
        for the number_of_layers arg is provided) are constant in a
        kernel rather than being passed in by argument.

        The "cellshape", "element_order" and "number_of_layers"
        arguments are provided to mirror the namelist values that are
        input into an LFRic model when it is run.

        Quadrature support is currently limited to XYoZ in ths
        transformation. In the case of XYoZ the number of quadrature
        points (for horizontal and vertical) are set to the
        element_order + 3 in the LFRic infrastructure so their value
        is derived.

        :param node: a kernel node.
        :type node: :py:obj:`psyclone.psygen.DynKern`
        :param options: a dictionary with options for transformations.
        :type options: dictionary of string:values or None
        :param str options["cellshape"]: the shape of the cells. This is\
            provided as it helps determine the number of dofs a field has\
            for a particular function space. Currently only "quadrilateral"\
            is supported which is also the default value.
        :param int options["element_order"]: the order of the cell. In \
            combination with cellshape, this determines the number of \
            dofs a field has for a particular function space. If it is set \
            to None (the default) then the dofs values are not set as \
            constants in the kernel, otherwise they are.
        :param int options["number_of_layers"]: the number of vertical \
            layers in the LFRic model mesh used for this particular run. If \
            this is set to None (the default) then the nlayers value is not \
            set as a constant in the kernel, otherwise it is.
        :param bool options["quadrature"]: whether the number of quadrature \
            points values are set as constants in the kernel (True) or not \
            (False). The default is False.

        :returns: tuple of the modified schedule and a record of the \
                  transformation.
        :rtype: (:py:class:`psyclone.psyir.nodes.Schedule`, \
                :py:class:`psyclone.undoredo.Memento`)

        '''
        # --------------------------------------------------------------------
        def make_constant(symbol_table, arg_position, value,
                          function_space=None):
            '''Utility function that modifies the argument at position
            'arg_position' into a compile-time constant with value
            'value'.

            :param symbol_table: the symbol table for the kernel \
                         holding the argument that is going to be modified.
            :type symbol_table: :py:class:`psyclone.psyir.symbols.SymbolTable`
            :param int arg_position: the argument's position in the \
                                     argument list.
            :param value: the constant value that this argument is \
                    going to be given. Its type depends on the type of the \
                    argument.
            :type value: int, str or bool
            :type str function_space: the name of the function space \
                    if there is a function space associated with this \
                    argument. Defaults to None.

            '''
            arg_index = arg_position - 1
            try:
                symbol = symbol_table.argument_list[arg_index]
            except IndexError:
                raise TransformationError(
                    "The argument index '{0}' is greater than the number of "
                    "arguments '{1}'.".format(arg_index,
                                              len(symbol_table.argument_list)))
            # Perform some basic checks on the argument to make sure
            # it is the expected type
            if not isinstance(symbol.datatype, ScalarType):
                raise TransformationError(
                    "Expected entry to be a scalar argument but found "
                    "'{0}'.".format(type(symbol.datatype).__name__))
            if symbol.datatype.intrinsic != ScalarType.Intrinsic.INTEGER:
                raise TransformationError(
                    "Expected entry to be a scalar integer argument "
                    "but found '{0}'.".format(symbol.datatype))
            if symbol.is_constant:
                raise TransformationError(
                    "Expected entry to be a scalar integer argument "
                    "but found a constant.")

            # Create a new symbol with a known constant value then swap
            # it with the argument. The argument then becomes xxx_dummy
            # and is unused within the kernel body.
            # TODO: Temporarily use unsafe name change until the name
            # space manager is introduced into the SymbolTable (Issue
            # #321).
            orig_name = symbol.name
            local_symbol = DataSymbol(orig_name+"_dummy", INTEGER_TYPE,
                                      constant_value=value)
            symbol_table.add(local_symbol)
            symbol_table.swap_symbol_properties(symbol, local_symbol)

            if function_space:
                print("    Modified {0}, arg position {1}, function space "
                      "{2}, value {3}.".format(orig_name, arg_position,
                                               function_space, value))
            else:
                print("    Modified {0}, arg position {1}, value {2}."
                      "".format(orig_name, arg_position, value))
        # --------------------------------------------------------------------

        self.validate(node, options)

        if not options:
            options = {}
        number_of_layers = options.get("number_of_layers", None)
        quadrature = options.get("quadrature", False)
        element_order = options.get("element_order", None)
        schedule = node.root
        kernel = node

        # create a memento of the schedule and the proposed transformation
        keep = Memento(schedule, self, [kernel])

        from psyclone.domain.lfric import KernCallArgList
        arg_list_info = KernCallArgList(kernel)
        arg_list_info.generate()
        try:
            kernel_schedule = kernel.get_kernel_schedule()
        except NotImplementedError as excinfo:
            raise TransformationError(
                "Failed to parse kernel '{0}'. Error reported was '{1}'."
                "".format(kernel.name, str(excinfo)))

        symbol_table = kernel_schedule.symbol_table
        if number_of_layers:
            make_constant(symbol_table, arg_list_info.nlayers_positions[0],
                          number_of_layers)

        if quadrature and arg_list_info.nqp_positions:
            # TODO #705 - support the transformation of kernels requiring
            # other quadrature types (face/edge, multiple).
            if kernel.eval_shapes == ["gh_quadrature_xyoz"]:
                make_constant(symbol_table,
                              arg_list_info.nqp_positions[0]["horizontal"],
                              element_order+3)
                make_constant(symbol_table,
                              arg_list_info.nqp_positions[0]["vertical"],
                              element_order+3)
            else:
                raise TransformationError(
                    "Error in Dynamo0p3KernelConstTrans transformation. "
                    "Support is currently limited to 'xyoz' quadrature but "
                    "found {0}.".format(kernel.eval_shapes))

        const = LFRicConstants()
        if element_order is not None:
            # Modify the symbol table for degrees of freedom here.
            for info in arg_list_info.ndf_positions:
                if (info.function_space.lower() in
                        (const.VALID_ANY_SPACE_NAMES +
                         const.VALID_ANY_DISCONTINUOUS_SPACE_NAMES +
                         ["any_w2"])):
                    # skip any_space_*, any_discontinuous_space_* and any_w2
                    print(
                        "    Skipped dofs, arg position {0}, function space "
                        "{1}".format(info.position, info.function_space))
                else:
                    try:
                        ndofs = Dynamo0p3KernelConstTrans. \
                                space_to_dofs[
                                    info.function_space](element_order)
                    except KeyError:
                        raise InternalError(
                            "Error in Dynamo0p3KernelConstTrans "
                            "transformation. Unsupported function space "
                            "'{0}' found. Expecting one of {1}."
                            "".format(info.function_space,
                                      Dynamo0p3KernelConstTrans.
                                      space_to_dofs.keys()))
                    make_constant(symbol_table, info.position, ndofs,
                                  function_space=info.function_space)

        # Flag that the kernel has been modified
        kernel.modified = True

        return schedule, keep

    def validate(self, node, options=None):
        '''This method checks whether the input arguments are valid for
        this transformation.

        :param node: a dynamo 0.3 kernel node.
        :type node: :py:obj:`psyclone.psygen.DynKern`
        :param options: a dictionary with options for transformations.
        :type options: dictionary of string:values or None
        :param str options["cellshape"]: the shape of the elements/cells.
        :param int options["element_order"]: the order of the elements/cells.
        :param int options["number_of_layers"]: the number of layers to use.
        :param bool options["quadrature"]: whether quadrature dimension sizes \
            should or shouldn't be set as constants in a kernel.

        :raises TransformationError: if the node argument is not a \
            dynamo 0.3 kernel, the cellshape argument is not set to \
            "quadrilateral", the element_order argument is not a 0 or a \
            positive integer, the number of layers argument is not a \
            positive integer, the quadrature argument is not a boolean, \
            neither element order nor number of layers arguments are set \
            (as the transformation would then do nothing), or the \
            quadrature argument is True but the element order is not \
            provided (as the former needs the latter).

        '''
        from psyclone.dynamo0p3 import DynKern
        if not isinstance(node, DynKern):
            raise TransformationError(
                "Error in Dynamo0p3KernelConstTrans transformation. Supplied "
                "node must be a dynamo kernel but found '{0}'."
                .format(type(node)))

        if not options:
            options = {}
        cellshape = options.get("cellshape", "quadrilateral")
        element_order = options.get("element_order", None)
        number_of_layers = options.get("number_of_layers", None)
        quadrature = options.get("quadrature", False)
        if cellshape.lower() != "quadrilateral":
            # Only quadrilaterals are currently supported
            raise TransformationError(
                "Error in Dynamo0p3KernelConstTrans transformation. Supplied "
                "cellshape must be set to 'quadrilateral' but found '{0}'."
                .format(cellshape))

        if element_order is not None and \
           (not isinstance(element_order, int) or element_order < 0):
            # element order must be 0 or a positive integer
            raise TransformationError(
                "Error in Dynamo0p3KernelConstTrans transformation. The "
                "element_order argument must be >= 0 but found '{0}'."
                .format(element_order))

        if number_of_layers is not None and \
           (not isinstance(number_of_layers, int) or number_of_layers < 1):
            # number of layers must be a positive integer
            raise TransformationError(
                "Error in Dynamo0p3KernelConstTrans transformation. The "
                "number_of_layers argument must be > 0 but found '{0}'."
                .format(number_of_layers))

        if quadrature not in [False, True]:
            # quadrature must be a boolean value
            raise TransformationError(
                "Error in Dynamo0p3KernelConstTrans transformation. The "
                "quadrature argument must be boolean but found '{0}'."
                .format(quadrature))

        if element_order is None and not number_of_layers:
            # As a minimum, element order or number of layers must have values.
            raise TransformationError(
                "Error in Dynamo0p3KernelConstTrans transformation. At least "
                "one of element_order or number_of_layers must be set "
                "otherwise this transformation does nothing.")

        if quadrature and element_order is None:
            # if quadrature then element order
            raise TransformationError(
                "Error in Dynamo0p3KernelConstTrans transformation. If "
                "quadrature is set then element_order must also be set (as "
                "the values of the former are derived from the latter.")


class ACCEnterDataTrans(Transformation):
    '''
    Adds an OpenACC "enter data" directive to a Schedule.
    For example:

    >>> from psyclone.parse.algorithm import parse
    >>> from psyclone.psyGen import PSyFactory
    >>> api = "gocean1.0"
    >>> filename = "nemolite2d_alg.f90"
    >>> ast, invokeInfo = parse(filename, api=api, invoke_name="invoke")
    >>> psy = PSyFactory(api).create(invokeInfo)
    >>>
    >>> from psyclone.psyGen import TransInfo
    >>> t = TransInfo()
    >>> dtrans = t.get_trans_name('ACCEnterDataTrans')
    >>>
    >>> schedule = psy.invokes.get('invoke_0').schedule
    >>> schedule.view()
    >>>
    >>> # Add an enter-data directive
    >>> dtrans.apply(schedule)
    >>> schedule.view()

    '''
    def __str__(self):
        return "Adds an OpenACC 'enter data' directive"

    @property
    def name(self):
        '''
        :returns: the name of this transformation.
        :rtype: str
        '''
        return "ACCEnterDataTrans"

    def apply(self, sched, options=None):
        '''Adds an OpenACC "enter data" directive to the invoke associated
        with the supplied Schedule. Any fields accessed by OpenACC kernels
        within this schedule will be added to this data region in
        order to ensure they remain on the target device.

        :param sched: schedule to which to add an "enter data" directive.
        :type sched: sub-class of :py:class:`psyclone.psyir.nodes.Schedule`
        :param options: a dictionary with options for transformations.
        :type options: dictionary of string:values or None

        :returns: tuple of the modified schedule and a record of the \
                  transformation.
        :rtype: (:py:class:`psyclone.psyir.nodes.Schedule`, \
                :py:class:`psyclone.undoredo.Memento`)
        '''
        from psyclone.gocean1p0 import GOInvokeSchedule

        # Ensure that the proposed transformation is valid
        self.validate(sched, options)

        if isinstance(sched, GOInvokeSchedule):
            from psyclone.gocean1p0 import GOACCEnterDataDirective as \
                AccEnterDataDir
        elif isinstance(sched, DynInvokeSchedule):
            from psyclone.dynamo0p3 import DynACCEnterDataDirective as \
                AccEnterDataDir
        else:
            # Should not get here provided that validate() has done its job
            raise InternalError(
                "ACCEnterDataTrans.validate() has not rejected an "
                "(unsupported) schedule of type {0}".format(type(sched)))

        # Create a memento of the schedule and the proposed
        # transformation.
        keep = Memento(sched, self, [sched])

        # Add the directive
        data_dir = AccEnterDataDir(parent=sched, children=[])
        sched.addchild(data_dir, index=0)

        return sched, keep

    def validate(self, sched, options=None):
        # pylint: disable=arguments-differ
        '''
        Check that we can safely apply the OpenACC enter-data transformation
        to the supplied Schedule.

        :param sched: Schedule to which to add an "enter data" directive.
        :type sched: sub-class of :py:class:`psyclone.psyir.nodes.Schedule`
        :param options: a dictionary with options for transformations.
        :type options: dictionary of string:values or None

        :raises NotImplementedError: for any API other than GOcean 1.0 or NEMO.
        :raises TransformationError: if passed something that is not a \
            (subclass of) :py:class:`psyclone.psyir.nodes.Schedule`.
        '''
        from psyclone.gocean1p0 import GOInvokeSchedule

        super(ACCEnterDataTrans, self).validate(sched, options)

        if not isinstance(sched, nodes.Schedule):
            raise TransformationError("Cannot apply an OpenACC enter-data "
                                      "directive to something that is "
                                      "not a Schedule")

        if not isinstance(sched, (GOInvokeSchedule, DynInvokeSchedule)):
            raise NotImplementedError(
                "ACCEnterDataTrans: ACCEnterDataDirective not implemented for "
                "a schedule of type {0}".format(type(sched)))

        # Check that we don't already have a data region of any sort
        directives = sched.walk(Directive)
        if any(isinstance(ddir, (ACCDataDirective,
                                 ACCEnterDataDirective))
               for ddir in directives):
            raise TransformationError("Schedule already has an OpenACC data "
                                      "region - cannot add an enter data.")


class ACCRoutineTrans(KernelTrans):
    '''
    Transform a kernel subroutine by adding a "!$acc routine" directive
    (causing it to be compiled for the OpenACC accelerator device).
    For example:

    >>> from psyclone.parse.algorithm import parse
    >>> from psyclone.psyGen import PSyFactory
    >>> api = "gocean1.0"
    >>> filename = "nemolite2d_alg.f90"
    >>> ast, invokeInfo = parse(filename, api=api)
    >>> psy = PSyFactory(api).create(invokeInfo)
    >>>
    >>> from psyclone.transformations import ACCRoutineTrans
    >>> rtrans = ACCRoutineTrans()
    >>>
    >>> schedule = psy.invokes.get('invoke_0').schedule
    >>> schedule.view()
    >>> kern = schedule.children[0].children[0].children[0]
    >>> # Transform the kernel
    >>> newkern, _ = rtrans.apply(kern)
    '''
    @property
    def name(self):
        '''
        :returns: the name of this transformation class.
        :rtype: str
        '''
        return "ACCRoutineTrans"

    def apply(self, kern, options=None):
        '''
        Modifies the AST of the supplied kernel so that it contains an
        '!$acc routine' OpenACC directive.
        This transformation affects the f2pygen and the PSyIR trees of
        this kernel.

        :param kern: the kernel object to transform.
        :type kern: :py:class:`psyclone.psyGen.Kern`
        :param options: a dictionary with options for transformations.
        :type options: dictionary of string:values or None

        :raises TransformationError: if we fail to find the subroutine \
                                     corresponding to the kernel object.

        :returns: (transformed kernel, memento of transformation)
        :rtype: 2-tuple of (:py:class:`psyclone.psyGen.Kern`, \
                :py:class:`psyclone.undoredo.Memento`).

        '''
        # pylint: disable=too-many-locals

        # Check that we can safely apply this transformation
        self.validate(kern, options)

        # Get the fparser2 AST of the kernel
        ast = kern.ast
        # Keep a record of this transformation
        keep = Memento(kern, self)
        # Find the kernel subroutine in the fparser2 parse tree
        kern_sub = None
        subroutines = walk(ast.content, Subroutine_Subprogram)
        for sub in subroutines:
            for child in sub.content:
                if isinstance(child, Subroutine_Stmt) and \
                   str(child.items[1]) == kern.name:
                    kern_sub = sub
                    break
            if kern_sub:
                break
        # Find the last declaration statement in the subroutine
        spec = walk(kern_sub.content, Specification_Part)[0]
        posn = -1
        for idx, node in enumerate(spec.content):
            if not isinstance(node, (Implicit_Part, Type_Declaration_Stmt)):
                posn = idx
                break
        # Create the directive and insert it
        cmt = Comment(FortranStringReader("!$acc routine",
                                          ignore_comments=False))
        if posn == -1:
            spec.content.append(cmt)
        else:
            spec.content.insert(posn, cmt)

        # Flag that the kernel has been modified
        kern.modified = True

        # Add the 'cmt' directive into the PSyIR as a CodeBlock
        kernel_schedule = kern.get_kernel_schedule()
        kernel_schedule.addchild(
            CodeBlock([cmt], CodeBlock.Structure.STATEMENT), 0)

        # Return the now modified kernel
        return kern, keep

    def validate(self, kern, options=None):
        '''
        Perform checks that the supplied kernel can be transformed.

        :param kern: the kernel which is the target of the transformation.
        :type kern: :py:class:`psyclone.psyGen.Kern`
        :param options: a dictionary with options for transformations.
        :type options: dictionary of string:values or None

        :raises TransformationError: if the target kernel is a built-in.
        :raises TransformationError: if any of the symbols in the kernel are \
                            accessed via a module use statement.
        '''
        from psyclone.psyGen import BuiltIn
        if isinstance(kern, BuiltIn):
            raise TransformationError(
                "Applying ACCRoutineTrans to a built-in kernel is not yet "
                "supported and kernel '{0}' is of type '{1}'".
                format(kern.name, type(kern)))

        # Perform general validation checks. In particular this checks that
        # the PSyIR of the kernel body can be constructed.
        super(ACCRoutineTrans, self).validate(kern, options)

        # Check that the kernel does not access any data or routines via a
        # module 'use' statement
        sched = kern.get_kernel_schedule()
        imported_variables = sched.symbol_table.imported_symbols
        if imported_variables:
            raise TransformationError(
                "The Symbol Table for kernel '{0}' contains the following "
                "symbol(s) with imported interface: {1}. If these symbols "
                "represent data then they must first be converted to kernel "
                "arguments using the KernelImportsToArguments transformation. "
                "If the symbols represent external routines then PSyclone "
                "cannot currently transform this kernel for execution on an "
                "OpenACC device (issue #342).".
                format(kern.name, [sym.name for sym in imported_variables]))


class ACCKernelsTrans(RegionTrans):
    '''
    Enclose a sub-set of nodes from a Schedule within an OpenACC kernels
    region (i.e. within "!$acc kernels" ... "!$acc end kernels" directives).

    For example:

    >>> from psyclone.parse import parse
    >>> from psyclone.psyGen import PSyFactory
    >>> api = "NEMO"
    >>> filename = "tra_adv.F90"
    >>> ast, invokeInfo = parse(filename, api=api)
    >>> psy = PSyFactory(api).create(invokeInfo)
    >>>
    >>> from psyclone.transformations import ACCKernelsTrans
    >>> ktrans = ACCKernelsTrans()
    >>>
    >>> schedule = psy.invokes.get('invoke_0').schedule
    >>> schedule.view()
    >>> kernels = schedule.children[0].children[0].children[0:-1]
    >>> # Transform the kernel
    >>> ktrans.apply(kernels)

    '''
    excluded_node_types = (nodes.CodeBlock, nodes.Return, nodes.PSyDataNode)

    @property
    def name(self):
        '''
        :returns: the name of this transformation class.
        :rtype: str
        '''
        return "ACCKernelsTrans"

    def apply(self, node, options=None):
        '''
        Enclose the supplied list of PSyIR nodes within an OpenACC
        Kernels region.

        :param node: a node or list of nodes in the PSyIR to enclose.
        :type node: (a list of) :py:class:`psyclone.psyir.nodes.Node`
        :param options: a dictionary with options for transformations.
        :type options: dictionary of string:values or None
        :param bool options["default_present"]: whether or not the kernels \
            region should have the 'default present' attribute (indicating \
            that data is already on the accelerator). When using managed \
            memory this option should be False.

        :returns: (transformed schedule, memento of transformation)
        :rtype: 2-tuple of (:py:class:`psyclone.psyir.nodes.Schedule`,
                            :py:class:`psyclone.undoredo.Memento`).

        '''
        # Ensure we are always working with a list of nodes, even if only
        # one was supplied via the `node` argument.
        node_list = self.get_node_list(node)

        self.validate(node_list, options)

        # Keep a record of this transformation
        keep = Memento(node_list[:], self)

        parent = node_list[0].parent
        schedule = node_list[0].root
        start_index = node_list[0].position

        if not options:
            options = {}
        default_present = options.get("default_present", False)

        # Create a directive containing the nodes in node_list and insert it.
        directive = ACCKernelsDirective(
            parent=parent, children=[node.detach() for node in node_list],
            default_present=default_present)

        parent.children.insert(start_index, directive)

        # Return the now modified kernel
        return schedule, keep

    def validate(self, nodes, options):
        '''
        Check that we can safely enclose the supplied node or list of nodes
        within OpenACC kernels ... end kernels directives.

        :param nodes: the proposed PSyIR node or nodes to enclose in the \
                      kernels region.
        :type nodes: (list of) :py:class:`psyclone.psyir.nodes.Node`
        :param options: a dictionary with options for transformations.
        :type options: dictionary of string:values or None

        :raises NotImplementedError: if the supplied Nodes belong to \
                                     a GOInvokeSchedule.
        :raises TransformationError: if there are no Loops within the \
                                     proposed region.

        '''
        # Ensure we are always working with a list of nodes, even if only
        # one was supplied via the `nodes` argument.
        node_list = self.get_node_list(nodes)

        # Check that the front-end is valid
        sched = node_list[0].ancestor((NemoInvokeSchedule, DynInvokeSchedule))
        if not sched:
            raise NotImplementedError(
                "OpenACC kernels regions are currently only supported for the "
                "nemo and dynamo0.3 front-ends")
        super(ACCKernelsTrans, self).validate(node_list, options)

        # Check that we have at least one loop or array range within
        # the proposed region
        for node in node_list:
            if (any(assign for assign in node.walk(Assignment)
                    if assign.is_array_range) or node.walk(Loop)):
                break
        else:
            # Branch executed if loop does not exit with a break
            raise TransformationError(
                "A kernels transformation must enclose at least one loop or "
                "array range but none were found.")


class ACCDataTrans(RegionTrans):
    '''
    Add an OpenACC data region around a list of nodes in the PSyIR.
    COPYIN, COPYOUT and COPY clauses are added as required.

    For example:

    >>> from psyclone.parse import parse
    >>> from psyclone.psyGen import PSyFactory
    >>> api = "NEMO"
    >>> filename = "tra_adv.F90"
    >>> ast, invokeInfo = parse(filename, api=api)
    >>> psy = PSyFactory(api).create(invokeInfo)
    >>>
    >>> from psyclone.transformations import ACCDataTrans
    >>> dtrans = ACCDataTrans()
    >>>
    >>> schedule = psy.invokes.get('invoke_0').schedule
    >>> schedule.view()
    >>> kernels = schedule.children[0].children[0].children[0:-1]
    >>> # Enclose the kernels
    >>> dtrans.apply(kernels)

    '''
    excluded_node_types = (nodes.CodeBlock, nodes.Return, nodes.PSyDataNode)

    @property
    def name(self):
        '''
        :returns: the name of this transformation.
        :rtype: str

        '''
        return "ACCDataTrans"

    def apply(self, node, options=None):
        '''
        Put the supplied node or list of nodes within an OpenACC data region.

        :param node: the PSyIR node(s) to enclose in the data region.
        :type node: (list of) :py:class:`psyclone.psyir.nodes.Node`
        :param options: a dictionary with options for transformations.
        :type options: dictionary of string:values or None

        :returns: (transformed schedule, memento of transformation)
        :rtype: 2-tuple of (:py:class:`psyclone.psyir.nodes.Schedule`, \
                :py:class:`psyclone.undoredo.Memento`).

        '''
        # Ensure we are always working with a list of nodes, even if only
        # one was supplied via the `node` argument.
        node_list = self.get_node_list(node)

        self.validate(node_list, options)

        # Keep a record of this transformation
        keep = Memento(node_list[:], self)

        parent = node_list[0].parent
        schedule = node_list[0].root
        start_index = node_list[0].position

        # Create a directive containing the nodes in node_list and insert it.
        directive = ACCDataDirective(
            parent=parent, children=[node.detach() for node in node_list])

        parent.children.insert(start_index, directive)

        # Return the now modified kernel
        return schedule, keep

    def validate(self, nodes, options):
        '''
        Check that we can safely add a data region around the supplied list
        of nodes.

        :param nodes: the proposed node(s) to enclose in a data region.
        :type nodes: (list of) subclasses of \
                     :py:class:`psyclone.psyir.nodes.Node`
        :param options: a dictionary with options for transformations.
        :type options: dictionary of string:values or None

        :raises TransformationError: if the Schedule to which the nodes \
                                belong already has an 'enter data' directive.
        :raises TransformationError: if any of the nodes are themselves \
                                     data directives.
        '''
        # Ensure we are always working with a list of nodes, even if only
        # one was supplied via the `nodes` argument.
        node_list = self.get_node_list(nodes)

        super(ACCDataTrans, self).validate(node_list, options)

        # Check that the Schedule to which the nodes belong does not already
        # have an 'enter data' directive.
        schedule = node_list[0].root
        acc_dirs = schedule.walk(ACCEnterDataDirective)
        if acc_dirs:
            raise TransformationError(
                "Cannot add an OpenACC data region to a schedule that "
                "already contains an 'enter data' directive.")


class KernelImportsToArguments(Transformation):
    '''
    Transformation that removes any accesses of imported data from the supplied
    kernel and places them in the caller. The values/references are then passed
    by argument into the kernel.
    '''
    @property
    def name(self):
        '''
        :returns: the name of this transformation.
        :rtype: str
        '''
        return "KernelImportsToArguments"

    def __str__(self):
        return ("Convert the imported variables used inside the kernel "
                "into arguments and modify the InvokeSchedule to pass them"
                " in the kernel call.")

    def validate(self, node, options=None):
        '''
        Check that the supplied node is a valid target for this transformation.

        :param node: the PSyIR node to validate.
        :type node: :py:class:`psyclone.psyGen.CodedKern`
        :param options: a dictionary with options for transformations.
        :type options: dictionary of string:values or None

        :raises TransformationError: if the supplied node is not a CodedKern.
        :raises TransformationError: if this transformation is not applied to \
            a Gocean API Invoke.
        :raises TransformationError: if the supplied kernel contains wildcard \
            imports of symbols from one or more containers (e.g. a USE without\
            an ONLY clause in Fortran).
        '''
        from psyclone.psyGen import CodedKern
        from psyclone.gocean1p0 import GOInvokeSchedule

        if not isinstance(node, CodedKern):
            raise TransformationError(
                "The {0} transformation can only be applied to CodedKern "
                "nodes but found '{1}' instead.".
                format(self.name, type(node).__name__))

        invoke_schedule = node.ancestor(InvokeSchedule)
        if not isinstance(invoke_schedule, GOInvokeSchedule):
            raise TransformationError(
                "The {0} transformation is currently only supported for the "
                "GOcean API but got an InvokeSchedule of type: '{1}'".
                format(self.name, type(invoke_schedule).__name__))

        # Check that there are no unqualified imports or undeclared symbols
        try:
            kernel = node.get_kernel_schedule()
        except SymbolError as err:
            raise TransformationError(
                "Kernel '{0}' contains undeclared symbol: {1}".format(
                    node.name, str(err.value)))

        symtab = kernel.symbol_table
        for container in symtab.containersymbols:
            if container.wildcard_import:
                raise TransformationError(
                    "Kernel '{0}' has a wildcard import of symbols from "
                    "container '{1}'. This is not supported.".format(
                        node.name, container.name))

        # TODO #649. Check for variables accessed by the kernel but declared
        # in an outer scope.

    def apply(self, node, options=None):
        '''
        Convert the imported variables used inside the kernel into arguments
        and modify the InvokeSchedule to pass the same imported variables to
        the kernel call.

        This apply() method does not return anything, as agreed in #595.
        However, this change has yet to be applied to the other Transformation
        classes.

        :param node: a kernel call.
        :type node: :py:class:`psyclone.psyGen.CodedKern`
        :param options: a dictionary with options for transformations.
        :type options: dictionary of string:values or None

        '''
        from psyclone.psyir.symbols import ArgumentInterface

        self.validate(node, options)

        kernel = node.get_kernel_schedule()
        symtab = kernel.symbol_table
        invoke_symtab = node.ancestor(InvokeSchedule).symbol_table
        count_imported_vars_removed = 0

        # Transform each imported variable into an argument.
        # TODO #11: When support for logging is added, we could warn the user
        # if no imports are found in the kernel.
        for imported_var in kernel.symbol_table.imported_symbols[:]:
            count_imported_vars_removed += 1

            # Resolve the data type information if it is not available
            # pylint: disable=unidiomatic-typecheck
            if (type(imported_var) == Symbol or
                    isinstance(imported_var.datatype, DeferredType)):
                updated_sym = imported_var.resolve_deferred()
                # If we have a new symbol then we must update the symbol table
                if updated_sym is not imported_var:
                    kernel.symbol_table.swap(imported_var, updated_sym)
            # pylint: enable=unidiomatic-typecheck

            # Copy the imported symbol into the InvokeSchedule SymbolTable
            invoke_symtab.copy_external_import(
                updated_sym, tag="AlgArgs_" + updated_sym.name)

            # Keep a reference to the original container so that we can
            # update it after the interface has been updated.
            container = updated_sym.interface.container_symbol

            # Convert the symbol to an argument and add it to the argument list
            current_arg_list = symtab.argument_list
            if updated_sym.is_constant:
                # Imported constants lose the constant value but are read-only
                # TODO: When #633 and #11 are implemented, warn the user that
                # they should transform the constants to literal values first.
                updated_sym.constant_value = None
                updated_sym.interface = ArgumentInterface(
                    ArgumentInterface.Access.READ)
            else:
                updated_sym.interface = ArgumentInterface(
                    ArgumentInterface.Access.READWRITE)
            current_arg_list.append(updated_sym)
            symtab.specify_argument_list(current_arg_list)

            # Convert PSyIR DataTypes to Gocean VALID_SCALAR_TYPES
            # TODO #678: Ideally this strings should be provided by the GOcean
            # API configuration.
            go_space = ""
            if updated_sym.datatype.intrinsic == ScalarType.Intrinsic.REAL:
                go_space = "go_r_scalar"
            elif (updated_sym.datatype.intrinsic ==
                  ScalarType.Intrinsic.INTEGER):
                go_space = "go_i_scalar"
            else:
                raise TypeError(
                    "The imported variable '{0}' could not be promoted to an "
                    "argument because the GOcean infrastructure does not have"
                    " any scalar type equivalent to the PSyIR {1} type.".
                    format(updated_sym.name, updated_sym.datatype))

            # Add the imported variable in the call argument list
            node.arguments.append(updated_sym.name, go_space)

            # Check whether we still need the Container symbol from which
            # this import was originally accessed
            if not kernel.symbol_table.symbols_imported_from(container) and \
               not container.wildcard_import:
                kernel.symbol_table.remove(container)

        if count_imported_vars_removed > 0:
            node.modified = True


# For Sphinx AutoAPI documentation generation
__all__ = ["KernelTrans",
           "ParallelLoopTrans",
           "OMPLoopTrans",
           "ACCLoopTrans",
           "OMPParallelLoopTrans",
           "DynamoOMPParallelLoopTrans",
           "GOceanOMPParallelLoopTrans",
           "Dynamo0p3OMPLoopTrans",
           "GOceanOMPLoopTrans",
           "ColourTrans",
           "KernelModuleInlineTrans",
           "Dynamo0p3ColourTrans",
           "ParallelRegionTrans",
           "OMPSingleTrans",
           "OMPMasterTrans",
           "OMPParallelTrans",
           "ACCParallelTrans",
           "MoveTrans",
           "Dynamo0p3RedundantComputationTrans",
           "GOLoopSwapTrans",
           "Dynamo0p3AsyncHaloExchangeTrans",
           "Dynamo0p3KernelConstTrans",
           "ACCEnterDataTrans",
           "ACCRoutineTrans",
           "ACCKernelsTrans",
           "ACCDataTrans",
           "KernelImportsToArguments"]<|MERGE_RESOLUTION|>--- conflicted
+++ resolved
@@ -64,12 +64,8 @@
 from psyclone.psyir.nodes import CodeBlock, Loop, Assignment, Schedule, \
     Directive, ACCLoopDirective, OMPDoDirective, OMPParallelDoDirective, \
     ACCDataDirective, ACCEnterDataDirective, OMPDirective, \
-<<<<<<< HEAD
     ACCKernelsDirective, Routine, OMPTaskloopDirective, OMPLoopDirective, \
     OMPTargetDirective
-=======
-    ACCKernelsDirective, OMPTaskloopDirective, Routine
->>>>>>> 429e08cc
 from psyclone.psyir.symbols import SymbolError, ScalarType, DeferredType, \
     INTEGER_TYPE, DataSymbol, Symbol
 from psyclone.psyir.transformations import RegionTrans, LoopTrans, \
@@ -1817,35 +1813,6 @@
         '''
         return "OMPMasterTrans"
 
-<<<<<<< HEAD
-=======
-    def apply(self, node_list, options=None):
-        '''Apply the OMPMasterTrans transformation to the specified node in a
-        Schedule.
-
-        At code-generation time this node must be within (i.e. a child of)
-        an OpenMP PARALLEL region. Code generation happens when
-        :py:meth:`OMPMasterDirective.gen_code` is called, or when the PSyIR
-        tree is given to a backend.
-
-        :param node_list: the supplied node or node list to which we will \
-                          apply the OMPMasterTrans transformation
-        :type node_list: (a list of) :py:class:`psyclone.psyir.nodes.Node`
-        :param options: a list with options for transformations \
-                        and validation.
-        :type options: a dict of string:values or None
-
-        :returns: 2-tuple of new schedule and memento of transform.
-        :rtype: (:py:class:`psyclone.psyir.nodes.Schedule`,
-                 :py:class:`psyclone.undoredo.Memento`)
-
-        '''
-        if not options:
-            options = {}
-
-        return super(OMPMasterTrans, self).apply(node_list, options)
-
->>>>>>> 429e08cc
 
 class OMPParallelTrans(ParallelRegionTrans):
     '''
