#-------------------------------------------------------------------------------
# (c) The copyright relating to this work is owned jointly by the Crown,
# Met Office and NERC 2015.
# However, it has been created with the help of the GungHo Consortium,
# whose members are identified at https://puma.nerc.ac.uk/trac/GungHo/wiki
#-------------------------------------------------------------------------------
# Author A. R. Porter, STFC Daresbury Lab

The dynamo examples in the eg1 and eg2 directories below the one
containing this README use the Dynamo 0.1 API. Those in eg3 - eg7 use
version 0.3 of the Dynamo API. They are primarily provided to
illustrate the use of the PSyclone code-generation system. No guarantee
is made as to their functional correctness or usefulness (i.e. the
calculations that they perform may often be nonsensical - it is the use
of PSyclone that is being illustrated).

In order to use PSyclone you must first add it to your PYTHONPATH. The
simplest way to do this is to change to the top-level directory of your
PSyclone installation and do:
::
    export PYTHONPATH=`pwd`/src:${PYTHONPATH}

PSyclone can be run for the first two examples by entering the directory and 
executing, e.g.
::
    python ./runme.py

Examine the runme*.py scripts themselves for further details.

The third example can be used to demonstrate PSyclone

1) generating distributed memory parallel code
::
    cd eg3/
    python ../../../src/generator.py solver_mod.x90
    # look for %set_dirty and %halo_exchange in the generated code

2) using a transformation script to perform loop colouring and OpenMP
parallelisation, either with distributed memory parallel code:
::
    cd eg3/
    python ../../../src/generator.py -s ./colouring_and_omp.py solver_mod.x90

or without distributed memory parallel code:
::
    cd eg3/
    python ../../../src/generator.py -s ./colouring_and_omp.py -nodm solver_mod.x90

The fourth example illustrates the use of (multiple) calls to built-in
operations within an invoke as well as the use of the name="..." argument.
::
    cd eg4/
    python ../../../src/generator.py solver_mod.x90

The fifth example illustrates the use of stencils in kernels and the associated
passing of extent and direction information (where appropriate) from the
algorithm layer.
::
    cd eg5/
    python ../../../src/generator.py alg.f90

The sixth example illustrates the use and implementation of
<<<<<<< HEAD
reductions. It also demonstrates the generation of a schedule's
dependence graph in svg format (see dag.svg). Note, that if graphviz
and its Python bindings are not installed then no dag image will be
generated and the dag method will silently return. The example may be
run sequentially:

=======
reductions. The example may be run so as to generate sequential code:
>>>>>>> 7146a5da
::
    cd eg6/ python
    python ../../../src/generator.py -nodm alg.x90

code parallelised with MPI:
::
    cd eg6/
    python ../../../src/generator.py alg.x90

code parallelised with OpenMP (and loop fused)
::
    cd eg6/
    python ../../../src/generator.py -nodm -s ./omp_script.py alg.x90

or code parallelised with both MPI and OpenMP (and loop fused)
::
    cd eg6/
    python ../../../src/generator.py -s ./omp_script.py alg.x90

By default the OpenMP implementations make use of the OpenMP reduction
support. OpenMP reductions do not guarantee the same results from one
run to the next for runs with the same number of OpenMP
threads. Therefore a "reprod" option has been added to the OpenMP do
loop transformation which implements a manual reduction that provides
the same results from one run to the next when using the same number
of threads
::
    cd eg6/
    python ../../../src/generator.py -s ./omp_reprod_script.py alg.x90

The seventh example illustrates the use of PSyclone with kernels that
perform operations with column-wise (Column-Matrix Assembly) operators:
::
    cd eg7/
    python ../../../src/generator.py alg.x90<|MERGE_RESOLUTION|>--- conflicted
+++ resolved
@@ -5,6 +5,7 @@
 # whose members are identified at https://puma.nerc.ac.uk/trac/GungHo/wiki
 #-------------------------------------------------------------------------------
 # Author A. R. Porter, STFC Daresbury Lab
+# Modified by R. W. Ford, STFC Daresbury Lab
 
 The dynamo examples in the eg1 and eg2 directories below the one
 containing this README use the Dynamo 0.1 API. Those in eg3 - eg7 use
@@ -60,16 +61,11 @@
     python ../../../src/generator.py alg.f90
 
 The sixth example illustrates the use and implementation of
-<<<<<<< HEAD
 reductions. It also demonstrates the generation of a schedule's
 dependence graph in svg format (see dag.svg). Note, that if graphviz
 and its Python bindings are not installed then no dag image will be
 generated and the dag method will silently return. The example may be
 run sequentially:
-
-=======
-reductions. The example may be run so as to generate sequential code:
->>>>>>> 7146a5da
 ::
     cd eg6/ python
     python ../../../src/generator.py -nodm alg.x90
