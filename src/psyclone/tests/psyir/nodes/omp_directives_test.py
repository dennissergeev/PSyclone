--- conflicted
+++ resolved
@@ -50,12 +50,8 @@
     OMPParallelDoDirective, OMPMasterDirective, OMPTaskloopDirective, \
     OMPTaskwaitDirective, OMPTargetDirective, OMPLoopDirective, Schedule, \
     Return, OMPSingleDirective, Loop, Literal, Routine, Assignment, \
-<<<<<<< HEAD
-    Reference, OMPTaskDirective
-=======
     Reference, OMPDeclareTargetDirective, OMPNowaitClause, \
-    OMPGrainsizeClause, OMPNumTasksClause, OMPNogroupClause
->>>>>>> bf58e5c1
+    OMPGrainsizeClause, OMPNumTasksClause, OMPNogroupClause, OMPTaskDirective
 from psyclone.psyir.symbols import DataSymbol, INTEGER_TYPE
 from psyclone.errors import InternalError, GenerationError
 from psyclone.transformations import Dynamo0p3OMPLoopTrans, OMPParallelTrans, \
