--- conflicted
+++ resolved
@@ -31,11 +31,7 @@
 # ANY WAY OUT OF THE USE OF THIS SOFTWARE, EVEN IF ADVISED OF THE
 # POSSIBILITY OF SUCH DAMAGE.
 # -----------------------------------------------------------------------------
-<<<<<<< HEAD
-# Author R. W. Ford STFC Daresbury Lab
-=======
 # Authors R. W. Ford and A. R. Porter, STFC Daresbury Lab
->>>>>>> c7b1a293
 # Modified I. Kavcic, Met Office
 # -----------------------------------------------------------------------------
 
