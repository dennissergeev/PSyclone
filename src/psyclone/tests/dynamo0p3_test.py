# -----------------------------------------------------------------------------
# BSD 3-Clause License
#
# Copyright (c) 2017-2020, Science and Technology Facilities Council
# All rights reserved.
#
# Redistribution and use in source and binary forms, with or without
# modification, are permitted provided that the following conditions are met:
#
# * Redistributions of source code must retain the above copyright notice, this
#   list of conditions and the following disclaimer.
#
# * Redistributions in binary form must reproduce the above copyright notice,
#   this list of conditions and the following disclaimer in the documentation
#   and/or other materials provided with the distribution.
#
# * Neither the name of the copyright holder nor the names of its
#   contributors may be used to endorse or promote products derived from
#   this software without specific prior written permission.
#
# THIS SOFTWARE IS PROVIDED BY THE COPYRIGHT HOLDERS AND CONTRIBUTORS
# "AS IS" AND ANY EXPRESS OR IMPLIED WARRANTIES, INCLUDING, BUT NOT
# LIMITED TO, THE IMPLIED WARRANTIES OF MERCHANTABILITY AND FITNESS
# FOR A PARTICULAR PURPOSE ARE DISCLAIMED. IN NO EVENT SHALL THE
# COPYRIGHT HOLDER OR CONTRIBUTORS BE LIABLE FOR ANY DIRECT, INDIRECT,
# INCIDENTAL, SPECIAL, EXEMPLARY, OR CONSEQUENTIAL DAMAGES (INCLUDING,
# BUT NOT LIMITED TO, PROCUREMENT OF SUBSTITUTE GOODS OR SERVICES;
# LOSS OF USE, DATA, OR PROFITS; OR BUSINESS INTERRUPTION) HOWEVER
# CAUSED AND ON ANY THEORY OF LIABILITY, WHETHER IN CONTRACT, STRICT
# LIABILITY, OR TORT (INCLUDING NEGLIGENCE OR OTHERWISE) ARISING IN
# ANY WAY OUT OF THE USE OF THIS SOFTWARE, EVEN IF ADVISED OF THE
# POSSIBILITY OF SUCH DAMAGE.
# -----------------------------------------------------------------------------
# Authors R. W. Ford, A. R. Porter and S. Siso, STFC Daresbury Lab
# Modified I. Kavcic Met Office,
#          C. M. Maynard, Met Office/University of Reading,
#          J. Henrichs, Bureau of Meteorology.

''' This module tests the Dynamo 0.3 API using pytest. '''

# imports
from __future__ import absolute_import, print_function
import os
import sys
import pytest

import fparser
from fparser import api as fpapi

from psyclone.core.access_type import AccessType
from psyclone.domain.lfric import FunctionSpace
from psyclone.domain.lfric import LFRicArgDescriptor
from psyclone.parse.algorithm import parse
from psyclone.parse.utils import ParseError
from psyclone.psyGen import PSyFactory
from psyclone.errors import GenerationError, InternalError
from psyclone.dynamo0p3 import DynKernMetadata, DynKern, \
    DynLoop, DynGlobalSum, HaloReadAccess, \
    KernCallArgList, DynACCEnterDataDirective

from psyclone.transformations import LoopFuseTrans
from psyclone.gen_kernel_stub import generate
from psyclone.configuration import Config
from psyclone.tests.lfric_build import LFRicBuild
from psyclone.psyir.nodes import Schedule

# constants
BASE_PATH = os.path.join(os.path.dirname(os.path.abspath(__file__)),
                         "test_files", "dynamo0p3")
# Get the root directory of this PSyclone distribution
ROOT_PATH = os.path.dirname(os.path.dirname(os.path.dirname(
    os.path.dirname(os.path.abspath(__file__)))))
# Construct the path to the default configuration file
DEFAULT_CFG_FILE = os.path.join(ROOT_PATH, "config", "psyclone.cfg")

TEST_API = "dynamo0.3"


@pytest.fixture(scope="module", autouse=True)
def setup():
    '''Make sure that all tests here use dynamo0.3 as API.'''
    Config.get().api = "dynamo0.3"


# tests
def test_get_op_orientation_name():
    ''' Test that get_operator_name() works for the orientation operator '''
    name = FunctionSpace("w3", None).get_operator_name("gh_orientation")
    assert name == "orientation_w3"


CODE = '''
module testkern_qr
  type, extends(kernel_type) :: testkern_qr_type
     type(arg_type), meta_args(6) =                   &
          (/ arg_type(gh_scalar, gh_real, gh_read),   &
             arg_type(gh_field, gh_inc, w1),          &
             arg_type(gh_field, gh_read, w2),         &
             arg_type(gh_operator, gh_read, w2, w2),  &
             arg_type(gh_field, gh_read, w3),         &
             arg_type(gh_scalar, gh_integer, gh_read) &
           /)
     type(func_type), dimension(3) :: meta_funcs =    &
          (/ func_type(w1, gh_basis),                 &
             func_type(w2, gh_diff_basis),            &
             func_type(w3, gh_basis, gh_diff_basis)   &
           /)
     integer :: iterates_over = cells
     integer :: gh_shape = gh_quadrature_XYoZ
   contains
     procedure, nopass :: code => testkern_qr_code
  end type testkern_qr_type
contains
  subroutine testkern_qr_code(a, b, c, d)
  end subroutine testkern_qr_code
end module testkern_qr
'''

# Functions


def test_arg_descriptor_wrong_type():
    ''' Tests that an error is raised when the argument descriptor
    metadata is not of type arg_type. '''
    fparser.logging.disable(fparser.logging.CRITICAL)
    code = CODE.replace("arg_type(gh_field, gh_read, w2)",
                        "arg_typ(gh_field, gh_read, w2)", 1)
    ast = fpapi.parse(code, ignore_comments=False)
    name = "testkern_qr_type"
    with pytest.raises(ParseError) as excinfo:
        _ = DynKernMetadata(ast, name=name)
    assert ("each 'meta_arg' entry must be of type 'arg_type'" in
            str(excinfo.value))


def test_arg_descriptor_vector():
    ''' Test that the LFRicArgDescriptor argument representation works
    as expected when we have a field vector. '''
    fparser.logging.disable(fparser.logging.CRITICAL)
    # Change the meta-data so that the second argument is a vector
    code = CODE.replace("gh_field, gh_inc, w1", "gh_field*3, gh_inc, w1", 1)
    ast = fpapi.parse(code, ignore_comments=False)
    name = "testkern_qr_type"
    dkm = DynKernMetadata(ast, name=name)
    field_descriptor = dkm.arg_descriptors[1]

    # Assert correct string representation from LFRicArgDescriptor
    field_descriptor_str = str(field_descriptor)
    expected = (
        "LFRicArgDescriptor object\n"
        "  argument_type[0]='gh_field'*3\n"
        "  data_type[1]='gh_real'\n"
        "  access_descriptor[2]='gh_inc'\n"
        "  function_space[3]='w1'")
    assert expected in field_descriptor_str

    # Check LFRicArgDescriptor argument properties
    assert field_descriptor.argument_type == "gh_field"
    assert field_descriptor.data_type == "gh_real"
    assert field_descriptor.function_space == "w1"
    assert field_descriptor.function_spaces == ['w1']
    assert str(field_descriptor.access) == "INC"
    assert field_descriptor.mesh is None
    assert field_descriptor.stencil is None
    assert field_descriptor.vector_size == 3


<<<<<<< HEAD
def test_ad_scalar_init_wrong_argument_type():
=======
def test_ad_scalar_init_wrong_type():
>>>>>>> c77e4465
    ''' Test that an error is raised if something other than a scalar
    is passed to the LFRicArgDescriptor._init_scalar() method. '''
    ast = fpapi.parse(CODE, ignore_comments=False)
    name = "testkern_qr_type"
    metadata = DynKernMetadata(ast, name=name)
    # Get an argument which is not a scalar
    wrong_arg = metadata._inits[3]
    with pytest.raises(InternalError) as excinfo:
<<<<<<< HEAD
        LFRicArgDescriptor(wrong_arg)._init_scalar(wrong_arg)
    assert ("LFRicArgDescriptor._init_scalar(): Expected a scalar "
=======
        LFRicArgDescriptor(
            wrong_arg, metadata.iterates_over)._init_scalar(wrong_arg)
    assert ("LFRicArgDescriptor._init_scalar(): expecting a scalar "
>>>>>>> c77e4465
            "argument but got an argument of type 'gh_operator'." in
            str(excinfo.value))


def test_ad_scalar_type_too_few_args():
    ''' Tests that an error is raised when the argument descriptor
    metadata for a scalar has fewer than 3 args.
    Note: This general check is also valid for all other argument types.

    '''
    fparser.logging.disable(fparser.logging.CRITICAL)
    name = "testkern_qr_type"
    # TODO in #874: Remove support for old-style scalar metadata by removing
    #               index [0] and restoring the scalar names list
    for argname in [LFRicArgDescriptor.VALID_SCALAR_NAMES[0]]:
        code = CODE.replace("arg_type(" + argname + ", gh_real, gh_read)",
                            "arg_type(" + argname + ", gh_real)", 1)
        ast = fpapi.parse(code, ignore_comments=False)
        with pytest.raises(ParseError) as excinfo:
            _ = DynKernMetadata(ast, name=name)
        assert ("In the LFRic API each 'meta_arg' entry must have at "
                "least 3 args, but found 2." in str(excinfo.value))


def test_ad_scalar_type_too_many_args():
    ''' Tests that an error is raised when the argument descriptor
    metadata for a scalar has more than 3 args. '''
    fparser.logging.disable(fparser.logging.CRITICAL)
    name = "testkern_qr_type"
    # TODO in #874: Remove support for old-style scalar metadata by removing
    #               index [0] and restoring the scalar names list
    for argname in [LFRicArgDescriptor.VALID_SCALAR_NAMES[0]]:
        code = CODE.replace(
            "arg_type(" + argname + ", gh_integer, gh_read)",
            "arg_type(" + argname + ", gh_integer, gh_read, w1)", 1)
        ast = fpapi.parse(code, ignore_comments=False)
        with pytest.raises(ParseError) as excinfo:
            _ = DynKernMetadata(ast, name=name)
        assert ("each 'meta_arg' entry must have 3 arguments if its first "
                "argument is 'gh_{r,i}scalar', but found 4 in "
                "'arg_type(gh_scalar, gh_integer, gh_read, w1)'." in
                str(excinfo.value))


def test_ad_scalar_init_wrong_data_type(monkeypatch):
    ''' Test that an error is raised if an invalid data type
    is passed to the LFRicArgDescriptor._init_scalar() method. '''
    ast = fpapi.parse(CODE, ignore_comments=False)
    name = "testkern_qr_type"
    metadata = DynKernMetadata(ast, name=name)
    # Get a scalar argument descriptor and set a wrong data type
    scalar_arg = metadata._inits[0]
    scalar_arg.args[1].name = "gh_double"
    # Now try to trip the error by making the initial test think
    # that 'gh_double' is actually a valid data type
    monkeypatch.setattr(
        target=LFRicArgDescriptor, name="VALID_ARG_DATA_TYPES",
        value=LFRicArgDescriptor.VALID_ARG_DATA_TYPES + ["gh_double"])
    with pytest.raises(InternalError) as excinfo:
        LFRicArgDescriptor(scalar_arg)._init_scalar(scalar_arg)
    assert ("LFRicArgDescriptor._init_scalar(): Expected one of {0} "
            "as the data type but got 'gh_double'.".
            format(LFRicArgDescriptor.VALID_SCALAR_DATA_TYPES) in
            str(excinfo.value))


def test_ad_scalar_type_no_write():
    ''' Tests that an error is raised when the argument descriptor metadata
    for a real or an integer scalar specifies 'GH_WRITE' access. '''
    fparser.logging.disable(fparser.logging.CRITICAL)
    name = "testkern_qr_type"
    # TODO in #874: Remove support for old-style scalar metadata by removing
    #               index [0] and restoring the scalar names list
    for argname in [LFRicArgDescriptor.VALID_SCALAR_NAMES[0]]:
        code = CODE.replace(
            "arg_type(" + argname + ", gh_integer, gh_read)",
            "arg_type(" + argname + ", gh_integer, gh_write)", 1)
        ast = fpapi.parse(code, ignore_comments=False)
        with pytest.raises(ParseError) as excinfo:
            _ = DynKernMetadata(ast, name=name)
        assert ("scalar arguments must have read-only ('gh_read') or a "
                "reduction ['gh_sum'] access but found 'gh_write'" in
                str(excinfo.value))


def test_ad_scalar_type_no_inc():
    ''' Tests that an error is raised when the argument descriptor metadata
    for a real or an integer scalar specifies 'GH_INC' access. '''
    fparser.logging.disable(fparser.logging.CRITICAL)
    name = "testkern_qr_type"
    # TODO in #874: Remove support for old-style scalar metadata by removing
    #               index [0] and restoring the scalar names list
    for argname in [LFRicArgDescriptor.VALID_SCALAR_NAMES[0]]:
        code = CODE.replace("arg_type(" + argname + ", gh_real, gh_read)",
                            "arg_type(" + argname + ", gh_real, gh_inc)", 1)
        ast = fpapi.parse(code, ignore_comments=False)
        with pytest.raises(ParseError) as excinfo:
            _ = DynKernMetadata(ast, name=name)
        assert ("scalar arguments must have read-only ('gh_read') or a "
                "reduction ['gh_sum'] access but found 'gh_inc'" in
                str(excinfo.value))


def test_ad_int_scalar_type_no_sum():
    ''' Tests that an error is raised when the argument descriptor metadata
    for an integer scalar specifies 'GH_SUM' access (reduction). '''
    fparser.logging.disable(fparser.logging.CRITICAL)
    code = CODE.replace("arg_type(gh_scalar, gh_integer, gh_read)",
                        "arg_type(gh_scalar, gh_integer, gh_sum)", 1)
    ast = fpapi.parse(code, ignore_comments=False)
    name = "testkern_qr_type"
    with pytest.raises(ParseError) as excinfo:
        _ = DynKernMetadata(ast, name=name)
    assert ("reduction access 'gh_sum' is only valid with a real scalar "
            "argument, but scalar 'gh_scalar' with 'gh_integer' data type "
            in str(excinfo.value))


def test_ad_field_init_wrong_type():
    ''' Test that an error is raised if something other than a field
    is passed to the LFRicArgDescriptor._init_field() method. '''
    ast = fpapi.parse(CODE, ignore_comments=False)
    name = "testkern_qr_type"
    metadata = DynKernMetadata(ast, name=name)
    # Get an argument which is not a field
    wrong_arg = metadata._inits[0]
    with pytest.raises(InternalError) as excinfo:
<<<<<<< HEAD
        LFRicArgDescriptor(wrong_arg)._init_field(wrong_arg)
    assert ("LFRicArgDescriptor._init_field(): Expected a field "
            "argument but got an argument of type 'gh_scalar'" in
=======
        LFRicArgDescriptor(
            wrong_arg, metadata.iterates_over)._init_field(
                wrong_arg, metadata.iterates_over)
    assert ("LFRicArgDescriptor._init_field(): Expected a field "
            "argument but got an argument of type 'gh_real'" in
>>>>>>> c77e4465
            str(excinfo.value))


def test_ad_field_init_wrong_iteration_space():
    ''' Test that an error is raised if a wrong iteration
    space (other than ['cells', 'dofs']) is passed to the
    LFRicArgDescriptor._init_field() method.

    '''
    fparser.logging.disable(fparser.logging.CRITICAL)
    ast = fpapi.parse(CODE, ignore_comments=False)
    metadata = DynKernMetadata(ast, name="testkern_qr_type")
    field_arg = metadata._inits[1]
    # Set a wrong iteration space
    with pytest.raises(InternalError) as excinfo:
        LFRicArgDescriptor(
            field_arg, metadata.iterates_over)._init_field(
                field_arg, "ncolours")
    assert ("LFRicArgDescriptor._init_field(): Invalid iteration "
            "space 'ncolours' in the kernel metadata (expected "
            "one of ['cells', 'dofs'])." in str(excinfo.value))


def test_ad_field_type_too_few_args():
    ''' Tests that an error is raised when the field argument descriptor
    metadata for a field has fewer than 3 args. '''
    fparser.logging.disable(fparser.logging.CRITICAL)
    code = CODE.replace("arg_type(gh_field, gh_inc, w1)",
                        "arg_type(gh_field, gh_inc)", 1)
    ast = fpapi.parse(code, ignore_comments=False)
    name = "testkern_qr_type"
    with pytest.raises(ParseError) as excinfo:
        _ = DynKernMetadata(ast, name=name)
    assert ("each 'meta_arg' entry must have at least 3 arguments if its "
            "first argument is of ['gh_field'] type" in str(excinfo.value))


def test_ad_fld_type_too_many_args():
    ''' Tests that an error is raised when the field argument descriptor
    metadata has more than 4 args. '''
    fparser.logging.disable(fparser.logging.CRITICAL)
    code = CODE.replace("arg_type(gh_field, gh_inc, w1)",
                        "arg_type(gh_field, gh_inc, w1, w1, w2)", 1)
    ast = fpapi.parse(code, ignore_comments=False)
    name = "testkern_qr_type"
    with pytest.raises(ParseError) as excinfo:
        _ = DynKernMetadata(ast, name=name)
    assert ("each 'meta_arg' entry must have at most 4 arguments if its "
            "first argument is of ['gh_field'] type" in str(excinfo.value))


def test_ad_fld_type_1st_arg():
    ''' Tests that an error is raised when the 1st argument is invalid. '''
    fparser.logging.disable(fparser.logging.CRITICAL)
    code = CODE.replace("arg_type(gh_field, gh_inc, w1)",
                        "arg_type(gh_hedge, gh_inc, w1)", 1)
    ast = fpapi.parse(code, ignore_comments=False)
    name = "testkern_qr_type"
    with pytest.raises(ParseError) as excinfo:
        _ = DynKernMetadata(ast, name=name)
    assert ("the 1st argument of a 'meta_arg' entry should be a valid "
            "argument type (one of {0}), but found 'gh_hedge'".
            format(LFRicArgDescriptor.VALID_ARG_TYPE_NAMES)
            in str(excinfo.value))


def test_ad_invalid_type():
    ''' Tests that an error is raised when an invalid descriptor type
    name is provided as the first argument (parsing arguments other than
    field vectors). '''
    fparser.logging.disable(fparser.logging.CRITICAL)

    # Check a FunctionVar expression but with a wrong argument type name
    code = CODE.replace("gh_operator", "gh_operato", 1)
    ast = fpapi.parse(code, ignore_comments=False)
    name = "testkern_qr_type"
    with pytest.raises(ParseError) as excinfo:
        _ = DynKernMetadata(ast, name=name)
    assert ("the 1st argument of a 'meta_arg' entry should be a valid "
            "argument type (one of {0}), but found 'gh_operato'".
            format(LFRicArgDescriptor.VALID_ARG_TYPE_NAMES)
            in str(excinfo.value))

    # Check other type of expression (here array Slicing)
    code = CODE.replace("gh_operator", ":", 1)
    ast = fpapi.parse(code, ignore_comments=False)
    name = "testkern_qr_type"
    with pytest.raises(ParseError) as excinfo:
        _ = DynKernMetadata(ast, name=name)
    assert ("the 1st argument of a 'meta_arg' entry should be a valid "
            "argument type (one of {0}), but found ':'".
            format(LFRicArgDescriptor.VALID_ARG_TYPE_NAMES)
            in str(excinfo.value))


def test_ad_invalid_access_type():
    ''' Tests that an error is raised when an invalid access
    name is provided as the second argument. '''
    fparser.logging.disable(fparser.logging.CRITICAL)
    code = CODE.replace("(gh_scalar, gh_integer, gh_read)",
                        "(gh_scalar, gh_integer, gh_ead)", 1)
    ast = fpapi.parse(code, ignore_comments=False)
    name = "testkern_qr_type"
    api_config = Config.get().api_conf("dynamo0.3")
    valid_access_names = api_config.get_valid_accesses_api()
    with pytest.raises(ParseError) as excinfo:
        _ = DynKernMetadata(ast, name=name)
    assert ("3nd/rd argument of a 'meta_arg' entry must be a valid "
            "access descriptor (one of {0}), but found 'gh_ead'".
            format(valid_access_names) in str(excinfo.value))


def test_ad_invalid_iteration_space():
    ''' Tests that an error is raised in LFRicArgDescriptor
    when passing an invalid iteration space to constructor
    (other than "cells" or "dofs"). '''
    fparser.logging.disable(fparser.logging.CRITICAL)
    ast = fpapi.parse(CODE, ignore_comments=False)
    metadata = DynKernMetadata(ast, name="testkern_qr_type")
    field_descriptor = metadata.arg_descriptors[1]
    # Extract an arg_type object that we can use to create an
    # LFRicArgDescriptor object
    arg_type = field_descriptor._arg_type
    with pytest.raises(InternalError) as excinfo:
        _ = LFRicArgDescriptor(arg_type, "colours")
    assert ("LFRicArgDescriptor.__init__(): Expected one of "
            "['cells', 'dofs'] iteration spaces in the kernel "
            "metadata but got 'colours'." in str(excinfo.value))


def test_arg_descriptor_invalid_fs1():
    ''' Tests that an error is raised when an invalid function space
    name is provided as the third argument for a field. '''
    fparser.logging.disable(fparser.logging.CRITICAL)
    code = CODE.replace("gh_field, gh_read, w3", "gh_field, gh_read, w4", 1)
    ast = fpapi.parse(code, ignore_comments=False)
    name = "testkern_qr_type"
    with pytest.raises(ParseError) as excinfo:
        _ = DynKernMetadata(ast, name=name)
    assert ("3rd argument of a 'meta_arg' entry must be a valid "
            "function space name (one of {0}) if its first argument "
            "is of ['gh_field'] type, but found 'w4'".
            format(FunctionSpace.VALID_FUNCTION_SPACE_NAMES)
            in str(excinfo.value))


def test_arg_descriptor_invalid_fs2():
    ''' Tests that an error is raised when an invalid function space
    name is provided as the third argument for an operator. '''
    fparser.logging.disable(fparser.logging.CRITICAL)
    code = CODE.replace("w2, w2", "w2, w4", 1)
    ast = fpapi.parse(code, ignore_comments=False)
    name = "testkern_qr_type"
    with pytest.raises(ParseError) as excinfo:
        _ = DynKernMetadata(ast, name=name)
    assert ("4th argument of a 'meta_arg' operator entry must be a "
            "valid function space name (one of {0}), but found 'w4'".
            format(FunctionSpace.VALID_FUNCTION_SPACE_NAMES)
            in str(excinfo.value))


def test_invalid_vector_operator():
    ''' Tests that an error is raised when a vector does not use "*"
    as its operator. '''
    fparser.logging.disable(fparser.logging.CRITICAL)
    code = CODE.replace("gh_field, gh_inc, w1", "gh_field+3, gh_inc, w1", 1)
    ast = fpapi.parse(code, ignore_comments=False)
    name = "testkern_qr_type"
    with pytest.raises(ParseError) as excinfo:
        _ = DynKernMetadata(ast, name=name)
    assert "must use '*' as the separator" in str(excinfo.value)


def test_invalid_vector_value_type():
    ''' Tests that an error is raised when a vector value is not a valid
    integer. '''
    fparser.logging.disable(fparser.logging.CRITICAL)
    code = CODE.replace("gh_field, gh_inc, w1", "gh_field*n, gh_inc, w1", 1)
    ast = fpapi.parse(code, ignore_comments=False)
    name = "testkern_qr_type"
    with pytest.raises(ParseError) as excinfo:
        _ = DynKernMetadata(ast, name=name)
    assert ("the field vector notation must be in the format 'field*n' "
            "where 'n' is an integer, but the following 'n' was found "
            in str(excinfo.value))


def test_invalid_vector_value_range():
    ''' Tests that an error is raised when a vector value is not a valid
    value (<2). '''
    fparser.logging.disable(fparser.logging.CRITICAL)
    code = CODE.replace("gh_field, gh_inc, w1", "gh_field*1, gh_inc, w1", 1)
    ast = fpapi.parse(code, ignore_comments=False)
    name = "testkern_qr_type"
    with pytest.raises(ParseError) as excinfo:
        _ = DynKernMetadata(ast, name=name)
    assert ("the 1st argument of a 'meta_arg' entry may be a field vector "
            "with format 'field*n' where n is an integer > 1. However, "
            "found n = 1" in str(excinfo.value))

# Testing that an error is raised when a vector value is not provided is
# not required here as it causes a parse error in the generic code.


def test_missing_shape_both():
    ''' Check that we raise the correct error if a kernel requiring
    quadrature/evaluator fails to specify the shape of the evaluator '''
    fparser.logging.disable(fparser.logging.CRITICAL)
    # Remove the line specifying the shape of the evaluator
    code = CODE.replace(
        "     integer :: gh_shape = gh_quadrature_XYoZ\n",
        "", 1)
    ast = fpapi.parse(code, ignore_comments=False)
    name = "testkern_qr_type"
    with pytest.raises(ParseError) as excinfo:
        _ = DynKernMetadata(ast, name=name)
    assert ("must also supply the shape of that evaluator by setting "
            "'gh_shape' in the kernel meta-data but this is missing "
            "for kernel 'testkern_qr_type'" in str(excinfo.value))


def test_missing_shape_basis_only():
    ''' Check that we raise the correct error if a kernel specifying
    that it needs gh_basis fails to specify the shape of the evaluator '''
    fparser.logging.disable(fparser.logging.CRITICAL)
    # Alter meta-data so only requires gh_basis
    code1 = CODE.replace(
        "     type(func_type), dimension(3) :: meta_funcs =    &\n"
        "          (/ func_type(w1, gh_basis),                 &\n"
        "             func_type(w2, gh_diff_basis),            &\n"
        "             func_type(w3, gh_basis, gh_diff_basis)   &\n",
        "     type(func_type), dimension(1) :: meta_funcs =    &\n"
        "          (/ func_type(w1, gh_basis)                  &\n", 1)
    # Remove the line specifying the shape of the evaluator
    code = code1.replace(
        "     integer :: gh_shape = gh_quadrature_XYoZ\n",
        "", 1)
    ast = fpapi.parse(code, ignore_comments=False)
    name = "testkern_qr_type"
    with pytest.raises(ParseError) as excinfo:
        _ = DynKernMetadata(ast, name=name)
    assert ("must also supply the shape of that evaluator by setting "
            "'gh_shape' in the kernel meta-data but this is missing "
            "for kernel 'testkern_qr_type'" in str(excinfo.value))


def test_missing_eval_shape_diff_basis_only():
    ''' Check that we raise the correct error if a kernel specifying
    that it needs gh_diff_basis fails to specify the shape of the evaluator '''
    fparser.logging.disable(fparser.logging.CRITICAL)
    # Alter meta-data so only requires gh_diff_basis
    code1 = CODE.replace(
        "     type(func_type), dimension(3) :: meta_funcs =    &\n"
        "          (/ func_type(w1, gh_basis),                 &\n"
        "             func_type(w2, gh_diff_basis),            &\n"
        "             func_type(w3, gh_basis, gh_diff_basis)   &\n",
        "     type(func_type), dimension(1) :: meta_funcs =    &\n"
        "          (/ func_type(w1, gh_diff_basis)             &\n", 1)
    # Remove the line specifying the shape of the evaluator
    code = code1.replace(
        "     integer :: gh_shape = gh_quadrature_XYoZ\n",
        "", 1)
    ast = fpapi.parse(code, ignore_comments=False)
    name = "testkern_qr_type"
    with pytest.raises(ParseError) as excinfo:
        _ = DynKernMetadata(ast, name=name)
    assert ("must also supply the shape of that evaluator by setting "
            "'gh_shape' in the kernel meta-data but this is missing "
            "for kernel 'testkern_qr_type'" in str(excinfo.value))


def test_invalid_shape():
    ''' Check that we raise the correct error if a kernel requiring
    quadrature/evaluator specifies an unrecognised shape for the evaluator '''
    fparser.logging.disable(fparser.logging.CRITICAL)
    # Specify an invalid shape for the evaluator
    code = CODE.replace(
        "gh_shape = gh_quadrature_XYoZ",
        "gh_shape = quadrature_wrong", 1)
    ast = fpapi.parse(code, ignore_comments=False)
    name = "testkern_qr_type"
    with pytest.raises(ParseError) as excinfo:
        _ = DynKernMetadata(ast, name=name)
    assert ("request one or more valid gh_shapes (one of ['gh_quadrature_xyoz'"
            ", 'gh_quadrature_face', 'gh_quadrature_edge', 'gh_evaluator']) "
            "but got '['quadrature_wrong']' for kernel 'testkern_qr_type'"
            in str(excinfo.value))


def test_unnecessary_shape():
    ''' Check that we raise the correct error if a kernel meta-data specifies
    an evaluator shape but does not require quadrature or an evaluator '''
    fparser.logging.disable(fparser.logging.CRITICAL)
    # Remove the need for basis or diff-basis functions
    code = CODE.replace(
        "     type(func_type), dimension(3) :: meta_funcs =    &\n"
        "          (/ func_type(w1, gh_basis),                 &\n"
        "             func_type(w2, gh_diff_basis),            &\n"
        "             func_type(w3, gh_basis, gh_diff_basis)   &\n"
        "           /)\n",
        "", 1)
    ast = fpapi.parse(code, ignore_comments=False)
    name = "testkern_qr_type"
    with pytest.raises(ParseError) as excinfo:
        _ = DynKernMetadata(ast, name=name)
    assert ("Kernel 'testkern_qr_type' specifies one or more gh_shapes "
            "(['gh_quadrature_xyoz']) but does not need an evaluator because "
            "no basis or differential basis functions are required"
            in str(excinfo.value))


def test_kernel_call_invalid_iteration_space():
    ''' Check that we raise an exception if we attempt to generate kernel
    call for a kernel with an unsupported iteration space.

    '''
    _, invoke_info = parse(os.path.join(
        BASE_PATH, "1.14_single_invoke_dofs.f90"), api=TEST_API)
    psy = PSyFactory(TEST_API, distributed_memory=False).create(invoke_info)
    with pytest.raises(GenerationError) as excinfo:
        _ = psy.gen
    assert ("The LFRic API supports calls to user-supplied kernels that "
            "have one of ['cells'] as iteration space, but kernel "
            "'testkern_dofs_code' has an iteration space of 'dofs'."
            in str(excinfo.value))


def test_field(tmpdir):
    ''' Tests that a call with a set of fields, no basis functions and
    no distributed memory, produces correct code.

    '''
    _, invoke_info = parse(os.path.join(BASE_PATH, "1_single_invoke.f90"),
                           api=TEST_API)
    psy = PSyFactory(TEST_API, distributed_memory=False).create(invoke_info)

    assert LFRicBuild(tmpdir).code_compiles(psy)

    generated_code = psy.gen
    output = (
        "  MODULE single_invoke_psy\n"
        "    USE constants_mod, ONLY: r_def, i_def\n"
        "    USE operator_mod, ONLY: operator_type, operator_proxy_type, "
        "columnwise_operator_type, columnwise_operator_proxy_type\n"
        "    USE field_mod, ONLY: field_type, field_proxy_type\n"
        "    IMPLICIT NONE\n"
        "    CONTAINS\n"
        "    SUBROUTINE invoke_0_testkern_type(a, f1, f2, m1, m2)\n"
        "      USE testkern_mod, ONLY: testkern_code\n"
        "      REAL(KIND=r_def), intent(in) :: a\n"
        "      TYPE(field_type), intent(in) :: f1, f2, m1, m2\n"
        "      INTEGER(KIND=i_def) cell\n"
        "      INTEGER(KIND=i_def) nlayers\n"
        "      TYPE(field_proxy_type) f1_proxy, f2_proxy, m1_proxy, m2_proxy\n"
        "      INTEGER(KIND=i_def), pointer :: map_w1(:,:) => null(), "
        "map_w2(:,:) => null(), map_w3(:,:) => null()\n"
        "      INTEGER(KIND=i_def) ndf_w1, undf_w1, ndf_w2, undf_w2, ndf_w3, "
        "undf_w3\n"
        "      !\n"
        "      ! Initialise field and/or operator proxies\n"
        "      !\n"
        "      f1_proxy = f1%get_proxy()\n"
        "      f2_proxy = f2%get_proxy()\n"
        "      m1_proxy = m1%get_proxy()\n"
        "      m2_proxy = m2%get_proxy()\n"
        "      !\n"
        "      ! Initialise number of layers\n"
        "      !\n"
        "      nlayers = f1_proxy%vspace%get_nlayers()\n"
        "      !\n"
        "      ! Look-up dofmaps for each function space\n"
        "      !\n"
        "      map_w1 => f1_proxy%vspace%get_whole_dofmap()\n"
        "      map_w2 => f2_proxy%vspace%get_whole_dofmap()\n"
        "      map_w3 => m2_proxy%vspace%get_whole_dofmap()\n"
        "      !\n"
        "      ! Initialise number of DoFs for w1\n"
        "      !\n"
        "      ndf_w1 = f1_proxy%vspace%get_ndf()\n"
        "      undf_w1 = f1_proxy%vspace%get_undf()\n"
        "      !\n"
        "      ! Initialise number of DoFs for w2\n"
        "      !\n"
        "      ndf_w2 = f2_proxy%vspace%get_ndf()\n"
        "      undf_w2 = f2_proxy%vspace%get_undf()\n"
        "      !\n"
        "      ! Initialise number of DoFs for w3\n"
        "      !\n"
        "      ndf_w3 = m2_proxy%vspace%get_ndf()\n"
        "      undf_w3 = m2_proxy%vspace%get_undf()\n"
        "      !\n"
        "      ! Call our kernels\n"
        "      !\n"
        "      DO cell=1,f1_proxy%vspace%get_ncell()\n"
        "        !\n"
        "        CALL testkern_code(nlayers, a, f1_proxy%data, f2_proxy%data, "
        "m1_proxy%data, m2_proxy%data, ndf_w1, undf_w1, map_w1(:,cell), "
        "ndf_w2, undf_w2, map_w2(:,cell), ndf_w3, undf_w3, map_w3(:,cell))\n"
        "      END DO\n"
        "      !\n"
        "    END SUBROUTINE invoke_0_testkern_type\n"
        "  END MODULE single_invoke_psy")
    assert output in str(generated_code)


def test_field_deref(tmpdir, dist_mem):
    ''' Tests that a call with a set of fields (some obtained by
    de-referencing derived types) and no basis functions produces
    correct code.

    '''
    _, invoke_info = parse(os.path.join(BASE_PATH,
                                        "1.13_single_invoke_field_deref.f90"),
                           api=TEST_API)
    psy = PSyFactory(TEST_API,
                     distributed_memory=dist_mem).create(invoke_info)
    generated_code = str(psy.gen)
    output = (
        "    SUBROUTINE invoke_0_testkern_type(a, f1, est_f2, m1, "
        "est_m2)\n"
        "      USE testkern_mod, ONLY: testkern_code\n")
    assert output in generated_code
    if dist_mem:
        output = "      USE mesh_mod, ONLY: mesh_type\n"
        assert output in generated_code

    assert LFRicBuild(tmpdir).code_compiles(psy)

    output = (
        "      REAL(KIND=r_def), intent(in) :: a\n"
        "      TYPE(field_type), intent(in) :: f1, est_f2, m1, est_m2\n"
        "      INTEGER(KIND=i_def) cell\n"
        "      INTEGER(KIND=i_def) nlayers\n"
        "      TYPE(field_proxy_type) f1_proxy, est_f2_proxy, m1_proxy, "
        "est_m2_proxy\n"
        "      INTEGER(KIND=i_def), pointer :: map_w1(:,:) => null(), "
        "map_w2(:,:) => null(), map_w3(:,:) => null()\n"
        "      INTEGER(KIND=i_def) ndf_w1, undf_w1, ndf_w2, undf_w2, ndf_w3, "
        "undf_w3\n")
    assert output in generated_code
    if dist_mem:
        output = "      TYPE(mesh_type), pointer :: mesh => null()\n"
        assert output in generated_code
    output = (
        "      !\n"
        "      ! Initialise field and/or operator proxies\n"
        "      !\n"
        "      f1_proxy = f1%get_proxy()\n"
        "      est_f2_proxy = est_f2%get_proxy()\n"
        "      m1_proxy = m1%get_proxy()\n"
        "      est_m2_proxy = est_m2%get_proxy()\n"
        "      !\n"
        "      ! Initialise number of layers\n"
        "      !\n"
        "      nlayers = f1_proxy%vspace%get_nlayers()\n")
    assert output in generated_code
    if dist_mem:
        output = (
            "      !\n"
            "      ! Create a mesh object\n"
            "      !\n"
            "      mesh => f1_proxy%vspace%get_mesh()\n"
        )
        assert output in generated_code
    output = (
        "      !\n"
        "      ! Look-up dofmaps for each function space\n"
        "      !\n"
        "      map_w1 => f1_proxy%vspace%get_whole_dofmap()\n"
        "      map_w2 => est_f2_proxy%vspace%get_whole_dofmap()\n"
        "      map_w3 => est_m2_proxy%vspace%get_whole_dofmap()\n"
        "      !\n")
    assert output in generated_code
    output = (
        "      ! Initialise number of DoFs for w1\n"
        "      !\n"
        "      ndf_w1 = f1_proxy%vspace%get_ndf()\n"
        "      undf_w1 = f1_proxy%vspace%get_undf()\n"
        "      !\n"
        "      ! Initialise number of DoFs for w2\n"
        "      !\n"
        "      ndf_w2 = est_f2_proxy%vspace%get_ndf()\n"
        "      undf_w2 = est_f2_proxy%vspace%get_undf()\n"
        "      !\n"
        "      ! Initialise number of DoFs for w3\n"
        "      !\n"
        "      ndf_w3 = est_m2_proxy%vspace%get_ndf()\n"
        "      undf_w3 = est_m2_proxy%vspace%get_undf()\n"
        "      !\n")
    assert output in generated_code
    if dist_mem:
        output = (
            "      ! Call kernels and communication routines\n"
            "      !\n"
            "      IF (f1_proxy%is_dirty(depth=1)) THEN\n"
            "        CALL f1_proxy%halo_exchange(depth=1)\n"
            "      END IF\n"
            "      !\n"
            "      IF (est_f2_proxy%is_dirty(depth=1)) THEN\n"
            "        CALL est_f2_proxy%halo_exchange(depth=1)\n"
            "      END IF\n"
            "      !\n"
            "      IF (m1_proxy%is_dirty(depth=1)) THEN\n"
            "        CALL m1_proxy%halo_exchange(depth=1)\n"
            "      END IF\n"
            "      !\n"
            "      IF (est_m2_proxy%is_dirty(depth=1)) THEN\n"
            "        CALL est_m2_proxy%halo_exchange(depth=1)\n"
            "      END IF\n"
            "      !\n"
            "      DO cell=1,mesh%get_last_halo_cell(1)\n")
        assert output in generated_code
    else:
        output = (
            "      ! Call our kernels\n"
            "      !\n"
            "      DO cell=1,f1_proxy%vspace%get_ncell()\n")
        assert output in generated_code
    output = (
        "        !\n"
        "        CALL testkern_code(nlayers, a, f1_proxy%data, "
        "est_f2_proxy%data, m1_proxy%data, est_m2_proxy%data, ndf_w1, "
        "undf_w1, map_w1(:,cell), ndf_w2, undf_w2, map_w2(:,cell), "
        "ndf_w3, undf_w3, map_w3(:,cell))\n"
        "      END DO\n")
    assert output in generated_code
    if dist_mem:
        output = (
            "      !\n"
            "      ! Set halos dirty/clean for fields modified in the "
            "above loop\n"
            "      !\n"
            "      CALL f1_proxy%set_dirty()\n"
            "      !")
        assert output in generated_code


def test_field_fs(tmpdir):
    ''' Tests that a call with a set of fields making use of all
    function spaces and no basis functions produces correct code.

    '''
    _, invoke_info = parse(os.path.join(BASE_PATH, "1.5_single_invoke_fs.f90"),
                           api=TEST_API)
    psy = PSyFactory(TEST_API, distributed_memory=True).create(invoke_info)

    assert LFRicBuild(tmpdir).code_compiles(psy)

    generated_code = str(psy.gen)
    output = (
        "  MODULE single_invoke_fs_psy\n"
        "    USE constants_mod, ONLY: r_def, i_def\n"
        "    USE operator_mod, ONLY: operator_type, operator_proxy_type, "
        "columnwise_operator_type, columnwise_operator_proxy_type\n"
        "    USE field_mod, ONLY: field_type, field_proxy_type\n"
        "    IMPLICIT NONE\n"
        "    CONTAINS\n"
        "    SUBROUTINE invoke_0_testkern_fs_type(f1, f2, m1, m2, f3, f4, "
        "m3, m4, f5, f6, m5, m6, m7)\n"
        "      USE testkern_fs_mod, ONLY: testkern_fs_code\n"
        "      USE mesh_mod, ONLY: mesh_type\n"
        "      TYPE(field_type), intent(in) :: f1, f2, m1, m2, f3, f4, m3, "
        "m4, f5, f6, m5, m6, m7\n"
        "      INTEGER(KIND=i_def) cell\n"
        "      INTEGER(KIND=i_def) nlayers\n"
        "      TYPE(field_proxy_type) f1_proxy, f2_proxy, m1_proxy, "
        "m2_proxy, f3_proxy, f4_proxy, m3_proxy, m4_proxy, f5_proxy, "
        "f6_proxy, m5_proxy, m6_proxy, m7_proxy\n"
        "      INTEGER(KIND=i_def), pointer :: map_any_w2(:,:) => null(), "
        "map_w0(:,:) => null(), map_w1(:,:) => null(), map_w2(:,:) => "
        "null(), map_w2broken(:,:) => null(), map_w2h(:,:) => null(), "
        "map_w2htrace(:,:) => null(), map_w2trace(:,:) => null(), "
        "map_w2v(:,:) => null(), map_w2vtrace(:,:) => null(), map_w3(:,:) "
        "=> null(), map_wchi(:,:) => null(), map_wtheta(:,:) => null()\n"
        "      INTEGER(KIND=i_def) ndf_w1, undf_w1, ndf_w2, undf_w2, ndf_w0, "
        "undf_w0, ndf_w3, undf_w3, ndf_wtheta, undf_wtheta, ndf_w2h, "
        "undf_w2h, ndf_w2v, undf_w2v, ndf_w2broken, undf_w2broken, "
        "ndf_w2trace, undf_w2trace, ndf_w2htrace, undf_w2htrace, "
        "ndf_w2vtrace, undf_w2vtrace, ndf_wchi, undf_wchi, ndf_any_w2, "
        "undf_any_w2\n"
        "      TYPE(mesh_type), pointer :: mesh => null()\n")
    assert output in generated_code
    output = (
        "      ! Initialise field and/or operator proxies\n"
        "      !\n"
        "      f1_proxy = f1%get_proxy()\n"
        "      f2_proxy = f2%get_proxy()\n"
        "      m1_proxy = m1%get_proxy()\n"
        "      m2_proxy = m2%get_proxy()\n"
        "      f3_proxy = f3%get_proxy()\n"
        "      f4_proxy = f4%get_proxy()\n"
        "      m3_proxy = m3%get_proxy()\n"
        "      m4_proxy = m4%get_proxy()\n"
        "      f5_proxy = f5%get_proxy()\n"
        "      f6_proxy = f6%get_proxy()\n"
        "      m5_proxy = m5%get_proxy()\n"
        "      m6_proxy = m6%get_proxy()\n"
        "      m7_proxy = m7%get_proxy()\n"
        "      !\n"
        "      ! Initialise number of layers\n"
        "      !\n"
        "      nlayers = f1_proxy%vspace%get_nlayers()\n"
        "      !\n"
        "      ! Create a mesh object\n"
        "      !\n"
        "      mesh => f1_proxy%vspace%get_mesh()\n"
        "      !\n"
        "      ! Look-up dofmaps for each function space\n"
        "      !\n"
        "      map_w1 => f1_proxy%vspace%get_whole_dofmap()\n"
        "      map_w2 => f2_proxy%vspace%get_whole_dofmap()\n"
        "      map_w0 => m1_proxy%vspace%get_whole_dofmap()\n"
        "      map_w3 => m2_proxy%vspace%get_whole_dofmap()\n"
        "      map_wtheta => f3_proxy%vspace%get_whole_dofmap()\n"
        "      map_w2h => f4_proxy%vspace%get_whole_dofmap()\n"
        "      map_w2v => m3_proxy%vspace%get_whole_dofmap()\n"
        "      map_w2broken => m4_proxy%vspace%get_whole_dofmap()\n"
        "      map_w2trace => f5_proxy%vspace%get_whole_dofmap()\n"
        "      map_w2htrace => f6_proxy%vspace%get_whole_dofmap()\n"
        "      map_w2vtrace => m5_proxy%vspace%get_whole_dofmap()\n"
        "      map_wchi => m6_proxy%vspace%get_whole_dofmap()\n"
        "      map_any_w2 => m7_proxy%vspace%get_whole_dofmap()\n"
        "      !\n"
        "      ! Initialise number of DoFs for w1\n"
        "      !\n"
        "      ndf_w1 = f1_proxy%vspace%get_ndf()\n"
        "      undf_w1 = f1_proxy%vspace%get_undf()\n"
        "      !\n"
        "      ! Initialise number of DoFs for w2\n"
        "      !\n"
        "      ndf_w2 = f2_proxy%vspace%get_ndf()\n"
        "      undf_w2 = f2_proxy%vspace%get_undf()\n"
        "      !\n"
        "      ! Initialise number of DoFs for w0\n"
        "      !\n"
        "      ndf_w0 = m1_proxy%vspace%get_ndf()\n"
        "      undf_w0 = m1_proxy%vspace%get_undf()\n"
        "      !\n"
        "      ! Initialise number of DoFs for w3\n"
        "      !\n"
        "      ndf_w3 = m2_proxy%vspace%get_ndf()\n"
        "      undf_w3 = m2_proxy%vspace%get_undf()\n"
        "      !\n"
        "      ! Initialise number of DoFs for wtheta\n"
        "      !\n"
        "      ndf_wtheta = f3_proxy%vspace%get_ndf()\n"
        "      undf_wtheta = f3_proxy%vspace%get_undf()\n"
        "      !\n"
        "      ! Initialise number of DoFs for w2h\n"
        "      !\n"
        "      ndf_w2h = f4_proxy%vspace%get_ndf()\n"
        "      undf_w2h = f4_proxy%vspace%get_undf()\n"
        "      !\n"
        "      ! Initialise number of DoFs for w2v\n"
        "      !\n"
        "      ndf_w2v = m3_proxy%vspace%get_ndf()\n"
        "      undf_w2v = m3_proxy%vspace%get_undf()\n"
        "      !\n"
        "      ! Initialise number of DoFs for w2broken\n"
        "      !\n"
        "      ndf_w2broken = m4_proxy%vspace%get_ndf()\n"
        "      undf_w2broken = m4_proxy%vspace%get_undf()\n"
        "      !\n"
        "      ! Initialise number of DoFs for w2trace\n"
        "      !\n"
        "      ndf_w2trace = f5_proxy%vspace%get_ndf()\n"
        "      undf_w2trace = f5_proxy%vspace%get_undf()\n"
        "      !\n"
        "      ! Initialise number of DoFs for w2htrace\n"
        "      !\n"
        "      ndf_w2htrace = f6_proxy%vspace%get_ndf()\n"
        "      undf_w2htrace = f6_proxy%vspace%get_undf()\n"
        "      !\n"
        "      ! Initialise number of DoFs for w2vtrace\n"
        "      !\n"
        "      ndf_w2vtrace = m5_proxy%vspace%get_ndf()\n"
        "      undf_w2vtrace = m5_proxy%vspace%get_undf()\n"
        "      !\n"
        "      ! Initialise number of DoFs for wchi\n"
        "      !\n"
        "      ndf_wchi = m6_proxy%vspace%get_ndf()\n"
        "      undf_wchi = m6_proxy%vspace%get_undf()\n"
        "      !\n"
        "      ! Initialise number of DoFs for any_w2\n"
        "      !\n"
        "      ndf_any_w2 = m7_proxy%vspace%get_ndf()\n"
        "      undf_any_w2 = m7_proxy%vspace%get_undf()\n"
        "      !\n"
        "      ! Call kernels and communication routines\n"
        "      !\n"
        "      IF (f1_proxy%is_dirty(depth=1)) THEN\n"
        "        CALL f1_proxy%halo_exchange(depth=1)\n"
        "      END IF\n"
        "      !\n"
        "      IF (f2_proxy%is_dirty(depth=1)) THEN\n"
        "        CALL f2_proxy%halo_exchange(depth=1)\n"
        "      END IF\n"
        "      !\n"
        "      IF (m1_proxy%is_dirty(depth=1)) THEN\n"
        "        CALL m1_proxy%halo_exchange(depth=1)\n"
        "      END IF\n"
        "      !\n"
        "      IF (m2_proxy%is_dirty(depth=1)) THEN\n"
        "        CALL m2_proxy%halo_exchange(depth=1)\n"
        "      END IF\n"
        "      !\n"
        "      IF (f4_proxy%is_dirty(depth=1)) THEN\n"
        "        CALL f4_proxy%halo_exchange(depth=1)\n"
        "      END IF\n"
        "      !\n"
        "      IF (m3_proxy%is_dirty(depth=1)) THEN\n"
        "        CALL m3_proxy%halo_exchange(depth=1)\n"
        "      END IF\n"
        "      !\n"
        "      IF (m4_proxy%is_dirty(depth=1)) THEN\n"
        "        CALL m4_proxy%halo_exchange(depth=1)\n"
        "      END IF\n"
        "      !\n"
        "      IF (f5_proxy%is_dirty(depth=1)) THEN\n"
        "        CALL f5_proxy%halo_exchange(depth=1)\n"
        "      END IF\n"
        "      !\n"
        "      IF (f6_proxy%is_dirty(depth=1)) THEN\n"
        "        CALL f6_proxy%halo_exchange(depth=1)\n"
        "      END IF\n"
        "      !\n"
        "      IF (m5_proxy%is_dirty(depth=1)) THEN\n"
        "        CALL m5_proxy%halo_exchange(depth=1)\n"
        "      END IF\n"
        "      !\n"
        "      IF (m6_proxy%is_dirty(depth=1)) THEN\n"
        "        CALL m6_proxy%halo_exchange(depth=1)\n"
        "      END IF\n"
        "      !\n"
        "      IF (m7_proxy%is_dirty(depth=1)) THEN\n"
        "        CALL m7_proxy%halo_exchange(depth=1)\n"
        "      END IF\n"
        "      !\n"
        "      DO cell=1,mesh%get_last_halo_cell(1)\n"
        "        !\n"
        "        CALL testkern_fs_code(nlayers, f1_proxy%data, f2_proxy%data, "
        "m1_proxy%data, m2_proxy%data, f3_proxy%data, f4_proxy%data, "
        "m3_proxy%data, m4_proxy%data, f5_proxy%data, f6_proxy%data, "
        "m5_proxy%data, m6_proxy%data, m7_proxy%data, ndf_w1, undf_w1, "
        "map_w1(:,cell), ndf_w2, undf_w2, map_w2(:,cell), ndf_w0, undf_w0, "
        "map_w0(:,cell), ndf_w3, undf_w3, map_w3(:,cell), ndf_wtheta, "
        "undf_wtheta, map_wtheta(:,cell), ndf_w2h, undf_w2h, "
        "map_w2h(:,cell), ndf_w2v, undf_w2v, map_w2v(:,cell), ndf_w2broken, "
        "undf_w2broken, map_w2broken(:,cell), ndf_w2trace, undf_w2trace, "
        "map_w2trace(:,cell), ndf_w2htrace, undf_w2htrace, "
        "map_w2htrace(:,cell), ndf_w2vtrace, undf_w2vtrace, "
        "map_w2vtrace(:,cell), ndf_wchi, undf_wchi, map_wchi(:,cell), "
        "ndf_any_w2, undf_any_w2, map_any_w2(:,cell))\n"
        "      END DO\n"
        "      !\n"
        "      ! Set halos dirty/clean for fields modified in the above loop\n"
        "      !\n"
        "      CALL f1_proxy%set_dirty()\n"
        "      CALL f3_proxy%set_dirty()\n"
        "      CALL f3_proxy%set_clean(1)\n"
        "      !\n"
        "      !\n"
        "    END SUBROUTINE invoke_0_testkern_fs_type\n"
        "  END MODULE single_invoke_fs_psy")
    assert output in generated_code


def test_real_scalar(tmpdir):
    ''' Tests that we generate correct code when a kernel takes a single,
    real scalar argument (plus fields).

    '''
    _, invoke_info = parse(os.path.join(BASE_PATH,
                                        "1_single_invoke.f90"),
                           api=TEST_API)
    psy = PSyFactory(TEST_API, distributed_memory=True).create(invoke_info)
    generated_code = str(psy.gen)

    assert LFRicBuild(tmpdir).code_compiles(psy)

    expected = (
        "    SUBROUTINE invoke_0_testkern_type(a, f1, f2, m1, m2)\n"
        "      USE testkern_mod, ONLY: testkern_code\n"
        "      USE mesh_mod, ONLY: mesh_type\n"
        "      REAL(KIND=r_def), intent(in) :: a\n"
        "      TYPE(field_type), intent(in) :: f1, f2, m1, m2\n"
        "      INTEGER(KIND=i_def) cell\n"
        "      INTEGER(KIND=i_def) nlayers\n"
        "      TYPE(field_proxy_type) f1_proxy, f2_proxy, m1_proxy, m2_proxy\n"
        "      INTEGER(KIND=i_def), pointer :: map_w1(:,:) => null(), "
        "map_w2(:,:) => null(), map_w3(:,:) => null()\n"
        "      INTEGER(KIND=i_def) ndf_w1, undf_w1, ndf_w2, undf_w2, ndf_w3, "
        "undf_w3\n"
        "      TYPE(mesh_type), pointer :: mesh => null()\n"
        "      !\n"
        "      ! Initialise field and/or operator proxies\n"
        "      !\n"
        "      f1_proxy = f1%get_proxy()\n"
        "      f2_proxy = f2%get_proxy()\n"
        "      m1_proxy = m1%get_proxy()\n"
        "      m2_proxy = m2%get_proxy()\n"
        "      !\n"
        "      ! Initialise number of layers\n"
        "      !\n"
        "      nlayers = f1_proxy%vspace%get_nlayers()\n"
        "      !\n"
        "      ! Create a mesh object\n"
        "      !\n"
        "      mesh => f1_proxy%vspace%get_mesh()\n"
        "      !\n"
        "      ! Look-up dofmaps for each function space\n"
        "      !\n"
        "      map_w1 => f1_proxy%vspace%get_whole_dofmap()\n"
        "      map_w2 => f2_proxy%vspace%get_whole_dofmap()\n"
        "      map_w3 => m2_proxy%vspace%get_whole_dofmap()\n"
        "      !\n"
        "      ! Initialise number of DoFs for w1\n"
        "      !\n"
        "      ndf_w1 = f1_proxy%vspace%get_ndf()\n"
        "      undf_w1 = f1_proxy%vspace%get_undf()\n"
        "      !\n"
        "      ! Initialise number of DoFs for w2\n"
        "      !\n"
        "      ndf_w2 = f2_proxy%vspace%get_ndf()\n"
        "      undf_w2 = f2_proxy%vspace%get_undf()\n"
        "      !\n"
        "      ! Initialise number of DoFs for w3\n"
        "      !\n"
        "      ndf_w3 = m2_proxy%vspace%get_ndf()\n"
        "      undf_w3 = m2_proxy%vspace%get_undf()\n"
        "      !\n"
        "      ! Call kernels and communication routines\n"
        "      !\n"
        "      IF (f1_proxy%is_dirty(depth=1)) THEN\n"
        "        CALL f1_proxy%halo_exchange(depth=1)\n"
        "      END IF\n"
        "      !\n"
        "      IF (f2_proxy%is_dirty(depth=1)) THEN\n"
        "        CALL f2_proxy%halo_exchange(depth=1)\n"
        "      END IF\n"
        "      !\n"
        "      IF (m1_proxy%is_dirty(depth=1)) THEN\n"
        "        CALL m1_proxy%halo_exchange(depth=1)\n"
        "      END IF\n"
        "      !\n"
        "      IF (m2_proxy%is_dirty(depth=1)) THEN\n"
        "        CALL m2_proxy%halo_exchange(depth=1)\n"
        "      END IF\n"
        "      !\n"
        "      DO cell=1,mesh%get_last_halo_cell(1)\n"
        "        !\n"
        "        CALL testkern_code(nlayers, a, f1_proxy%data, f2_proxy%data,"
        " m1_proxy%data, m2_proxy%data, ndf_w1, undf_w1, map_w1(:,cell), "
        "ndf_w2, undf_w2, map_w2(:,cell), ndf_w3, undf_w3, map_w3(:,cell))\n")
    assert expected in generated_code


def test_int_scalar(tmpdir):
    ''' Tests that we generate correct code when a kernel takes a single,
    integer scalar argument (plus fields).

    '''
    _, invoke_info = parse(
        os.path.join(BASE_PATH,
                     "1.6.1_single_invoke_1_int_scalar.f90"),
        api=TEST_API)
    psy = PSyFactory(TEST_API, distributed_memory=True).create(invoke_info)
    generated_code = str(psy.gen)

    assert LFRicBuild(tmpdir).code_compiles(psy)

    expected = (
        "    SUBROUTINE invoke_0_testkern_one_int_scalar_type"
        "(f1, iflag, f2, m1, m2)\n"
        "      USE testkern_one_int_scalar_mod, ONLY: "
        "testkern_one_int_scalar_code\n"
        "      USE mesh_mod, ONLY: mesh_type\n"
        "      INTEGER(KIND=i_def), intent(in) :: iflag\n"
        "      TYPE(field_type), intent(in) :: f1, f2, m1, m2\n"
        "      INTEGER(KIND=i_def) cell\n"
        "      INTEGER(KIND=i_def) nlayers\n"
        "      TYPE(field_proxy_type) f1_proxy, f2_proxy, m1_proxy, m2_proxy\n"
        "      INTEGER(KIND=i_def), pointer :: map_w1(:,:) => null(), "
        "map_w2(:,:) => null(), map_w3(:,:) => null()\n"
        "      INTEGER(KIND=i_def) ndf_w1, undf_w1, ndf_w2, undf_w2, ndf_w3, "
        "undf_w3\n"
        "      TYPE(mesh_type), pointer :: mesh => null()\n"
        "      !\n"
        "      ! Initialise field and/or operator proxies\n"
        "      !\n"
        "      f1_proxy = f1%get_proxy()\n"
        "      f2_proxy = f2%get_proxy()\n"
        "      m1_proxy = m1%get_proxy()\n"
        "      m2_proxy = m2%get_proxy()\n"
        "      !\n"
        "      ! Initialise number of layers\n"
        "      !\n"
        "      nlayers = f1_proxy%vspace%get_nlayers()\n"
        "      !\n"
        "      ! Create a mesh object\n"
        "      !\n"
        "      mesh => f1_proxy%vspace%get_mesh()\n"
        "      !\n"
        "      ! Look-up dofmaps for each function space\n"
        "      !\n"
        "      map_w1 => f1_proxy%vspace%get_whole_dofmap()\n"
        "      map_w2 => f2_proxy%vspace%get_whole_dofmap()\n"
        "      map_w3 => m2_proxy%vspace%get_whole_dofmap()\n"
        "      !\n"
        "      ! Initialise number of DoFs for w1\n"
        "      !\n"
        "      ndf_w1 = f1_proxy%vspace%get_ndf()\n"
        "      undf_w1 = f1_proxy%vspace%get_undf()\n"
        "      !\n"
        "      ! Initialise number of DoFs for w2\n"
        "      !\n"
        "      ndf_w2 = f2_proxy%vspace%get_ndf()\n"
        "      undf_w2 = f2_proxy%vspace%get_undf()\n"
        "      !\n"
        "      ! Initialise number of DoFs for w3\n"
        "      !\n"
        "      ndf_w3 = m2_proxy%vspace%get_ndf()\n"
        "      undf_w3 = m2_proxy%vspace%get_undf()\n"
        "      !\n"
        "      ! Call kernels and communication routines\n"
        "      !\n"
        "      IF (f1_proxy%is_dirty(depth=1)) THEN\n"
        "        CALL f1_proxy%halo_exchange(depth=1)\n"
        "      END IF\n"
        "      !\n"
        "      IF (f2_proxy%is_dirty(depth=1)) THEN\n"
        "        CALL f2_proxy%halo_exchange(depth=1)\n"
        "      END IF\n"
        "      !\n"
        "      IF (m1_proxy%is_dirty(depth=1)) THEN\n"
        "        CALL m1_proxy%halo_exchange(depth=1)\n"
        "      END IF\n"
        "      !\n"
        "      IF (m2_proxy%is_dirty(depth=1)) THEN\n"
        "        CALL m2_proxy%halo_exchange(depth=1)\n"
        "      END IF\n"
        "      !\n"
        "      DO cell=1,mesh%get_last_halo_cell(1)\n"
        "        !\n"
        "        CALL testkern_one_int_scalar_code(nlayers, f1_proxy%data, "
        "iflag, f2_proxy%data, m1_proxy%data, m2_proxy%data, ndf_w1, undf_w1, "
        "map_w1(:,cell), ndf_w2, undf_w2, map_w2(:,cell), ndf_w3, undf_w3, "
        "map_w3(:,cell))\n")
    assert expected in generated_code


def test_two_real_scalars(tmpdir):
    ''' Tests that we generate correct code when a kernel has two real,
    scalar arguments.

    '''
    _, invoke_info = parse(
        os.path.join(BASE_PATH,
                     "1.9_single_invoke_2_real_scalars.f90"),
        api=TEST_API)
    psy = PSyFactory(TEST_API, distributed_memory=True).create(invoke_info)
    generated_code = str(psy.gen)

    assert LFRicBuild(tmpdir).code_compiles(psy)

    expected = (
        "    SUBROUTINE invoke_0_testkern_two_real_scalars_type(a, f1, f2, "
        "m1, m2, b)\n"
        "      USE testkern_two_real_scalars_mod, ONLY: "
        "testkern_two_real_scalars_code\n"
        "      USE mesh_mod, ONLY: mesh_type\n"
        "      REAL(KIND=r_def), intent(in) :: a, b\n"
        "      TYPE(field_type), intent(in) :: f1, f2, m1, m2\n"
        "      INTEGER(KIND=i_def) cell\n"
        "      INTEGER(KIND=i_def) nlayers\n"
        "      TYPE(field_proxy_type) f1_proxy, f2_proxy, m1_proxy, m2_proxy\n"
        "      INTEGER(KIND=i_def), pointer :: map_w1(:,:) => null(), "
        "map_w2(:,:) => null(), map_w3(:,:) => null()\n"
        "      INTEGER(KIND=i_def) ndf_w1, undf_w1, ndf_w2, undf_w2, ndf_w3, "
        "undf_w3\n"
        "      TYPE(mesh_type), pointer :: mesh => null()\n"
        "      !\n"
        "      ! Initialise field and/or operator proxies\n"
        "      !\n"
        "      f1_proxy = f1%get_proxy()\n"
        "      f2_proxy = f2%get_proxy()\n"
        "      m1_proxy = m1%get_proxy()\n"
        "      m2_proxy = m2%get_proxy()\n"
        "      !\n"
        "      ! Initialise number of layers\n"
        "      !\n"
        "      nlayers = f1_proxy%vspace%get_nlayers()\n"
        "      !\n"
        "      ! Create a mesh object\n"
        "      !\n"
        "      mesh => f1_proxy%vspace%get_mesh()\n"
        "      !\n"
        "      ! Look-up dofmaps for each function space\n"
        "      !\n"
        "      map_w1 => f1_proxy%vspace%get_whole_dofmap()\n"
        "      map_w2 => f2_proxy%vspace%get_whole_dofmap()\n"
        "      map_w3 => m2_proxy%vspace%get_whole_dofmap()\n"
        "      !\n"
        "      ! Initialise number of DoFs for w1\n"
        "      !\n"
        "      ndf_w1 = f1_proxy%vspace%get_ndf()\n"
        "      undf_w1 = f1_proxy%vspace%get_undf()\n"
        "      !\n"
        "      ! Initialise number of DoFs for w2\n"
        "      !\n"
        "      ndf_w2 = f2_proxy%vspace%get_ndf()\n"
        "      undf_w2 = f2_proxy%vspace%get_undf()\n"
        "      !\n"
        "      ! Initialise number of DoFs for w3\n"
        "      !\n"
        "      ndf_w3 = m2_proxy%vspace%get_ndf()\n"
        "      undf_w3 = m2_proxy%vspace%get_undf()\n"
        "      !\n"
        "      ! Call kernels and communication routines\n"
        "      !\n"
        "      IF (f1_proxy%is_dirty(depth=1)) THEN\n"
        "        CALL f1_proxy%halo_exchange(depth=1)\n"
        "      END IF\n"
        "      !\n"
        "      IF (f2_proxy%is_dirty(depth=1)) THEN\n"
        "        CALL f2_proxy%halo_exchange(depth=1)\n"
        "      END IF\n"
        "      !\n"
        "      IF (m1_proxy%is_dirty(depth=1)) THEN\n"
        "        CALL m1_proxy%halo_exchange(depth=1)\n"
        "      END IF\n"
        "      !\n"
        "      IF (m2_proxy%is_dirty(depth=1)) THEN\n"
        "        CALL m2_proxy%halo_exchange(depth=1)\n"
        "      END IF\n"
        "      !\n"
        "      DO cell=1,mesh%get_last_halo_cell(1)\n"
        "        !\n"
        "        CALL testkern_two_real_scalars_code(nlayers, a, "
        "f1_proxy%data, f2_proxy%data, m1_proxy%data, m2_proxy%data, "
        "b, ndf_w1, undf_w1, map_w1(:,cell), ndf_w2, undf_w2, "
        "map_w2(:,cell), ndf_w3, undf_w3, map_w3(:,cell))\n")
    assert expected in generated_code


def test_two_int_scalars(tmpdir):
    ''' Tests that we generate correct code when a kernel has two integer,
    scalar arguments.

    '''
    _, invoke_info = parse(os.path.join(BASE_PATH,
                                        "1.6_single_invoke_2_int_scalars.f90"),
                           api=TEST_API)
    psy = PSyFactory(TEST_API, distributed_memory=True).create(invoke_info)
    generated_code = str(psy.gen)

    assert LFRicBuild(tmpdir).code_compiles(psy)

    expected = (
        "    SUBROUTINE invoke_0(iflag, f1, f2, m1, m2, istep)\n"
        "      USE testkern_two_int_scalars_mod, ONLY: "
        "testkern_two_int_scalars_code\n"
        "      USE mesh_mod, ONLY: mesh_type\n"
        "      INTEGER(KIND=i_def), intent(in) :: iflag, istep\n"
        "      TYPE(field_type), intent(in) :: f1, f2, m1, m2\n"
        "      INTEGER(KIND=i_def) cell\n"
        "      INTEGER(KIND=i_def) nlayers\n"
        "      TYPE(field_proxy_type) f1_proxy, f2_proxy, m1_proxy, m2_proxy\n"
        "      INTEGER(KIND=i_def), pointer :: map_w1(:,:) => null(), "
        "map_w2(:,:) => null(), map_w3(:,:) => null()\n"
        "      INTEGER(KIND=i_def) ndf_w1, undf_w1, ndf_w2, undf_w2, ndf_w3, "
        "undf_w3\n"
        "      TYPE(mesh_type), pointer :: mesh => null()\n"
        "      !\n"
        "      ! Initialise field and/or operator proxies\n"
        "      !\n"
        "      f1_proxy = f1%get_proxy()\n"
        "      f2_proxy = f2%get_proxy()\n"
        "      m1_proxy = m1%get_proxy()\n"
        "      m2_proxy = m2%get_proxy()\n"
        "      !\n"
        "      ! Initialise number of layers\n"
        "      !\n"
        "      nlayers = f1_proxy%vspace%get_nlayers()\n"
        "      !\n"
        "      ! Create a mesh object\n"
        "      !\n"
        "      mesh => f1_proxy%vspace%get_mesh()\n"
        "      !\n"
        "      ! Look-up dofmaps for each function space\n"
        "      !\n"
        "      map_w1 => f1_proxy%vspace%get_whole_dofmap()\n"
        "      map_w2 => f2_proxy%vspace%get_whole_dofmap()\n"
        "      map_w3 => m2_proxy%vspace%get_whole_dofmap()\n"
        "      !\n"
        "      ! Initialise number of DoFs for w1\n"
        "      !\n"
        "      ndf_w1 = f1_proxy%vspace%get_ndf()\n"
        "      undf_w1 = f1_proxy%vspace%get_undf()\n"
        "      !\n"
        "      ! Initialise number of DoFs for w2\n"
        "      !\n"
        "      ndf_w2 = f2_proxy%vspace%get_ndf()\n"
        "      undf_w2 = f2_proxy%vspace%get_undf()\n"
        "      !\n"
        "      ! Initialise number of DoFs for w3\n"
        "      !\n"
        "      ndf_w3 = m2_proxy%vspace%get_ndf()\n"
        "      undf_w3 = m2_proxy%vspace%get_undf()\n"
        "      !\n"
        "      ! Call kernels and communication routines\n"
        "      !\n"
        "      IF (f1_proxy%is_dirty(depth=1)) THEN\n"
        "        CALL f1_proxy%halo_exchange(depth=1)\n"
        "      END IF\n"
        "      !\n"
        "      IF (f2_proxy%is_dirty(depth=1)) THEN\n"
        "        CALL f2_proxy%halo_exchange(depth=1)\n"
        "      END IF\n"
        "      !\n"
        "      IF (m1_proxy%is_dirty(depth=1)) THEN\n"
        "        CALL m1_proxy%halo_exchange(depth=1)\n"
        "      END IF\n"
        "      !\n"
        "      IF (m2_proxy%is_dirty(depth=1)) THEN\n"
        "        CALL m2_proxy%halo_exchange(depth=1)\n"
        "      END IF\n"
        "      !\n"
        "      DO cell=1,mesh%get_last_halo_cell(1)\n"
        "        !\n"
        "        CALL testkern_two_int_scalars_code(nlayers, iflag, "
        "f1_proxy%data, f2_proxy%data, m1_proxy%data, m2_proxy%data, istep, "
        "ndf_w1, undf_w1, map_w1(:,cell), ndf_w2, undf_w2, map_w2(:,cell), "
        "ndf_w3, undf_w3, map_w3(:,cell))\n")
    assert expected in generated_code
    # Check that we pass iflag by value in the second kernel call
    expected = (
        "        CALL testkern_two_int_scalars_code(nlayers, 1, "
        "f1_proxy%data, f2_proxy%data, m1_proxy%data, m2_proxy%data, iflag, "
        "ndf_w1, undf_w1, map_w1(:,cell), ndf_w2, undf_w2, map_w2(:,cell), "
        "ndf_w3, undf_w3, map_w3(:,cell))\n")
    assert expected in generated_code


def test_two_scalars(tmpdir):
    ''' Tests that we generate correct code when a kernel has two scalar
    arguments, one real and one integer.

    '''
    _, invoke_info = parse(os.path.join(BASE_PATH,
                                        "1.7_single_invoke_2scalar.f90"),
                           api=TEST_API)
    psy = PSyFactory(TEST_API, distributed_memory=True).create(invoke_info)

    assert LFRicBuild(tmpdir).code_compiles(psy)

    generated_code = str(psy.gen)
    expected = (
        "    SUBROUTINE invoke_0_testkern_two_scalars_type(a, f1, f2, m1, "
        "m2, istep)\n"
        "      USE testkern_two_scalars_mod, ONLY: testkern_two_scalars_code\n"
        "      USE mesh_mod, ONLY: mesh_type\n"
        "      REAL(KIND=r_def), intent(in) :: a\n"
        "      INTEGER(KIND=i_def), intent(in) :: istep\n"
        "      TYPE(field_type), intent(in) :: f1, f2, m1, m2\n"
        "      INTEGER(KIND=i_def) cell\n"
        "      INTEGER(KIND=i_def) nlayers\n"
        "      TYPE(field_proxy_type) f1_proxy, f2_proxy, m1_proxy, m2_proxy\n"
        "      INTEGER(KIND=i_def), pointer :: map_w1(:,:) => null(), "
        "map_w2(:,:) => null(), map_w3(:,:) => null()\n"
        "      INTEGER(KIND=i_def) ndf_w1, undf_w1, ndf_w2, undf_w2, ndf_w3, "
        "undf_w3\n"
        "      TYPE(mesh_type), pointer :: mesh => null()\n"
        "      !\n"
        "      ! Initialise field and/or operator proxies\n"
        "      !\n"
        "      f1_proxy = f1%get_proxy()\n"
        "      f2_proxy = f2%get_proxy()\n"
        "      m1_proxy = m1%get_proxy()\n"
        "      m2_proxy = m2%get_proxy()\n"
        "      !\n"
        "      ! Initialise number of layers\n"
        "      !\n"
        "      nlayers = f1_proxy%vspace%get_nlayers()\n"
        "      !\n"
        "      ! Create a mesh object\n"
        "      !\n"
        "      mesh => f1_proxy%vspace%get_mesh()\n"
        "      !\n"
        "      ! Look-up dofmaps for each function space\n"
        "      !\n"
        "      map_w1 => f1_proxy%vspace%get_whole_dofmap()\n"
        "      map_w2 => f2_proxy%vspace%get_whole_dofmap()\n"
        "      map_w3 => m2_proxy%vspace%get_whole_dofmap()\n"
        "      !\n"
        "      ! Initialise number of DoFs for w1\n"
        "      !\n"
        "      ndf_w1 = f1_proxy%vspace%get_ndf()\n"
        "      undf_w1 = f1_proxy%vspace%get_undf()\n"
        "      !\n"
        "      ! Initialise number of DoFs for w2\n"
        "      !\n"
        "      ndf_w2 = f2_proxy%vspace%get_ndf()\n"
        "      undf_w2 = f2_proxy%vspace%get_undf()\n"
        "      !\n"
        "      ! Initialise number of DoFs for w3\n"
        "      !\n"
        "      ndf_w3 = m2_proxy%vspace%get_ndf()\n"
        "      undf_w3 = m2_proxy%vspace%get_undf()\n"
        "      !\n"
        "      ! Call kernels and communication routines\n"
        "      !\n"
        "      IF (f1_proxy%is_dirty(depth=1)) THEN\n"
        "        CALL f1_proxy%halo_exchange(depth=1)\n"
        "      END IF\n"
        "      !\n"
        "      IF (f2_proxy%is_dirty(depth=1)) THEN\n"
        "        CALL f2_proxy%halo_exchange(depth=1)\n"
        "      END IF\n"
        "      !\n"
        "      IF (m1_proxy%is_dirty(depth=1)) THEN\n"
        "        CALL m1_proxy%halo_exchange(depth=1)\n"
        "      END IF\n"
        "      !\n"
        "      IF (m2_proxy%is_dirty(depth=1)) THEN\n"
        "        CALL m2_proxy%halo_exchange(depth=1)\n"
        "      END IF\n"
        "      !\n"
        "      DO cell=1,mesh%get_last_halo_cell(1)\n"
        "        !\n"
        "        CALL testkern_two_scalars_code(nlayers, a, f1_proxy%data, "
        "f2_proxy%data, m1_proxy%data, m2_proxy%data, istep, ndf_w1, undf_w1, "
        "map_w1(:,cell), ndf_w2, undf_w2, map_w2(:,cell), ndf_w3, undf_w3, "
        "map_w3(:,cell))\n")
    assert expected in generated_code


def test_no_vector_scalar():
    ''' Tests that we raise an error when kernel metadata erroneously
    specifies a vector scalar argument. '''
    fparser.logging.disable(fparser.logging.CRITICAL)
    name = "testkern_qr_type"
    # TODO in #874: Remove support for old-style scalar metadata by removing
    #               index [0] and restoring the scalar names list
    for argname in [LFRicArgDescriptor.VALID_SCALAR_NAMES[0]]:
        vectname = argname + " * 3"
        code = CODE.replace("arg_type(" + argname + ", gh_real, gh_read)",
                            "arg_type(" + argname + "*3, gh_real, gh_read)", 1)
        ast = fpapi.parse(code, ignore_comments=False)
        with pytest.raises(ParseError) as excinfo:
            _ = DynKernMetadata(ast, name=name)
        assert ("vector notation is only supported for ['gh_field'] "
                "argument types but found '{0}'".format(vectname) in
                str(excinfo.value))


def test_scalar_kernel_load_meta_err():
    ''' Check that the DynKern.load_meta() method raises the expected
    internal error if it encounters an unrecognised data type for
    a scalar descriptor.

    '''
    ast = fpapi.parse(CODE, ignore_comments=False)
    name = "testkern_qr_type"
    metadata = DynKernMetadata(ast, name=name)
    kernel = DynKern()
    # Get a scalar argument descriptor and set an invalid data type
    scalar_arg = metadata.arg_descriptors[5]
    scalar_arg._data_type = "gh_triple"
    with pytest.raises(InternalError) as err:
        kernel.load_meta(metadata)
    assert ("DynKern.load_meta(): Expected one of {0} data types for "
            "a scalar argument but found 'gh_triple'.".
            format(LFRicArgDescriptor.VALID_SCALAR_DATA_TYPES) in
            str(err.value))


def test_dynscalars_call_err():
    ''' Check that the DynScalarArgs constructor raises the expected
    internal error if it encounters an unrecognised intrinsic type of
    scalar when generating a kernel call.

    '''
    from psyclone.dynamo0p3 import DynScalarArgs
    _, invoke_info = parse(
        os.path.join(BASE_PATH,
                     "1.9_single_invoke_2_real_scalars.f90"),
        api=TEST_API)
    psy = PSyFactory(TEST_API, distributed_memory=True).create(invoke_info)
    first_invoke = psy.invokes.invoke_list[0]
    first_kernel = first_invoke.schedule.coded_kernels()[0]
    # Sabotage the scalar argument to make it have an invalid intrinsic type
    first_argument = first_kernel.arguments.args[0]
    first_argument._intrinsic_type = "double-type"
    with pytest.raises(InternalError) as err:
        _ = DynScalarArgs(first_kernel)
    assert ("DynScalarArgs.__init__(): Found an unsupported intrinsic "
            "type 'double-type' for the scalar argument 'a'. Supported "
            "types are ['real', 'integer']." in str(err.value))


def test_vector_field(tmpdir):
    ''' Tests that a vector field is declared correctly in the PSy
    layer. '''
    _, invoke_info = parse(os.path.join(BASE_PATH, "8_vector_field.f90"),
                           api=TEST_API)
    psy = PSyFactory(TEST_API, distributed_memory=True).create(invoke_info)
    generated_code = str(psy.gen)

    assert LFRicBuild(tmpdir).code_compiles(psy)

    assert ("SUBROUTINE invoke_0_testkern_coord_w0_type(f1, chi, f2)" in
            generated_code)
    assert "TYPE(field_type), intent(in) :: f1, chi(3), f2" in generated_code


def test_vector_field_2(tmpdir):
    ''' Tests that a vector field is indexed correctly in the PSy layer. '''
    _, invoke_info = parse(os.path.join(BASE_PATH, "8_vector_field_2.f90"),
                           api=TEST_API)
    psy = PSyFactory(TEST_API, distributed_memory=True).create(invoke_info)
    generated_code = str(psy.gen)

    assert LFRicBuild(tmpdir).code_compiles(psy)

    # all references to chi_proxy should be chi_proxy(1)
    assert "chi_proxy%" not in generated_code
    assert generated_code.count("chi_proxy(1)%vspace") == 5
    # use each chi field individually in the kernel
    assert ("chi_proxy(1)%data, chi_proxy(2)%data, chi_proxy(3)%data" in
            generated_code)


def test_vector_field_deref(tmpdir, dist_mem):
    ''' Tests that a vector field is declared correctly in the PSy
    layer when it is obtained by de-referencing a derived type in the
    Algorithm layer.

    '''
    _, invoke_info = parse(os.path.join(BASE_PATH,
                                        "8.1_vector_field_deref.f90"),
                           api=TEST_API)
    psy = PSyFactory(TEST_API,
                     distributed_memory=dist_mem).create(invoke_info)
    generated_code = str(psy.gen)
    assert ("SUBROUTINE invoke_0_testkern_coord_w0_type(f1, box_chi, f2)" in
            generated_code)
    assert ("TYPE(field_type), intent(in) :: f1, box_chi(3), f2" in
            generated_code)

    assert LFRicBuild(tmpdir).code_compiles(psy)


def test_orientation(tmpdir):
    ''' Tests that orientation information is created correctly in
    the PSy layer. '''
    _, invoke_info = parse(os.path.join(BASE_PATH, "9_orientation.f90"),
                           api=TEST_API)
    psy = PSyFactory(TEST_API, distributed_memory=True).create(invoke_info)
    generated_code = str(psy.gen)
    assert ("INTEGER(KIND=i_def), pointer :: orientation_w2(:) "
            "=> null()") in generated_code
    assert ("orientation_w2 => f2_proxy%vspace%"
            "get_cell_orientation(cell)" in generated_code)

    assert LFRicBuild(tmpdir).code_compiles(psy)


def test_any_space_1(tmpdir):
    ''' Tests that any_space is implemented correctly in the PSy
    layer. Includes more than one type of any_space declaration
    and func_type basis functions on any_space.

    '''
    _, invoke_info = parse(os.path.join(BASE_PATH, "11_any_space.f90"),
                           api=TEST_API)
    psy = PSyFactory(TEST_API, distributed_memory=True).create(invoke_info)
    generated_code = str(psy.gen)

    assert LFRicBuild(tmpdir).code_compiles(psy)

    assert ("INTEGER(KIND=i_def), pointer :: map_aspc1_a(:,:) => null(), "
            "map_aspc2_b(:,:) => null(), map_w0(:,:) => null()\n"
            in generated_code)
    assert ("REAL(KIND=r_def), allocatable :: basis_aspc1_a_qr(:,:,:,:),"
            " basis_aspc2_b_qr(:,:,:,:)" in generated_code)
    assert ("ALLOCATE (basis_aspc1_a_qr(dim_aspc1_a, ndf_aspc1_a, "
            "np_xy_qr, np_z_qr))" in generated_code)
    assert ("ALLOCATE (basis_aspc2_b_qr(dim_aspc2_b, ndf_aspc2_b, "
            "np_xy_qr, np_z_qr))" in generated_code)
    assert ("map_aspc1_a => a_proxy%vspace%get_whole_dofmap()" in
            generated_code)
    assert ("map_aspc2_b => b_proxy%vspace%get_whole_dofmap()" in
            generated_code)
    assert ("CALL testkern_any_space_1_code(nlayers, a_proxy%data, rdt, "
            "b_proxy%data, c_proxy(1)%data, c_proxy(2)%data, c_proxy(3)%data, "
            "ndf_aspc1_a, undf_aspc1_a, map_aspc1_a(:,cell), "
            "basis_aspc1_a_qr, ndf_aspc2_b, undf_aspc2_b, "
            "map_aspc2_b(:,cell), basis_aspc2_b_qr, ndf_w0, undf_w0, "
            "map_w0(:,cell), diff_basis_w0_qr, np_xy_qr, np_z_qr, "
            "weights_xy_qr, weights_z_qr)" in generated_code)
    assert ("DEALLOCATE (basis_aspc1_a_qr, basis_aspc2_b_qr, diff_basis_w0_qr)"
            in generated_code)


def test_any_space_2(tmpdir):
    ''' Tests that any_space is implemented correctly in the PSy
    layer. Includes multiple declarations of the same space, no
    func_type declarations and any_space used with an operator.

    '''
    _, invoke_info = parse(os.path.join(BASE_PATH, "11.1_any_space.f90"),
                           api=TEST_API)
    psy = PSyFactory(TEST_API, distributed_memory=True).create(invoke_info)
    generated_code = str(psy.gen)

    assert LFRicBuild(tmpdir).code_compiles(psy)

    assert "INTEGER(KIND=i_def), intent(in) :: istp" in generated_code
    assert ("INTEGER(KIND=i_def), pointer :: map_aspc1_a(:,:) => null()"
            in generated_code)
    assert "INTEGER(KIND=i_def) ndf_aspc1_a, undf_aspc1_a" in generated_code
    assert "ndf_aspc1_a = a_proxy%vspace%get_ndf()" in generated_code
    assert "undf_aspc1_a = a_proxy%vspace%get_undf()" in generated_code
    assert ("map_aspc1_a => a_proxy%vspace%get_whole_dofmap()"
            in generated_code)
    assert ("CALL testkern_any_space_2_code(cell, nlayers, a_proxy%data, "
            "b_proxy%data, c_proxy%ncell_3d, c_proxy%local_stencil, istp, "
            "ndf_aspc1_a, undf_aspc1_a, map_aspc1_a(:,cell))"
            in generated_code)


def test_op_any_space_different_space_1(tmpdir):
    ''' Tests that any_space is implemented correctly in the PSy layer.
    Includes different spaces for an operator and no other fields.

    '''
    _, invoke_info = parse(os.path.join(BASE_PATH, "11.2_any_space.f90"),
                           api=TEST_API)
    psy = PSyFactory(TEST_API, distributed_memory=True).create(invoke_info)
    generated_code = str(psy.gen)

    assert LFRicBuild(tmpdir).code_compiles(psy)

    assert "ndf_aspc2_a = a_proxy%fs_from%get_ndf()" in generated_code
    assert "ndf_aspc1_a = a_proxy%fs_to%get_ndf()" in generated_code


def test_op_any_space_different_space_2(tmpdir):
    ''' Tests that any_space is implemented correctly in the PSy
    layer in a more complicated example.

    '''
    _, invoke_info = parse(os.path.join(BASE_PATH, "11.3_any_space.f90"),
                           api=TEST_API)
    psy = PSyFactory(TEST_API, distributed_memory=True).create(invoke_info)
    generated_code = str(psy.gen)

    assert LFRicBuild(tmpdir).code_compiles(psy)

    assert "ndf_aspc1_b = b_proxy%fs_to%get_ndf()" in generated_code
    assert "dim_aspc1_b = b_proxy%fs_to%get_dim_space()" in generated_code
    assert "ndf_aspc2_b = b_proxy%fs_from%get_ndf()" in generated_code
    assert "ndf_aspc3_c = c_proxy%fs_to%get_ndf()" in generated_code
    assert "ndf_aspc4_d = d_proxy%fs_from%get_ndf()" in generated_code
    assert "undf_aspc4_d = d_proxy%fs_from%get_undf()" in generated_code
    assert "dim_aspc4_d = d_proxy%fs_from%get_dim_space()" in generated_code
    assert "ndf_aspc5_a = a_proxy%vspace%get_ndf()" in generated_code
    assert "undf_aspc5_a = a_proxy%vspace%get_undf()" in generated_code
    assert "CALL qr%compute_function(BASIS, b_proxy%fs_to, " in generated_code
    assert ("CALL qr%compute_function(BASIS, d_proxy%fs_from, " in
            generated_code)
    assert ("CALL qr%compute_function(DIFF_BASIS, d_proxy%fs_from, " in
            generated_code)
    assert "map_aspc5_a => a_proxy%vspace%get_whole_dofmap()" in generated_code
    assert "map_aspc4_d => f_proxy%vspace%get_whole_dofmap()" in generated_code


def test_op_any_discontinuous_space_1(tmpdir):
    ''' Tests that any_discontinuous_space is implemented correctly
    in the PSy layer. Includes multiple declarations of the same space,
    field vectors and any_discontinuous_space used with operators
    (same and different "to" and "from" spaces).

    '''
    _, invoke_info = parse(
        os.path.join(BASE_PATH, "11.4_any_discontinuous_space.f90"),
        api=TEST_API)
    psy = PSyFactory(TEST_API, distributed_memory=True).create(invoke_info)
    generated_code = str(psy.gen)

    assert LFRicBuild(tmpdir).code_compiles(psy)

    assert "REAL(KIND=r_def), intent(in) :: rdt" in generated_code
    assert ("INTEGER(KIND=i_def), pointer :: map_adspc1_f1(:,:) => null()"
            in generated_code)
    assert ("INTEGER(KIND=i_def) ndf_adspc1_f1, undf_adspc1_f1"
            in generated_code)
    assert "ndf_adspc1_f1 = f1_proxy(1)%vspace%get_ndf()" in generated_code
    assert "undf_adspc1_f1 = f1_proxy(1)%vspace%get_undf()" in generated_code
    assert ("map_adspc1_f1 => f1_proxy(1)%vspace%get_whole_dofmap()"
            in generated_code)
    assert "ndf_adspc3_op4 = op4_proxy%fs_to%get_ndf()" in generated_code
    assert "ndf_adspc7_op4 = op4_proxy%fs_from%get_ndf()" in generated_code
    assert ("CALL testkern_any_discontinuous_space_op_1_code(cell, nlayers, "
            "f1_proxy(1)%data, f1_proxy(2)%data, f1_proxy(3)%data, "
            "f2_proxy%data, op3_proxy%ncell_3d, op3_proxy%local_stencil, "
            "op4_proxy%ncell_3d, op4_proxy%local_stencil, rdt, "
            "ndf_adspc1_f1, undf_adspc1_f1, map_adspc1_f1(:,cell), "
            "ndf_adspc2_f2, undf_adspc2_f2, map_adspc2_f2(:,cell), "
            "ndf_adspc3_op4, ndf_adspc7_op4)" in generated_code)


def test_op_any_discontinuous_space_2(tmpdir):
    ''' Tests that any_discontinuous_space is implemented correctly in the
    PSy layer when including multiple spaces, operators on same and different
    "to" and "from" spaces and basis/differential basis functions.

    '''
    _, invoke_info = parse(
        os.path.join(BASE_PATH, "11.5_any_discontinuous_space.f90"),
        api=TEST_API)
    psy = PSyFactory(TEST_API, distributed_memory=True).create(invoke_info)
    generated_code = str(psy.gen)

    assert LFRicBuild(tmpdir).code_compiles(psy)

    assert "ndf_adspc4_f1 = f1_proxy%vspace%get_ndf()" in generated_code
    assert "undf_adspc4_f1 = f1_proxy%vspace%get_undf()" in generated_code
    assert ("map_adspc4_f1 => f1_proxy%vspace%get_whole_dofmap()"
            in generated_code)
    assert "ndf_adspc1_op1 = op1_proxy%fs_to%get_ndf()" in generated_code
    assert "ndf_adspc2_op1 = op1_proxy%fs_from%get_ndf()" in generated_code
    assert "dim_adspc4_f1 = f1_proxy%vspace%get_dim_space()" in generated_code
    assert ("diff_dim_adspc4_f1 = f1_proxy%vspace%get_dim_space_diff()"
            in generated_code)
    assert ("ALLOCATE (basis_adspc1_op1_qr(dim_adspc1_op1, ndf_adspc1_op1"
            in generated_code)
    assert ("ALLOCATE (diff_basis_adspc4_f1_qr(diff_dim_adspc4_f1, "
            "ndf_adspc4_f1" in generated_code)
    assert ("CALL qr%compute_function(BASIS, op1_proxy%fs_to, dim_adspc1_op1, "
            "ndf_adspc1_op1, basis_adspc1_op1_qr)" in generated_code)
    assert ("CALL qr%compute_function(DIFF_BASIS, f1_proxy%vspace, "
            "diff_dim_adspc4_f1, ndf_adspc4_f1, diff_basis_adspc4_f1_qr)"
            in generated_code)


def test_invoke_uniq_declns():
    ''' Tests that we raise an error when Invoke.unique_declarations() is
    called with at least one invalid argument type. '''
    _, invoke_info = parse(os.path.join(BASE_PATH,
                                        "1.7_single_invoke_2scalar.f90"),
                           api=TEST_API)
    psy = PSyFactory(TEST_API, distributed_memory=True).create(invoke_info)
    with pytest.raises(InternalError) as excinfo:
        psy.invokes.invoke_list[0].unique_declarations(["not_a_type"])
    assert ("Invoke.unique_declarations() called with at least one invalid "
            "argument type. Expected one of {0} but found ['not_a_type'].".
            format(LFRicArgDescriptor.VALID_ARG_TYPE_NAMES) in
            str(excinfo.value))


def test_invoke_uniq_declns_invalid_access():
    ''' Tests that we raise an error when Invoke.unique_declarations() is
    called for an invalid access type. '''
    _, invoke_info = parse(os.path.join(BASE_PATH,
                                        "1.7_single_invoke_2scalar.f90"),
                           api=TEST_API)
    psy = PSyFactory(TEST_API, distributed_memory=True).create(invoke_info)
    with pytest.raises(InternalError) as excinfo:
        psy.invokes.invoke_list[0].unique_declarations(["gh_field"],
                                                       access="invalid_acc")
    assert ("Invoke.unique_declarations() called with an invalid access "
            "type. Type is 'invalid_acc' instead of AccessType."
            in str(excinfo.value))


def test_invoke_uniq_declns_valid_access():
    ''' Tests that all valid access modes for user-defined field arguments
    (AccessType.READ, AccessType.INC, AccessType.WRITE, AccessType.READWRITE)
    are accepted by Invoke.unique_declarations(). '''

    # Test READ and INC
    _, invoke_info = parse(os.path.join(BASE_PATH,
                                        "1.7_single_invoke_2scalar.f90"),
                           api=TEST_API)
    psy = PSyFactory(TEST_API, distributed_memory=True).create(invoke_info)
    fields_read_args = psy.invokes.invoke_list[0]\
        .unique_declarations(["gh_field"], access=AccessType.READ)
    fields_read = [arg.declaration_name for arg in fields_read_args]
    assert fields_read == ["f2", "m1", "m2"]
    fields_incremented_args = psy.invokes.invoke_list[0]\
        .unique_declarations(["gh_field"], access=AccessType.INC)
    fields_incremented = [arg.declaration_name for arg in
                          fields_incremented_args]
    assert fields_incremented == ["f1"]

    # Test WRITE
    _, invoke_info = parse(os.path.join(BASE_PATH,
                                        "1_single_invoke_w3_only_vector.f90"),
                           api=TEST_API)
    psy = PSyFactory(TEST_API, distributed_memory=True).create(invoke_info)
    fields_written_args = psy.invokes.invoke_list[0]\
        .unique_declarations(["gh_field"], access=AccessType.WRITE)
    fields_written = [arg.declaration_name for arg in fields_written_args]
    assert fields_written == ["f1(3)"]

    # Test READWRITE
    _, invoke_info = parse(os.path.join(BASE_PATH,
                                        "1_single_invoke_w2v.f90"),
                           api=TEST_API)
    psy = PSyFactory(TEST_API, distributed_memory=True).create(invoke_info)
    fields_readwritten_args = psy.invokes.invoke_list[0]\
        .unique_declarations(["gh_field"], access=AccessType.READWRITE)
    fields_readwritten = [arg.declaration_name for arg in
                          fields_readwritten_args]
    assert fields_readwritten == ["f1"]


def test_invoke_uniq_proxy_declns():
    ''' Tests that we raise an error when DynInvoke.unique_proxy_declarations()
    is called for an invalid argument type. '''
    _, invoke_info = parse(os.path.join(BASE_PATH,
                                        "1.7_single_invoke_2scalar.f90"),
                           api=TEST_API)
    psy = PSyFactory(TEST_API, distributed_memory=True).create(invoke_info)
    with pytest.raises(InternalError) as excinfo:
        psy.invokes.invoke_list[0].unique_proxy_declarations(["not_a_type"])
    assert ("DynInvoke.unique_proxy_declarations() called with at least "
            "one invalid argument type. Expected one of {0} but found "
            "['not_a_type'].".format(LFRicArgDescriptor.VALID_ARG_TYPE_NAMES)
            in str(excinfo.value))


def test_uniq_proxy_declns_invalid_access():
    ''' Tests that we raise an error when DynInvoke.unique_proxy_declarations()
    is called for an invalid access type. '''
    _, invoke_info = parse(os.path.join(BASE_PATH,
                                        "1.7_single_invoke_2scalar.f90"),
                           api=TEST_API)
    psy = PSyFactory(TEST_API, distributed_memory=True).create(invoke_info)
    api_config = Config.get().api_conf("dynamo0.3")
    valid_access_names = api_config.get_valid_accesses_api()
    with pytest.raises(InternalError) as excinfo:
        psy.invokes.invoke_list[0].unique_proxy_declarations(
            ["gh_field"],
            access="invalid_acc")
    assert ("DynInvoke.unique_proxy_declarations() called with an invalid "
            "access type. Expected one of {0} but found 'invalid_acc'.".
            format(valid_access_names) in str(excinfo.value))


def test_dyninvoke_first_access():
    ''' tests that we raise an error if DynInvoke.first_access(name) is
    called for an argument name that doesn't exist '''
    _, invoke_info = parse(os.path.join(BASE_PATH,
                                        "1.7_single_invoke_2scalar.f90"),
                           api=TEST_API)
    psy = PSyFactory(TEST_API, distributed_memory=True).create(invoke_info)
    with pytest.raises(GenerationError) as excinfo:
        psy.invokes.invoke_list[0].first_access("not_an_arg")
    assert 'Failed to find any kernel argument with name' \
        in str(excinfo.value)


def test_dyninvoke_uniq_declns_inv_type():
    ''' Tests that we raise an error when DynInvoke.unique_declns_by_intent()
    is called with at least one invalid argument type. '''
    _, invoke_info = parse(os.path.join(BASE_PATH,
                                        "1.7_single_invoke_2scalar.f90"),
                           api=TEST_API)
    psy = PSyFactory(TEST_API, distributed_memory=True).create(invoke_info)
    with pytest.raises(InternalError) as excinfo:
        psy.invokes.invoke_list[0].unique_declns_by_intent(["gh_invalid"])
    assert ("Invoke.unique_declns_by_intent() called with at least one invalid"
            " argument type. Expected one of {0} but found ['gh_invalid'].".
            format(LFRicArgDescriptor.VALID_ARG_TYPE_NAMES) in
            str(excinfo.value))


def test_dyninvoke_uniq_declns_intent_fields():
    ''' Tests that DynInvoke.unique_declns_by_intent() returns the correct
    list of arguments for 'gh_field' argument type. '''
    _, invoke_info = parse(os.path.join(BASE_PATH,
                                        "1.7_single_invoke_2scalar.f90"),
                           api=TEST_API)
    psy = PSyFactory(TEST_API, distributed_memory=True).create(invoke_info)
    args = psy.invokes.invoke_list[0].unique_declns_by_intent(["gh_field"])
    args_inout = [arg.declaration_name for arg in args['inout']]
    assert args_inout == ['f1']
    assert args['out'] == []
    args_in = [arg.declaration_name for arg in args['in']]
    assert args_in == ['f2', 'm1', 'm2']


def test_dyninvoke_uniq_declns_intent_scalar():
    ''' Tests that DynInvoke.unique_declns_by_intent() returns the correct
    list of arguments for 'gh_scalar' argument type. '''
    _, invoke_info = parse(os.path.join(BASE_PATH,
                                        "1.7_single_invoke_2scalar.f90"),
                           api=TEST_API)
    psy = PSyFactory(TEST_API, distributed_memory=True).create(invoke_info)
    args = psy.invokes.invoke_list[0].unique_declns_by_intent(["gh_scalar"])
    assert args['inout'] == []
    assert args['out'] == []
    args_in_names = [arg.declaration_name for arg in args['in']]
    assert args_in_names == ['a', 'istep']
    # Assert the correct intrinsic types of scalar arguments
    assert args['in'][0].name == 'a'
    assert args['in'][0].descriptor.data_type == 'gh_real'
    assert args['in'][0].intrinsic_type == 'real'
    assert args['in'][1].name == 'istep'
    assert args['in'][1].descriptor.data_type == 'gh_integer'
    assert args['in'][1].intrinsic_type == 'integer'


def test_dyninvoke_uniq_declns_intent_ops(tmpdir):
    ''' Tests that DynInvoke.unique_declns_by_intent() returns the correct
    list of arguments for operator arguments. '''
    _, invoke_info = parse(os.path.join(BASE_PATH,
                                        "4.4_multikernel_invokes.f90"),
                           api=TEST_API)
    psy = PSyFactory(TEST_API, distributed_memory=True).create(invoke_info)
    args = psy.invokes.invoke_list[0].unique_declns_by_intent(["gh_operator"])
    assert args['inout'] == []
    args_out = [arg.declaration_name for arg in args['out']]
    assert args_out == ['op']
    assert args['in'] == []

    assert LFRicBuild(tmpdir).code_compiles(psy)


def test_dyninvoke_uniq_declns_intent_cma_ops(tmpdir):
    ''' Tests that DynInvoke.unique_declns_by_intent() returns the correct
    list of arguments for columnwise operator arguments. '''
    _, invoke_info = parse(os.path.join(BASE_PATH,
                                        "20.5_multi_cma_invoke.f90"),
                           api=TEST_API)
    psy = PSyFactory(TEST_API, distributed_memory=True).create(invoke_info)
    args = psy.invokes.invoke_list[0]\
        .unique_declns_by_intent(["gh_columnwise_operator"])
    args_out = [arg.declaration_name for arg in args['out']]
    assert args_out == ['cma_op1']
    args_inout = [arg.declaration_name for arg in args['inout']]
    assert args_inout == ['cma_opc']
    args_in = [arg.declaration_name for arg in args['in']]
    assert args_in == ['cma_opb']

    assert LFRicBuild(tmpdir).code_compiles(psy)


def test_dyninvoke_arg_for_fs():
    ''' tests that we raise an error when DynInvoke.arg_for_funcspace() is
    called for an un-used space '''
    _, invoke_info = parse(os.path.join(BASE_PATH,
                                        "1.7_single_invoke_2scalar.f90"),
                           api=TEST_API)
    psy = PSyFactory(TEST_API, distributed_memory=True).create(invoke_info)
    with pytest.raises(GenerationError) as excinfo:
        psy.invokes.invoke_list[0].arg_for_funcspace(FunctionSpace("wtheta",
                                                                   None))
    assert "No argument found on 'wtheta' space" \
        in str(excinfo.value)


def test_kernel_specific(tmpdir):
    ''' Test that a call to enforce boundary conditions is *not* added
    following a call to the matrix_vector_kernel_type kernel. Boundary
    conditions are now explicitly specified in the Algorithm as required.

    '''
    _, invoke_info = parse(os.path.join(BASE_PATH, "12_kernel_specific.f90"),
                           api=TEST_API)
    psy = PSyFactory(TEST_API, distributed_memory=True).create(invoke_info)
    generated_code = str(psy.gen)
    output0 = "USE enforce_bc_kernel_mod, ONLY: enforce_bc_code"
    assert output0 not in generated_code
    output1 = "USE function_space_mod, ONLY: w1, w2, w2h, w2v\n"
    assert output1 not in generated_code
    output2 = "INTEGER(KIND=i_def) fs"
    assert output2 not in generated_code
    output3 = "INTEGER(KIND=i_def), pointer :: boundary_dofs(:,:) => null()"
    assert output3 not in generated_code
    output4 = "fs = f1%which_function_space()"
    assert output4 not in generated_code
    # We only call enforce_bc if the field is on a vector space
    output5 = (
        "IF (fs == w1 .or. fs == w2 .or. fs == w2h .or. fs == w2v .or. "
        "fs == any_w2) THEN\n"
        "        boundary_dofs => f1_proxy%vspace%get_boundary_dofs()\n"
        "      END IF")
    assert output5 not in generated_code
    output6 = (
        "IF (fs == w1 .or. fs == w2 .or. fs == w2h .or. fs == w2v .or. "
        "fs == any_w2) THEN\n"
        "          CALL enforce_bc_code(nlayers, f1_proxy%data, "
        "ndf_anyspc1_f1, undf_anyspc1_f1, map_anyspc1_f1(:,cell), "
        "boundary_dofs)")
    assert output6 not in generated_code

    assert LFRicBuild(tmpdir).code_compiles(psy)


def test_multi_kernel_specific(tmpdir):
    ''' Test that a call to enforce boundary conditions is *not* added
    following multiple calls to the matrix_vector_kernel_type kernel.
    Boundary conditions must now be explicitly specified as part of the
    Algorithm.

    '''
    _, invoke_info = parse(os.path.join(BASE_PATH,
                                        "12.3_multi_kernel_specific.f90"),
                           api=TEST_API)
    psy = PSyFactory(TEST_API, distributed_memory=True).create(invoke_info)
    generated_code = str(psy.gen)

    # Output must not contain any bc-related code
    output0 = "USE enforce_bc_kernel_mod, ONLY: enforce_bc_code"
    assert generated_code.count(output0) == 0
    output1 = "USE function_space_mod, ONLY: w1, w2, w2h, w2v, any_w2\n"
    assert generated_code.count(output1) == 0

    # first loop
    output1 = "INTEGER(KIND=i_def) fs\n"
    assert output1 not in generated_code
    output2 = "INTEGER(KIND=i_def), pointer :: boundary_dofs(:,:) => null()"
    assert output2 not in generated_code
    output3 = "fs = f1%which_function_space()"
    assert output3 not in generated_code
    # We only call enforce_bc if the field is on a vector space
    output4 = (
        "IF (fs == w1 .or. fs == w2 .or. fs == w2h .or. fs == w2v .or. "
        "fs == any_w2) THEN\n"
        "        boundary_dofs => f1_proxy%vspace%get_boundary_dofs()\n"
        "      END IF")
    assert output4 not in generated_code
    output5 = (
        "IF (fs == w1 .or. fs == w2 .or. fs == w2h .or. fs == w2v .or. "
        "fs == any_w2) THEN\n"
        "          CALL enforce_bc_code(nlayers, f1_proxy%data, "
        "ndf_anyspc1_f1, undf_anyspc1_f1, map_anyspc1_f1(:,cell), "
        "boundary_dofs)")
    assert output5 not in generated_code

    # second loop
    output6 = "INTEGER(KIND=i_def) fs_1\n"
    assert output6 not in generated_code
    output7 = "INTEGER(KIND=i_def), pointer :: boundary_dofs_1(:,:) => null()"
    assert output7 not in generated_code
    output8 = "fs_1 = f1%which_function_space()"
    assert output8 not in generated_code
    output9 = (
        "IF (fs_1 == w1 .or. fs_1 == w2 .or. fs_1 == w2h .or. fs_1 == w2v "
        ".or. fs_1 == any_w2) "
        "THEN\n"
        "        boundary_dofs_1 => f1_proxy%vspace%get_boundary_dofs()\n"
        "      END IF")
    assert output9 not in generated_code
    output10 = (
        "IF (fs_1 == w1 .or. fs_1 == w2 .or. fs_1 == w2h .or. fs_1 == w2v "
        ".or. fs_1 == any_w2) THEN\n"
        "          CALL enforce_bc_code(nlayers, f1_proxy%data, "
        "ndf_anyspc1_f1, undf_anyspc1_f1, map_anyspc1_f1(:,cell), "
        "boundary_dofs_1)")
    assert output10 not in generated_code

    assert LFRicBuild(tmpdir).code_compiles(psy)


def test_field_bc_kernel(tmpdir):
    ''' Tests that a kernel with a particular name is recognised as a
    boundary condition kernel and that appopriate code is added to
    support this. This code is required as the dynamo0.3 api does not
    know about boundary conditions but this kernel requires them. This
    "hack" is only supported to get PSyclone to generate correct code
    for the current implementation of LFRic. Future APIs will not
    support any hacks.

    '''
    _, invoke_info = parse(os.path.join(BASE_PATH,
                                        "12.2_enforce_bc_kernel.f90"),
                           api=TEST_API)
    psy = PSyFactory(TEST_API, distributed_memory=True).create(invoke_info)
    gen_code = str(psy.gen)
    assert ("INTEGER(KIND=i_def), pointer :: boundary_dofs_a(:,:) => "
            "null()" in gen_code)
    assert "boundary_dofs_a => a_proxy%vspace%get_boundary_dofs()" in gen_code
    assert ("CALL enforce_bc_code(nlayers, a_proxy%data, ndf_aspc1_a, "
            "undf_aspc1_a, map_aspc1_a(:,cell), boundary_dofs_a)"
            in gen_code)

    assert LFRicBuild(tmpdir).code_compiles(psy)


def test_bc_kernel_field_only(monkeypatch, annexed, dist_mem):
    ''' Tests that the recognised boundary-condition kernel is rejected
    if it has an operator as argument instead of a field. Test with and
    without annexed as different numbers of halo exchanges are
    produced.

    '''
    config = Config.get()
    dyn_config = config.api_conf("dynamo0.3")
    monkeypatch.setattr(dyn_config, "_compute_annexed_dofs", annexed)
    _, invoke_info = parse(os.path.join(BASE_PATH,
                                        "12.2_enforce_bc_kernel.f90"),
                           api=TEST_API)
    if dist_mem and not annexed:
        idx = 1
    else:
        idx = 0
    psy = PSyFactory(TEST_API,
                     distributed_memory=dist_mem).create(invoke_info)
    schedule = psy.invokes.invoke_list[0].schedule
    loop = schedule.children[idx]
    call = loop.loop_body[0]
    arg = call.arguments.args[0]
    # Monkeypatch the argument object so that it thinks it is an
    # operator rather than a field
    monkeypatch.setattr(arg, "_argument_type", value="gh_operator")
    # We have to monkey-patch the arg.ref_name() function too as
    # otherwise the first monkey-patch causes it to break. Since
    # it is a function we have to patch it with a temporary
    # function which we create using lambda.
    monkeypatch.setattr(arg, "ref_name",
                        lambda function_space=None: "vspace")
    with pytest.raises(GenerationError) as excinfo:
        _ = psy.gen
    assert ("Expected an argument of {0} type from which to look-up "
            "boundary dofs for kernel enforce_bc_code but got "
            "'gh_operator'".format(LFRicArgDescriptor.VALID_FIELD_NAMES)
            in str(excinfo.value))


def test_bc_kernel_anyspace1_only():
    ''' Tests that the recognised boundary-condition kernel is rejected
    if its argument is not specified as being on ANY_SPACE_1.

    '''
    from psyclone.dynamo0p3 import DynBoundaryConditions
    _, invoke_info = parse(os.path.join(BASE_PATH,
                                        "12.2_enforce_bc_kernel.f90"),
                           api=TEST_API)
    psy = PSyFactory(TEST_API, distributed_memory=False).create(invoke_info)
    invoke = psy.invokes.invoke_list[0]
    schedule = invoke.schedule
    kernels = schedule.walk(DynKern)
    # Ensure that none of the arguments are listed as being on ANY_SPACE_1
    for fspace in kernels[0].arguments._unique_fss:
        fspace._orig_name = "W2"
    with pytest.raises(GenerationError) as err:
        _ = DynBoundaryConditions(invoke)
    assert ("enforce_bc_code kernel must have an argument on ANY_SPACE_1 but "
            "failed to find such an argument" in str(err.value))


def test_bc_op_kernel_wrong_args():
    '''Tests that the recognised operator boundary-condition kernel is
    rejected if it does not have exactly one argument.

    '''
    from psyclone.dynamo0p3 import DynBoundaryConditions
    _, invoke_info = parse(os.path.join(BASE_PATH,
                                        "12.4_enforce_op_bc_kernel.f90"),
                           api=TEST_API)
    psy = PSyFactory(TEST_API, distributed_memory=False).create(invoke_info)
    invoke = psy.invokes.invoke_list[0]
    schedule = invoke.schedule
    kernels = schedule.walk(DynKern)
    # Ensure that the kernel has the wrong number of arguments - duplicate
    # the existing argument in the list
    kernels[0].arguments.args.append(kernels[0].arguments.args[0])
    with pytest.raises(GenerationError) as err:
        _ = DynBoundaryConditions(invoke)
    assert ("enforce_operator_bc_code kernel must have exactly one argument "
            "but found 2" in str(err.value))


def test_multikernel_invoke_1(tmpdir):
    ''' Test that correct code is produced when there are multiple
    kernels within an invoke. We test the parts of the code that
    are incorrect at the time of writing.

    '''
    _, invoke_info = parse(os.path.join(BASE_PATH,
                                        "4_multikernel_invokes.f90"),
                           api=TEST_API)
    psy = PSyFactory(TEST_API, distributed_memory=True).create(invoke_info)
    generated_code = str(psy.gen)

    assert LFRicBuild(tmpdir).code_compiles(psy)

    # Check that argument names are not replicated
    assert "SUBROUTINE invoke_0(a, f1, f2, m1, m2)" in generated_code
    # Check that only one proxy initialisation is produced
    assert "f1_proxy = f1%get_proxy()" in generated_code
    # Check that we only initialise dofmaps once
    assert "map_w2 => f2_proxy%vspace%get_whole_dofmap()" in generated_code


def test_multikernel_invoke_qr(tmpdir):
    ''' Test that correct code is produced when there are multiple
    kernels with (the same) QR within an invoke. '''
    _, invoke_info = parse(os.path.join(BASE_PATH,
                                        "4.1_multikernel_invokes.f90"),
                           api=TEST_API)
    psy = PSyFactory(TEST_API, distributed_memory=True).create(invoke_info)

    assert LFRicBuild(tmpdir).code_compiles(psy)

    generated_code = psy.gen
    # simple check that two kernel calls exist
    assert str(generated_code).count("CALL testkern_qr_code") == 2


def test_mkern_invoke_vec_fields():
    ''' Test that correct code is produced when there are multiple
    kernels within an invoke with vector fields '''
    _, invoke_info = parse(os.path.join(BASE_PATH,
                                        "4.2_multikernel_invokes.f90"),
                           api=TEST_API)
    psy = PSyFactory(TEST_API, distributed_memory=True).create(invoke_info)
    generated_code = str(psy.gen)
    # 1st test for duplication of name vector-field declaration
    assert ("TYPE(field_type), intent(in) :: f1, chi(3), chi(3)"
            not in generated_code)
    # 2nd test for duplication of name vector-field declaration
    assert ("TYPE(field_proxy_type) f1_proxy, chi_proxy(3), chi_proxy(3)"
            not in generated_code)


def test_multikern_invoke_orient(tmpdir):
    ''' Test that correct code is produced when there are multiple
    kernels within an invoke with orientation. '''
    _, invoke_info = parse(os.path.join(BASE_PATH,
                                        "4.3_multikernel_invokes.f90"),
                           api=TEST_API)
    psy = PSyFactory(TEST_API, distributed_memory=True).create(invoke_info)
    generated_code = str(psy.gen)
    # 1st test for duplication of orientation pointer
    assert generated_code.count("orientation_w2(:) => null()") == 1
    # 2nd test for duplication of name vector-field declaration
    assert ("TYPE(field_type), intent(in) :: f2, f3(3), f3(3)" not in
            generated_code)
    # 3rd test for duplication of name vector-field declaration
    assert ("TYPE(field_proxy_type) f1_proxy, f2_proxy, f3_proxy(3), "
            "f3_proxy(3)" not in generated_code)
    # Compilation test
    assert LFRicBuild(tmpdir).code_compiles(psy)


def test_multikern_invoke_oper():
    ''' Test that correct code is produced when there are multiple
    kernels within an invoke with operators '''
    _, invoke_info = parse(os.path.join(BASE_PATH,
                                        "4.4_multikernel_invokes.f90"),
                           api=TEST_API)
    psy = PSyFactory(TEST_API, distributed_memory=True).create(invoke_info)
    generated_code = str(psy.gen)
    # 1st test for duplication of name vector-field declaration
    assert "TYPE(field_type), intent(in) :: f1(3), f1(3)" not in generated_code
    # 2nd test for duplication of name vector-field declaration
    assert "TYPE(field_proxy_type) f1_proxy(3), f1_proxy(3)" not in \
        generated_code


def test_2kern_invoke_any_space(tmpdir):
    ''' Test correct code is generated when there are just two same
    kernels within an invoke with kernel fields declared as any_space.

    '''
    _, invoke_info = parse(os.path.join(BASE_PATH,
                                        "4.5.1_multikernel_invokes.f90"),
                           api=TEST_API)
    psy = PSyFactory(TEST_API, distributed_memory=True).create(invoke_info)
    gen = str(psy.gen)

    assert LFRicBuild(tmpdir).code_compiles(psy)

    assert ("INTEGER(KIND=i_def), pointer :: map_aspc1_f1(:,:) => null(), "
            "map_aspc1_f2(:,:) => null()\n" in gen)
    assert "map_aspc1_f1 => f1_proxy%vspace%get_whole_dofmap()\n" in gen
    assert "map_aspc1_f2 => f2_proxy%vspace%get_whole_dofmap()\n" in gen
    assert (
        "        CALL testkern_any_space_2_code(cell, nlayers, f1_proxy%data,"
        " f2_proxy%data, op_proxy%ncell_3d, op_proxy%local_stencil, scalar, "
        "ndf_aspc1_f1, undf_aspc1_f1, map_aspc1_f1(:,cell))\n" in gen)
    assert "map_aspc1_f2 => f2_proxy%vspace%get_whole_dofmap()\n" in gen
    assert (
        "        CALL testkern_any_space_2_code(cell, nlayers, f2_proxy%data,"
        " f1_proxy%data, op_proxy%ncell_3d, op_proxy%local_stencil, scalar, "
        "ndf_aspc1_f2, undf_aspc1_f2, map_aspc1_f2(:,cell))\n" in gen)


def test_multikern_invoke_any_space(tmpdir):
    ''' Test that we generate correct code when there are multiple
    kernels within an invoke with kernel fields declared as any_space.

    '''
    _, invoke_info = parse(os.path.join(BASE_PATH,
                                        "4.5_multikernel_invokes.f90"),
                           api=TEST_API)
    psy = PSyFactory(TEST_API, distributed_memory=True).create(invoke_info)
    gen = str(psy.gen)

    assert LFRicBuild(tmpdir).code_compiles(psy)

    assert ("INTEGER(KIND=i_def), pointer :: map_aspc1_f1(:,:) => null(), "
            "map_aspc1_f2(:,:) => null(), map_aspc2_f1(:,:) => null(), "
            "map_aspc2_f2(:,:) => null(), map_w0(:,:) => null()" in gen)
    assert (
        "REAL(KIND=r_def), allocatable :: basis_aspc1_f1_qr(:,:,:,:), "
        "basis_aspc2_f2_qr(:,:,:,:), diff_basis_w0_qr(:,:,:,:), "
        "basis_aspc1_f2_qr(:,:,:,:), basis_aspc2_f1_qr(:,:,:,:)" in gen)
    assert "ndf_aspc1_f1 = f1_proxy%vspace%get_ndf()" in gen
    assert "ndf_aspc2_f2 = f2_proxy%vspace%get_ndf()" in gen
    assert "ndf_w0 = f3_proxy(1)%vspace%get_ndf()" in gen
    assert "ndf_aspc1_f2 = f2_proxy%vspace%get_ndf()" in gen
    assert ("CALL qr%compute_function(BASIS, f2_proxy%vspace, "
            "dim_aspc1_f2, ndf_aspc1_f2, basis_aspc1_f2_qr)" in gen)
    assert (
        "      map_aspc1_f1 => f1_proxy%vspace%get_whole_dofmap()\n"
        "      map_aspc2_f2 => f2_proxy%vspace%get_whole_dofmap()\n"
        "      map_w0 => f3_proxy(1)%vspace%get_whole_dofmap()\n"
        "      map_aspc1_f2 => f2_proxy%vspace%get_whole_dofmap()\n"
        "      map_aspc2_f1 => f1_proxy%vspace%get_whole_dofmap()\n"
        in gen)
    assert ("CALL testkern_any_space_1_code(nlayers, f1_proxy%data, rdt, "
            "f2_proxy%data, f3_proxy(1)%data, f3_proxy(2)%data, "
            "f3_proxy(3)%data, ndf_aspc1_f1, undf_aspc1_f1, "
            "map_aspc1_f1(:,cell), basis_aspc1_f1_qr, ndf_aspc2_f2, "
            "undf_aspc2_f2, map_aspc2_f2(:,cell), basis_aspc2_f2_qr, ndf_w0, "
            "undf_w0, map_w0(:,cell), diff_basis_w0_qr, np_xy_qr, np_z_qr, "
            "weights_xy_qr, weights_z_qr" in gen)


def test_mkern_invoke_multiple_any_spaces(tmpdir):
    ''' Test that we generate correct code when there are multiple
    kernels within an invoke with kernel fields declared as any_space.

    '''
    _, invoke_info = parse(os.path.join(BASE_PATH,
                                        "4.5.2_multikernel_invokes.f90"),
                           api=TEST_API)
    psy = PSyFactory(TEST_API, distributed_memory=True).create(invoke_info)
    gen = str(psy.gen)

    assert LFRicBuild(tmpdir).code_compiles(psy)

    assert "ndf_aspc1_f1 = f1_proxy%vspace%get_ndf()" in gen
    assert ("CALL qr%compute_function(BASIS, f1_proxy%vspace, "
            "dim_aspc1_f1, ndf_aspc1_f1, basis_aspc1_f1_qr)" in gen)
    assert "ndf_aspc2_f2 = f2_proxy%vspace%get_ndf()" in gen
    assert ("CALL qr%compute_function(BASIS, f2_proxy%vspace, "
            "dim_aspc2_f2, ndf_aspc2_f2, basis_aspc2_f2_qr)" in gen)
    assert "ndf_aspc1_f2 = f2_proxy%vspace%get_ndf()" in gen
    assert "ndf_aspc1_op = op_proxy%fs_to%get_ndf()" in gen
    assert "ndf_aspc5_f2 = f2_proxy%vspace%get_ndf()" in gen
    assert "ndf_aspc1_op2 = op2_proxy%fs_to%get_ndf()" in gen
    assert "ndf_aspc3_op3 = op3_proxy%fs_to%get_ndf()" in gen
    assert gen.count("ndf_aspc4_op4 = op4_proxy%fs_from%get_ndf()") == 1
    assert "ndf_aspc3_op5" not in gen
    assert "ndf_aspc4_f1" not in gen
    # testkern_any_space_1_type requires GH_BASIS on ANY_SPACE_1 and 2 and
    # DIFF_BASIS on w0
    # f1 is on ANY_SPACE_1 and f2 is on ANY_SPACE_2. f3 is on W0.
    assert ("CALL qr%compute_function(BASIS, f1_proxy%vspace, "
            "dim_aspc1_f1, ndf_aspc1_f1, basis_aspc1_f1_qr)" in gen)
    assert ("CALL qr%compute_function(BASIS, f2_proxy%vspace, "
            "dim_aspc2_f2, ndf_aspc2_f2, basis_aspc2_f2_qr)" in gen)
    # testkern_any_space_4_type needs GH_BASIS on ANY_SPACE_1 which is the
    # to-space of op2
    assert ("CALL qr%compute_function(BASIS, op2_proxy%fs_to, "
            "dim_aspc1_op2, ndf_aspc1_op2, basis_aspc1_op2_qr)" in gen)
    # Need GH_BASIS and DIFF_BASIS on ANY_SPACE_4 which is to/from-space
    # of op4
    assert ("CALL qr%compute_function(BASIS, op4_proxy%fs_from, "
            "dim_aspc4_op4, ndf_aspc4_op4, basis_aspc4_op4_qr)" in gen)
    assert ("CALL qr%compute_function(DIFF_BASIS, op4_proxy%fs_from, "
            "diff_dim_aspc4_op4, ndf_aspc4_op4, diff_basis_aspc4_op4_qr)"
            in gen)


@pytest.mark.xfail(reason="bug : loop fuse replicates maps in loops")
def test_loopfuse():
    ''' Tests whether loop fuse actually fuses and whether
    multiple maps are produced or not. Multiple maps are not an
    error but it would be nicer if there were only one '''
    _, invoke_info = parse(os.path.join(BASE_PATH,
                                        "4_multikernel_invokes.f90"),
                           api=TEST_API)
    psy = PSyFactory(TEST_API, distributed_memory=True).create(invoke_info)
    invoke = psy.invokes.get("invoke_0")
    schedule = invoke.schedule
    loop1 = schedule.children[0]
    loop2 = schedule.children[1]
    trans = LoopFuseTrans()
    schedule, _ = trans.apply(loop1, loop2)
    invoke.schedule = schedule
    generated_code = psy.gen
    # only one loop
    assert str(generated_code).count("DO cell") == 1
    # only one map for each space
    assert str(generated_code).count("map_w1 =>") == 1
    assert str(generated_code).count("map_w2 =>") == 1
    assert str(generated_code).count("map_w3 =>") == 1
    # kernel call tests
    kern_idxs = []
    for idx, line in enumerate(str(generated_code).split('\n')):
        if "DO cell" in line:
            do_idx = idx
        if "CALL testkern_code(" in line:
            kern_idxs.append(idx)
        if "END DO" in line:
            enddo_idx = idx
    # two kernel calls
    assert len(kern_idxs) == 2
    # both kernel calls are within the loop
    for kern_id in kern_idxs:
        assert enddo_idx > kern_id > do_idx


def test_kern_colourmap(monkeypatch):
    ''' Tests for error conditions in the colourmap getter of DynKern. '''
    _, invoke_info = parse(os.path.join(BASE_PATH, "1_single_invoke.f90"),
                           api=TEST_API)
    psy = PSyFactory(TEST_API, distributed_memory=True).create(invoke_info)
    kern = psy.invokes.invoke_list[0].schedule.children[4].loop_body[0]
    with pytest.raises(InternalError) as err:
        _ = kern.colourmap
    assert ("Kernel 'testkern_code' is not inside a coloured loop"
            in str(err.value))
    monkeypatch.setattr(kern, "is_coloured", lambda: True)
    monkeypatch.setattr(kern, "_is_intergrid", True)
    with pytest.raises(InternalError) as err:
        _ = kern.colourmap
    assert ("Colourmap information for kernel 'testkern_code' has not yet "
            "been initialised" in str(err.value))


def test_kern_ncolours(monkeypatch):
    ''' Tests for error conditions in the ncolours getter of DynKern. '''
    _, invoke_info = parse(os.path.join(BASE_PATH, "1_single_invoke.f90"),
                           api=TEST_API)
    psy = PSyFactory(TEST_API, distributed_memory=True).create(invoke_info)
    kern = psy.invokes.invoke_list[0].schedule.children[4].loop_body[0]
    with pytest.raises(InternalError) as err:
        _ = kern.ncolours_var
    assert ("Kernel 'testkern_code' is not inside a coloured loop"
            in str(err.value))
    monkeypatch.setattr(kern, "is_coloured", lambda: True)
    monkeypatch.setattr(kern, "_is_intergrid", True)
    with pytest.raises(InternalError) as err:
        _ = kern.ncolours_var
    assert ("Colourmap information for kernel 'testkern_code' has not yet "
            "been initialised" in str(err.value))


def test_named_psy_routine(dist_mem, tmpdir):
    ''' Check that we generate a subroutine with the expected name
    if an invoke is named. '''
    _, invoke_info = parse(os.path.join(BASE_PATH,
                                        "1.0.1_single_named_invoke.f90"),
                           api=TEST_API)
    psy = PSyFactory(TEST_API,
                     distributed_memory=dist_mem).create(invoke_info)
    gen_code = str(psy.gen)

    assert LFRicBuild(tmpdir).code_compiles(psy)

    # Name should be all lower-case and with spaces replaced by underscores
    assert "SUBROUTINE invoke_important_invoke" in gen_code

# Tests for LFRic stub generator


def test_stub_non_existent_filename():
    ''' Fail if the file does not exist '''
    with pytest.raises(IOError) as excinfo:
        generate("non_existent_file.f90", api=TEST_API)
    assert "File 'non_existent_file.f90' not found" in str(excinfo.value)


def test_stub_invalid_api():
    ''' fail if the specified api is not supported '''
    with pytest.raises(GenerationError) as excinfo:
        generate(os.path.join(BASE_PATH, "ru_kernel_mod.f90"), api="dynamo0.1")
    assert "Unsupported API 'dynamo0.1' specified" in str(excinfo.value)


def test_stub_file_content_not_fortran():
    ''' fail if the kernel file does not contain fortran '''
    with pytest.raises(ParseError) as excinfo:
        generate(os.path.join(os.path.dirname(os.path.abspath(__file__)),
                              "dynamo0p3_test.py"), api=TEST_API)
    assert 'no parse pattern found' \
        in str(excinfo.value)


def test_stub_file_fortran_invalid():
    ''' fail if the fortran in the kernel is not valid '''
    with pytest.raises(ParseError) as excinfo:
        generate(os.path.join(BASE_PATH, "testkern_invalid_fortran.F90"),
                 api=TEST_API)
    assert 'contain <== no parse pattern found' in str(excinfo.value)


def test_file_fortran_not_kernel():
    ''' fail if file is valid fortran but is not a kernel file '''
    with pytest.raises(ParseError) as excinfo:
        generate(os.path.join(BASE_PATH, "1_single_invoke.f90"),
                 api=TEST_API)
    assert 'file does not contain a module. Is it a Kernel file?' \
        in str(excinfo.value)


def test_module_name_too_short():
    ''' fail if length of kernel module name is too short '''
    with pytest.raises(ParseError) as excinfo:
        generate(os.path.join(BASE_PATH, "testkern_short_name.F90"),
                 api=TEST_API)
    assert "too short to have '_mod' as an extension" in str(excinfo.value)


def test_module_name_convention():
    ''' Fail if kernel module name does not have _mod at end. '''
    with pytest.raises(ParseError) as excinfo:
        generate(os.path.join(BASE_PATH, "testkern_wrong_mod_name.F90"),
                 api=TEST_API)
    assert "does not have '_mod' as an extension" in str(excinfo.value)


def test_kernel_datatype_not_found():
    ''' fail if kernel datatype is not found '''
    with pytest.raises(ParseError) as excinfo:
        generate(os.path.join(BASE_PATH, "testkern_no_datatype.F90"),
                 api=TEST_API)
    assert 'Kernel type testkern_type does not exist' in str(excinfo.value)


STENCIL_CODE = '''
module stencil_mod
  type, extends(kernel_type) :: stencil_type
     type(arg_type), meta_args(2) =          &
          (/ arg_type(gh_field, gh_inc, w1), &
             arg_type(gh_field, gh_read, w2, stencil(cross)) &
           /)
     integer :: iterates_over = cells
   contains
     procedure, nopass :: code => stencil_code
  end type stencil_type
contains
  subroutine stencil_code()
  end subroutine stencil_code
end module stencil_mod
'''


def test_stencil_metadata():
    ''' Check that we can parse Kernels with stencil metadata. '''
    ast = fpapi.parse(STENCIL_CODE, ignore_comments=False)
    metadata = DynKernMetadata(ast)

    stencil_descriptor_0 = metadata.arg_descriptors[0]
    assert stencil_descriptor_0.stencil is None
    stencil_descriptor_1 = metadata.arg_descriptors[1]
    assert stencil_descriptor_1.stencil['type'] == 'cross'
    # stencil extent is not provided in the above metadata
    assert stencil_descriptor_1.stencil['extent'] is None

    # Check other LFRicArgDescriptor argument properties for a
    # field stencil argument
    assert stencil_descriptor_1.argument_type == "gh_field"
    assert stencil_descriptor_1.data_type == "gh_real"
    assert stencil_descriptor_1.function_space == "w2"
    assert stencil_descriptor_1.function_spaces == ['w2']
    assert str(stencil_descriptor_1.access) == "READ"
    assert stencil_descriptor_1.mesh is None
    assert stencil_descriptor_1.vector_size == 1


def test_field_metadata_too_many_arguments():
    ''' Check that we raise an exception if more than 4 arguments are
    provided in the metadata for a 'gh_field' argument type. '''
    result = STENCIL_CODE.replace(
        "gh_field, gh_read, w2, stencil(cross)",
        "gh_field, gh_read, w2, stencil(cross), w1", 1)
    ast = fpapi.parse(result, ignore_comments=False)
    with pytest.raises(ParseError) as excinfo:
        _ = DynKernMetadata(ast)
    assert ("each 'meta_arg' entry must have at most 4 arguments" in
            str(excinfo.value))


def test_invalid_stencil_form_1():
    '''Check that we raise an exception if the stencil does not obey the
    stencil(<type>[,<extent>]) format by being a literal integer or
    just "stencil" '''
    result = STENCIL_CODE.replace("stencil(cross)", "1", 1)
    ast = fpapi.parse(result, ignore_comments=False)
    with pytest.raises(ParseError) as excinfo:
        _ = DynKernMetadata(ast)
    assert "entry must be either a valid stencil specification" \
        in str(excinfo.value)
    assert "Unrecognised metadata entry" in str(excinfo.value)
    result = STENCIL_CODE.replace("stencil(cross)", "stencil", 1)
    ast = fpapi.parse(result, ignore_comments=False)
    with pytest.raises(ParseError) as excinfo:
        _ = DynKernMetadata(ast)
    assert "entry must be either a valid stencil specification" \
        in str(excinfo.value)
    assert "Expecting format stencil(<type>[,<extent>]) but found stencil" \
        in str(excinfo.value)


def test_invalid_stencil_form_2():
    '''Check that we raise an exception if the stencil does not obey the
    stencil(<type>[,<extent>]) format by having an invalid name'''
    result = STENCIL_CODE.replace("stencil(cross)", "stenci(cross)", 1)
    ast = fpapi.parse(result, ignore_comments=False)
    with pytest.raises(ParseError) as excinfo:
        _ = DynKernMetadata(ast)
    assert "entry must be either a valid stencil specification" \
        in str(excinfo.value)


def test_invalid_stencil_form_3():
    '''Check that we raise an exception if the stencil does not obey the
    stencil(<type>[,<extent>]) format by not having brackets'''
    result = STENCIL_CODE.replace("stencil(cross)", "stencil", 1)
    ast = fpapi.parse(result, ignore_comments=False)
    with pytest.raises(ParseError) as excinfo:
        _ = DynKernMetadata(ast)
    assert "entry must be either a valid stencil specification" \
        in str(excinfo.value)


def test_invalid_stencil_form_4():
    '''Check that we raise an exception if the stencil does not obey the
    stencil(<type>[,<extent>]) format by containing no values in
    the brackets '''
    result = STENCIL_CODE.replace("stencil(cross)", "stencil()", 1)
    ast = fpapi.parse(result, ignore_comments=False)
    with pytest.raises(ParseError) as excinfo:
        _ = DynKernMetadata(ast)
    assert "but found stencil()" in str(excinfo.value)


def test_invalid_stencil_form_5():
    '''Check that we raise an exception if the stencil does not obey the
    stencil(<type>[,<extent>]) format by containing no values in
    the brackets, with a separator '''
    result = STENCIL_CODE.replace("stencil(cross)", "stencil(,)", 1)
    ast = fpapi.parse(result, ignore_comments=False)
    with pytest.raises(ParseError) as excinfo:
        _ = DynKernMetadata(ast)
    assert "Kernel metadata has an invalid format" \
        in str(excinfo.value)


def test_invalid_stencil_form_6():
    '''Check that we raise an exception if the stencil does not obey the
    stencil(<type>[,<extent>]) format by containing more than two
    values in in the brackets '''
    result = STENCIL_CODE.replace("stencil(cross)", "stencil(cross,1,1)", 1)
    ast = fpapi.parse(result, ignore_comments=False)
    with pytest.raises(ParseError) as excinfo:
        _ = DynKernMetadata(ast)
    assert "entry must be either a valid stencil specification" \
        in str(excinfo.value)
    assert "there must be at most two arguments inside the brackets" \
        in str(excinfo.value)


def test_invalid_stencil_first_arg_1():
    '''Check that we raise an exception if the value of the stencil type in
    stencil(<type>[,<extent>]) is not valid and is an integer'''
    result = STENCIL_CODE.replace("stencil(cross)", "stencil(1)", 1)
    ast = fpapi.parse(result, ignore_comments=False)
    with pytest.raises(ParseError) as excinfo:
        _ = DynKernMetadata(ast)
    assert "not one of the valid types" in str(excinfo.value)
    assert "is a literal" in str(excinfo.value)


def test_invalid_stencil_first_arg_2():
    '''Check that we raise an exception if the value of the stencil type in
    stencil(<type>[,<extent>]) is not valid and is a name'''
    result = STENCIL_CODE.replace("stencil(cross)", "stencil(cros)", 1)
    ast = fpapi.parse(result, ignore_comments=False)
    with pytest.raises(ParseError) as excinfo:
        _ = DynKernMetadata(ast)
    assert "not one of the valid types" in str(excinfo.value)


def test_invalid_stencil_first_arg_3():
    '''Check that we raise an exception if the value of the stencil type in
    stencil(<type>[,<extent>]) is not valid and has brackets'''
    result = STENCIL_CODE.replace("stencil(cross)", "stencil(x1d(xx))", 1)
    ast = fpapi.parse(result, ignore_comments=False)
    with pytest.raises(ParseError) as excinfo:
        _ = DynKernMetadata(ast)
    assert "the specified <type>" in str(excinfo.value)
    assert "includes brackets" in str(excinfo.value)


def test_invalid_stencil_second_arg_1():
    '''Check that we raise an exception if the value of the stencil extent in
    stencil(<type>[,<extent>]) is not an integer'''
    result = STENCIL_CODE.replace("stencil(cross)", "stencil(x1d,x1d)", 1)
    ast = fpapi.parse(result, ignore_comments=False)
    with pytest.raises(ParseError) as excinfo:
        _ = DynKernMetadata(ast)
    assert "the specified <extent>" in str(excinfo.value)
    assert "is not an integer" in str(excinfo.value)


def test_invalid_stencil_second_arg_2():
    '''Check that we raise an exception if the value of the stencil extent in
    stencil(<type>[,<extent>]) is less than 1'''
    result = STENCIL_CODE.replace("stencil(cross)", "stencil(x1d,0)", 1)
    ast = fpapi.parse(result, ignore_comments=False)
    with pytest.raises(ParseError) as excinfo:
        _ = DynKernMetadata(ast)
    assert "the specified <extent>" in str(excinfo.value)
    assert "is less than 1" in str(excinfo.value)


def test_unsupported_second_argument():
    '''Check that we raise an exception if stencil extent is specified, as
    we do not currently support it'''
    result = STENCIL_CODE.replace("stencil(cross)", "stencil(x1d,1)", 1)
    ast = fpapi.parse(result, ignore_comments=False)
    with pytest.raises(NotImplementedError) as excinfo:
        _ = DynKernMetadata(ast)
    assert "Kernels with fixed stencil extents are not currently supported" \
        in str(excinfo.value)


def test_valid_stencil_types():
    ''' Check that we successfully parse all valid stencil types. '''
    for stencil_type in LFRicArgDescriptor.VALID_STENCIL_TYPES:
        result = STENCIL_CODE.replace("stencil(cross)",
                                      "stencil("+stencil_type+")", 1)
        ast = fpapi.parse(result, ignore_comments=False)
        _ = DynKernMetadata(ast)


def test_arg_descriptor_funcs_method_error():
    ''' Tests that an internal error is raised in LFRicArgDescriptor
    when function_spaces is called and the internal type is an
    unexpected value. It should not be possible to get to here so we
    need to mess about with internal values to trip this.

    '''
    fparser.logging.disable(fparser.logging.CRITICAL)
    ast = fpapi.parse(CODE, ignore_comments=False)
    metadata = DynKernMetadata(ast, name="testkern_qr_type")
    field_descriptor = metadata.arg_descriptors[0]
    field_descriptor._argument_type = "gh_fire_starter"
    with pytest.raises(InternalError) as excinfo:
        _ = field_descriptor.function_spaces
    assert ("LFRicArgDescriptor.function_spaces(), should not get "
            "to here." in str(excinfo.value))


def test_dynkernmetadata_read_fs_error():
    '''Tests that an exception is raised if a field on a read only
    function space is specified as being written to by the kernel
    metadata.

    '''
    code = (
        "module testkern_chi_write_mod\n"
        "  use argument_mod\n"
        "  use kernel_mod\n"
        "  use constants_mod\n"
        "  type, extends(kernel_type) :: testkern_chi_write_type\n"
        "     type(arg_type), dimension(2) :: meta_args =  &\n"
        "          (/ arg_type(gh_field,gh_write,wchi),    &\n"
        "             arg_type(gh_field,gh_read,wchi)      &\n"
        "           /)\n"
        "     integer :: iterates_over = cells\n"
        "   contains\n"
        "     procedure, nopass :: code => testkern_chi_write_code\n"
        "  end type testkern_chi_write_type\n"
        "contains\n"
        "  subroutine testkern_chi_write_code()\n"
        "  end subroutine testkern_chi_write_code\n"
        "end module testkern_chi_write_mod\n")
    ast = fpapi.parse(code, ignore_comments=False)
    with pytest.raises(ParseError) as info:
        _ = DynKernMetadata(ast)
    assert ("Found kernel metadata in 'testkern_chi_write_type' that "
            "specifies writing to the read-only function space 'wchi'."
            in str(info.value))


def test_dynkernelargument_intent_invalid(dist_mem):
    ''' Tests that an error is raised in DynKernelArgument when an invalid
    intent value is found. Tests with and without distributed memory. '''
    _, invoke_info = parse(os.path.join(BASE_PATH, "1_single_invoke.f90"),
                           api=TEST_API)
    if dist_mem:
        idx = 4
    else:
        idx = 0
    psy = PSyFactory(TEST_API,
                     distributed_memory=dist_mem).create(invoke_info)
    invoke = psy.invokes.invoke_list[0]
    schedule = invoke.schedule
    loop = schedule.children[idx]
    call = loop.loop_body[0]
    arg = call.arguments.args[0]
    arg._access = "invalid"
    with pytest.raises(GenerationError) as excinfo:
        _ = arg.intent
    assert "Expecting argument access to be one of 'gh_read," in \
        str(excinfo.value)


def test_arg_ref_name_method_error1():
    ''' Tests that an internal error is raised in DynKernelArgument
    when ref_name() is called with a function space that is not
    associated with this field'''
    _, invoke_info = parse(os.path.join(BASE_PATH, "1_single_invoke.f90"),
                           api=TEST_API)
    psy = PSyFactory(TEST_API, distributed_memory=True).create(invoke_info)
    first_invoke = psy.invokes.invoke_list[0]
    first_kernel = first_invoke.schedule.coded_kernels()[0]
    first_argument = first_kernel.arguments.args[1]
    with pytest.raises(GenerationError) as excinfo:
        # the argument is a field and is on "w1"
        _ = first_argument.ref_name(FunctionSpace("w3", None))
    assert 'not one of the function spaces associated with this argument' \
        in str(excinfo.value)


def test_arg_ref_name_method_error2():
    ''' Tests that an internal error is raised in DynKernelArgument
    when ref_name() is called when the argument type is not a field
    or an operator.

    '''
    _, invoke_info = parse(os.path.join(BASE_PATH, "1_single_invoke.f90"),
                           api=TEST_API)
    psy = PSyFactory(TEST_API, distributed_memory=True).create(invoke_info)
    first_invoke = psy.invokes.invoke_list[0]
    first_kernel = first_invoke.schedule.coded_kernels()[0]
    first_argument = first_kernel.arguments.args[1]
    first_argument._argument_type = "gh_funky_instigator"
    with pytest.raises(GenerationError) as excinfo:
        _ = first_argument.ref_name()
    assert ("DynKernelArgument.ref_name(fs): Found unsupported argument "
            "type 'gh_funky_instigator'" in str(excinfo.value))


def test_arg_intent_error():
    ''' Tests that an internal error is raised in DynKernelArgument
    when intent() is called and the argument access property is not one of
    gh_{read,write,inc,readwrite} '''
    _, invoke_info = parse(os.path.join(BASE_PATH, "1_single_invoke.f90"),
                           api=TEST_API)
    psy = PSyFactory(TEST_API, distributed_memory=True).create(invoke_info)
    first_invoke = psy.invokes.invoke_list[0]
    first_kernel = first_invoke.schedule.coded_kernels()[0]
    first_argument = first_kernel.arguments.args[0]
    # Mess with the internal state of this argument object
    first_argument._access = "gh_not_an_intent"
    with pytest.raises(GenerationError) as excinfo:
        _ = first_argument.intent()
    assert ("Expecting argument access to be one of 'gh_read, gh_write, "
            "gh_inc', 'gh_readwrite' or one of ['gh_sum'], but found "
            "'gh_not_an_intent'" in str(excinfo.value))


def test_arg_intrinsic_type_error():
    ''' Tests that an internal error is raised in creating argument
    'intrinsic_type' property when an invalid 'data_type' property is
    passed from the LFRicArgDescriptor class.

    '''
    from psyclone.dynamo0p3 import DynKernelArguments
    _, invoke_info = parse(os.path.join(BASE_PATH, "1_single_invoke.f90"),
                           api=TEST_API)
    call = invoke_info.calls[0].kcalls[0]
    kernel_metadata = call.ktype
    # Mess with the internal state of this argument descriptor
    # data type to trigger the internal error for intrinsic type
    kernel_metadata._arg_descriptors[0]._data_type = "gh_unreal"
    expected_descriptor = (
        "LFRicArgDescriptor object\n"
        "  argument_type[0]='gh_scalar'\n"
        "  data_type[1]='gh_unreal'\n"
        "  access_descriptor[2]='gh_read'\n")
    with pytest.raises(InternalError) as excinfo:
        _ = DynKernelArguments(call, None)
    assert ("DynKernelArgument.__init__(): Found unsupported data "
            "type 'gh_unreal' in the kernel argument descriptor '{0}'.".
            format(expected_descriptor) in str(excinfo.value))


@pytest.mark.skipif(
    sys.version_info > (3,),
    reason="Deepcopy of function_space not working in Python 3")
def test_no_arg_on_space(monkeypatch):
    ''' Tests that DynKernelArguments.get_arg_on_space[,_name] raise
    the appropriate error when there is no kernel argument on the
    supplied space. '''
    from psyclone.psyGen import FieldNotFoundError
    _, invoke_info = parse(os.path.join(BASE_PATH, "1_single_invoke.f90"),
                           api=TEST_API)
    psy = PSyFactory(TEST_API, distributed_memory=True).create(invoke_info)
    first_invoke = psy.invokes.invoke_list[0]
    first_kernel = first_invoke.schedule.coded_kernels()[0]
    kernel_args = first_kernel.arguments
    # Test getting the argument by the meta-data name for the function space
    arg, fspace = kernel_args.get_arg_on_space_name("w2")
    assert arg.name == "f2"
    assert fspace.orig_name == "w2"
    with pytest.raises(FieldNotFoundError) as excinfo:
        _ = kernel_args.get_arg_on_space_name("not_a_space")
    assert ("there is no field or operator with function space not_a_space" in
            str(excinfo.value))
    # Now test get_arg_on_space - we need a FunctionSpace object for this
    fspace = arg.function_space
    arg = kernel_args.get_arg_on_space(fspace)
    assert arg.name == "f2"
    # Take a deep copy of the function space object so that we get a new
    # one whose state we can monkeypatch
    import copy
    fspace = copy.deepcopy(arg.function_space)
    monkeypatch.setattr(fspace, "_mangled_name", "not_a_space_name")
    with pytest.raises(FieldNotFoundError) as excinfo:
        _ = kernel_args.get_arg_on_space(fspace)
    assert ("there is no field or operator with function space w2 (mangled "
            "name = 'not_a_space_name')" in str(excinfo.value))


def test_arg_descriptor_func_method_error():
    ''' Tests that an internal error is raised in LFRicArgDescriptor
    when function_space is called and the internal type is an
    unexpected value. It should not be possible to get to here so we
    need to mess about with internal values to trip this.

    '''
    fparser.logging.disable(fparser.logging.CRITICAL)
    ast = fpapi.parse(CODE, ignore_comments=False)
    metadata = DynKernMetadata(ast, name="testkern_qr_type")
    field_descriptor = metadata.arg_descriptors[0]
    field_descriptor._argument_type = "gh_fire_starter"
    with pytest.raises(InternalError) as excinfo:
        _ = field_descriptor.function_space
    assert ("LFRicArgDescriptor.function_space(), should not get "
            "to here." in str(excinfo.value))


def test_arg_descriptor_fld():
    ''' Test that the LFRicArgDescriptor argument representation works
    as expected for a field argument. '''
    fparser.logging.disable(fparser.logging.CRITICAL)
    ast = fpapi.parse(CODE, ignore_comments=False)
    metadata = DynKernMetadata(ast, name="testkern_qr_type")
    field_descriptor = metadata.arg_descriptors[1]

    # Assert correct string representation from LFRicArgDescriptor
    result = str(field_descriptor)
    expected_output = (
        "LFRicArgDescriptor object\n"
        "  argument_type[0]='gh_field'\n"
        "  data_type[1]='gh_real'\n"
        "  access_descriptor[2]='gh_inc'\n"
        "  function_space[3]='w1'")
    assert expected_output in result

    # Check LFRicArgDescriptor argument properties
    assert field_descriptor.argument_type == "gh_field"
    assert field_descriptor.data_type == "gh_real"
    assert field_descriptor.function_space == "w1"
    assert field_descriptor.function_spaces == ['w1']
    assert str(field_descriptor.access) == "INC"
    assert field_descriptor.mesh is None
    assert field_descriptor.stencil is None
    assert field_descriptor.vector_size == 1


def test_arg_descriptor_real_scalar():
    ''' Test that the LFRicArgDescriptor argument representation works
    as expected for a real scalar argument. '''
    fparser.logging.disable(fparser.logging.CRITICAL)
    ast = fpapi.parse(CODE, ignore_comments=False)
    metadata = DynKernMetadata(ast, name="testkern_qr_type")
    scalar_descriptor = metadata.arg_descriptors[0]

    # Assert correct string representation from LFRicArgDescriptor
    result = str(scalar_descriptor)
    expected_output = (
        "LFRicArgDescriptor object\n"
        "  argument_type[0]='gh_scalar'\n"
        "  data_type[1]='gh_real'\n"
        "  access_descriptor[2]='gh_read'\n")
    assert expected_output in result

    # Check LFRicArgDescriptor argument properties
    assert scalar_descriptor.argument_type == "gh_scalar"
    assert scalar_descriptor.data_type == "gh_real"
    assert scalar_descriptor.function_space is None
    assert scalar_descriptor.function_spaces == []
    assert str(scalar_descriptor.access) == "READ"
    assert scalar_descriptor.mesh is None
    assert scalar_descriptor.stencil is None
    assert scalar_descriptor.vector_size == 0


def test_arg_descriptor_int_scalar():
    ''' Test that the LFRicArgDescriptor argument representation works
    as expected for an integer scalar argument. '''
    fparser.logging.disable(fparser.logging.CRITICAL)
    ast = fpapi.parse(CODE, ignore_comments=False)
    metadata = DynKernMetadata(ast, name="testkern_qr_type")
    scalar_descriptor = metadata.arg_descriptors[5]

    # Assert correct string representation from LFRicArgDescriptor
    result = str(scalar_descriptor)
    expected_output = (
        "LFRicArgDescriptor object\n"
        "  argument_type[0]='gh_scalar'\n"
        "  data_type[1]='gh_integer'\n"
        "  access_descriptor[2]='gh_read'\n")
    assert expected_output in result

    # Check LFRicArgDescriptor argument properties
    assert scalar_descriptor.argument_type == "gh_scalar"
    assert scalar_descriptor.data_type == "gh_integer"
    assert scalar_descriptor.function_space is None
    assert scalar_descriptor.function_spaces == []
    assert str(scalar_descriptor.access) == "READ"
    assert scalar_descriptor.mesh is None
    assert scalar_descriptor.stencil is None
    assert scalar_descriptor.vector_size == 0


def test_arg_descriptor_str_error():
    ''' Tests that an internal error is raised in LFRicArgDescriptor
    when __str__() is called and the internal type is an unexpected
    value. It should not be possible to get to here so we need to
    mess about with internal values to trip this.

    '''
    fparser.logging.disable(fparser.logging.CRITICAL)
    ast = fpapi.parse(CODE, ignore_comments=False)
    metadata = DynKernMetadata(ast, name="testkern_qr_type")
    field_descriptor = metadata.arg_descriptors[0]
    field_descriptor._argument_type = "gh_fire_starter"
    with pytest.raises(InternalError) as excinfo:
        _ = str(field_descriptor)
    assert ("LFRicArgDescriptor.__str__(), should not get to here." in
            str(excinfo.value))


def test_arg_desc_func_space_tofrom_err():
    ''' Tests that an internal error is raised in LFRicArgDescriptor
    when function_space_to or function_space_from is called and the
    internal type is not an operator argument.

    '''
    fparser.logging.disable(fparser.logging.CRITICAL)
    ast = fpapi.parse(CODE, ignore_comments=False)
    metadata = DynKernMetadata(ast, name="testkern_qr_type")
    field_descriptor = metadata.arg_descriptors[0]
    with pytest.raises(InternalError) as excinfo:
        _ = field_descriptor.function_space_to
    assert ("LFRicArgDescriptor.function_space_to(): In the LFRic API "
            "'function_space_to' only makes sense for one of "
            "['gh_operator', 'gh_columnwise_operator'], but this is "
            "a 'gh_scalar'") in str(excinfo.value)
    with pytest.raises(InternalError) as excinfo:
        _ = field_descriptor.function_space_from
    assert ("LFRicArgDescriptor.function_space_from(): In the LFRic API "
            "'function_space_from' only makes sense for one of "
            "['gh_operator', 'gh_columnwise_operator'], but this is "
            "a 'gh_scalar'") in str(excinfo.value)


def test_unrecognised_fspace_error():
    ''' Tests that an error is raised in FunctionSpace initialisation when
    an unrecognised function space is supplied.

    '''
    _, invoke_info = parse(os.path.join(BASE_PATH,
                                        "4.5.2_multikernel_invokes.f90"),
                           api=TEST_API)
    psy = PSyFactory(TEST_API, distributed_memory=True).create(invoke_info)
    first_invoke = psy.invokes.invoke_list[0]
    first_kernel = first_invoke.schedule.coded_kernels()[0]
    with pytest.raises(InternalError) as excinfo:
        _ = FunctionSpace("not_a_space", first_kernel.arguments)
    assert ("Unrecognised function space 'not_a_space'. The supported spaces "
            "are {0}".format(FunctionSpace.VALID_FUNCTION_SPACE_NAMES) in
            str(excinfo.value))


def test_mangle_no_space_error():
    ''' Tests that an error is raised in FunctionSpace.mangled_name when
    none of the provided kernel arguments are on the specified space.

    '''
    from psyclone.psyGen import FieldNotFoundError
    _, invoke_info = parse(os.path.join(BASE_PATH,
                                        "4.5.2_multikernel_invokes.f90"),
                           api=TEST_API)
    psy = PSyFactory(TEST_API, distributed_memory=True).create(invoke_info)
    first_invoke = psy.invokes.invoke_list[0]
    first_kernel = first_invoke.schedule.coded_kernels()[0]
    with pytest.raises(FieldNotFoundError) as excinfo:
        _ = FunctionSpace("any_space_7", first_kernel.arguments).mangled_name
    assert ("No kernel argument found for function space 'any_space_7'"
            in str(excinfo.value))


def test_mangle_function_space():
    ''' Tests that we correctly mangle the function space name, including
    the creation of its short name.

    '''
    # Test any_space
    _, invoke_info = parse(
        os.path.join(BASE_PATH, "4.5.2_multikernel_invokes.f90"),
        api=TEST_API)
    psy = PSyFactory(TEST_API, distributed_memory=True).create(invoke_info)
    first_invoke = psy.invokes.invoke_list[0]
    first_kernel = first_invoke.schedule.coded_kernels()[0]
    fs_name = "any_space_2"
    mangled_name = FunctionSpace(fs_name, first_kernel.arguments).mangled_name
    short_name = FunctionSpace(fs_name, first_kernel.arguments).short_name
    assert mangled_name == "aspc2_f2"
    assert short_name == "aspc2"
    # Test any_discontinuous_space
    _, invoke_info = parse(
        os.path.join(BASE_PATH, "11.4_any_discontinuous_space.f90"),
        api=TEST_API)
    psy = PSyFactory(TEST_API, distributed_memory=True).create(invoke_info)
    first_invoke = psy.invokes.invoke_list[0]
    first_kernel = first_invoke.schedule.coded_kernels()[0]
    fs_name = "any_discontinuous_space_1"
    mangled_name = FunctionSpace(fs_name, first_kernel.arguments).mangled_name
    short_name = FunctionSpace(fs_name, first_kernel.arguments).short_name
    assert mangled_name == "adspc1_f1"
    assert short_name == "adspc1"


def test_no_mangle_specified_function_space():
    ''' Test that we do not name-mangle a function space that is not
    any_space or any_discontinuous_space. Also test that an attempt to
    create a short name for such a space will fail.

    '''
    _, invoke_info = parse(os.path.join(BASE_PATH,
                                        "1_single_invoke.f90"),
                           api=TEST_API)
    psy = PSyFactory(TEST_API, distributed_memory=True).create(invoke_info)
    first_invoke = psy.invokes.invoke_list[0]
    first_kernel = first_invoke.schedule.coded_kernels()[0]
    fs_name = "w2"
    mangled_name = FunctionSpace(fs_name, first_kernel.arguments).mangled_name
    short_name = FunctionSpace(fs_name, first_kernel.arguments).short_name
    assert mangled_name == fs_name
    assert short_name == fs_name
    # Try to call the internal _mangle_fs_name function with a FS name other
    # than any_*_space name (not allowed)
    with pytest.raises(InternalError) as excinfo:
        _ = FunctionSpace(fs_name, first_kernel.arguments)._mangle_fs_name()
    assert ("_mangle_fs_name: function space '{0}' is not one of {1} or {2} "
            "spaces.".format(fs_name, FunctionSpace.VALID_ANY_SPACE_NAMES,
                             FunctionSpace.VALID_ANY_DISCONTINUOUS_SPACE_NAMES)
            in str(excinfo.value))
    # Try to create a short name for this function space (not allowed)
    with pytest.raises(InternalError) as excinfo:
        _ = FunctionSpace(fs_name, first_kernel.arguments)._shorten_fs_name()
    assert ("_shorten_fs_name: function space '{0}' is not one of {1} or {2} "
            "spaces.".format(fs_name, FunctionSpace.VALID_ANY_SPACE_NAMES,
                             FunctionSpace.VALID_ANY_DISCONTINUOUS_SPACE_NAMES)
            in str(excinfo.value))


def test_fsdescriptors_get_descriptor():
    ''' Test that FSDescriptors.get_descriptor() raises the expected error
    when passed a function space for which there is no corresponding kernel
    argument '''
    _, invoke_info = parse(os.path.join(BASE_PATH,
                                        "1_single_invoke.f90"),
                           api=TEST_API)
    psy = PSyFactory(TEST_API, distributed_memory=True).create(invoke_info)
    first_invoke = psy.invokes.invoke_list[0]
    first_kernel = first_invoke.schedule.coded_kernels()[0]
    fspace = FunctionSpace("w0", None)
    with pytest.raises(GenerationError) as excinfo:
        first_kernel.fs_descriptors.get_descriptor(fspace)
    assert "there is no descriptor for function space w0" in str(excinfo.value)


def test_arg_descriptor_init_error(monkeypatch):
    ''' Tests that an internal error is raised in LFRicArgDescriptor
    when an invalid argument type is provided. However, this error never
    gets tripped due to an earlier test so we need to force the error by
    changing the internal state.

    '''
    fparser.logging.disable(fparser.logging.CRITICAL)
    ast = fpapi.parse(CODE, ignore_comments=False)
    metadata = DynKernMetadata(ast, name="testkern_qr_type")
    field_descriptor = metadata.arg_descriptors[0]
    # Extract an arg_type object that we can use to create an
    # LFRicArgDescriptor object
    arg_type = field_descriptor._arg_type
    # Now try to trip the error by making the initial test think
    # that 'GH_INVALID' is actually valid
    monkeypatch.setattr(
        target=LFRicArgDescriptor, name="VALID_ARG_TYPE_NAMES",
        value=LFRicArgDescriptor.VALID_ARG_TYPE_NAMES + ["GH_INVALID"])
    arg_type.args[0].name = "GH_INVALID"
    with pytest.raises(InternalError) as excinfo:
<<<<<<< HEAD
        _ = LFRicArgDescriptor(arg_type)
    assert ("LFRicArgDescriptor.__init__(): Failed argument validation for "
            "the 'meta_arg' entry 'arg_type(GH_INVALID, gh_real, gh_read)', "
            "should not get to here." in str(excinfo.value))
=======
        _ = LFRicArgDescriptor(arg_type, metadata.iterates_over)
    assert ("LFRicArgDescriptor.__init__(): failed argument validation for "
            "the 'meta_arg' entry 'arg_type(GH_INVALID, gh_read)', should "
            "not get to here." in str(excinfo.value))
>>>>>>> c77e4465


def test_func_descriptor_repr():
    ''' Tests the __repr__ output of a func_descriptor '''
    fparser.logging.disable(fparser.logging.CRITICAL)
    ast = fpapi.parse(CODE, ignore_comments=False)
    metadata = DynKernMetadata(ast, name="testkern_qr_type")
    func_descriptor = metadata.func_descriptors[0]
    func_str = repr(func_descriptor)
    assert "DynFuncDescriptor03(func_type(w1, gh_basis))" in func_str


def test_func_descriptor_str():
    ''' Tests the __str__ output of a func_descriptor '''
    fparser.logging.disable(fparser.logging.CRITICAL)
    ast = fpapi.parse(CODE, ignore_comments=False)
    metadata = DynKernMetadata(ast, name="testkern_qr_type")
    func_descriptor = metadata.func_descriptors[0]
    func_str = str(func_descriptor)
    output = (
        "DynFuncDescriptor03 object\n"
        "  name='func_type'\n"
        "  nargs=2\n"
        "  function_space_name[0] = 'w1'\n"
        "  operator_name[1] = 'gh_basis'")
    assert output in func_str


def test_dynkern_arg_for_fs():
    ''' Test that DynInvoke.arg_for_funcspace() raises an error if
    passed an invalid function space.

    '''
    _, invoke_info = parse(os.path.join(BASE_PATH, "1_single_invoke.f90"),
                           api=TEST_API)
    psy = PSyFactory(TEST_API, distributed_memory=True).create(invoke_info)
    first_invoke = psy.invokes.invoke_list[0]
    with pytest.raises(InternalError) as err:
        _ = first_invoke.arg_for_funcspace(FunctionSpace("waah", "waah"))
    assert ("Unrecognised function space 'waah'. The supported spaces are "
            "{0}".format(FunctionSpace.VALID_FUNCTION_SPACE_NAMES) in
            str(err.value))


def test_dist_memory_true():
    ''' Test that the distributed memory flag is on by default. '''
    Config._instance = None
    config = Config()
    config.load(config_file=DEFAULT_CFG_FILE)
    assert config.distributed_memory


def test_halo_dirty_1():
    ''' check halo_dirty call is added correctly with a simple example '''
    _, invoke_info = parse(os.path.join(BASE_PATH, "1_single_invoke.f90"),
                           api=TEST_API)
    psy = PSyFactory(TEST_API, distributed_memory=True).create(invoke_info)
    generated_code = str(psy.gen)
    expected = (
        "     END DO\n"
        "      !\n"
        "      ! Set halos dirty/clean for fields modified in the above loop\n"
        "      !\n"
        "      CALL f1_proxy%set_dirty()\n")
    assert expected in generated_code


def test_halo_dirty_2(tmpdir):
    ''' Check halo_dirty calls only for field "writers", that is fields with
    write, readwrite and inc access (not for read). '''
    _, invoke_info = parse(os.path.join(BASE_PATH, "14.1_halo_writers.f90"),
                           api=TEST_API)
    psy = PSyFactory(TEST_API, distributed_memory=True).create(invoke_info)
    generated_code = str(psy.gen)
    expected = (
        "      END DO\n"
        "      !\n"
        "      ! Set halos dirty/clean for fields modified in the above loop\n"
        "      !\n"
        "      CALL f1_proxy%set_dirty()\n"
        "      CALL f3_proxy%set_dirty()\n"
        "      CALL f5_proxy%set_dirty()\n"
        "      CALL f6_proxy%set_dirty()\n"
        "      CALL f7_proxy%set_dirty()\n"
        "      CALL f8_proxy%set_dirty()\n")

    assert expected in generated_code

    assert LFRicBuild(tmpdir).code_compiles(psy)


def test_halo_dirty_3():
    ''' check halo_dirty calls with multiple kernel calls '''
    _, invoke_info = parse(os.path.join(BASE_PATH,
                                        "4_multikernel_invokes.f90"),
                           api=TEST_API)
    psy = PSyFactory(TEST_API, distributed_memory=True).create(invoke_info)
    generated_code = psy.gen
    assert str(generated_code).count("CALL f1_proxy%set_dirty()") == 2


def test_halo_dirty_4():
    ''' Check halo_dirty calls with field vectors. '''
    _, invoke_info = parse(os.path.join(BASE_PATH, "8_vector_field_2.f90"),
                           api=TEST_API)
    psy = PSyFactory(TEST_API, distributed_memory=True).create(invoke_info)
    generated_code = str(psy.gen)
    expected = (
        "      END DO\n"
        "      !\n"
        "      ! Set halos dirty/clean for fields modified in the above loop\n"
        "      !\n"
        "      CALL chi_proxy(1)%set_dirty()\n"
        "      CALL chi_proxy(2)%set_dirty()\n"
        "      CALL chi_proxy(3)%set_dirty()\n"
        "      CALL f1_proxy%set_dirty()\n")
    assert expected in generated_code


def test_halo_dirty_5():
    ''' Check no halo_dirty calls for operators. '''
    _, invoke_info = parse(os.path.join(BASE_PATH,
                                        "10.1_operator_nofield.f90"),
                           api=TEST_API)
    psy = PSyFactory(TEST_API, distributed_memory=True).create(invoke_info)
    generated_code = str(psy.gen)
    assert "set_dirty()" not in generated_code
    assert "! Set halos dirty/clean" not in generated_code


def test_no_halo_dirty():
    '''check that no halo_dirty code is produced if distributed_memory is
    set to False'''
    _, invoke_info = parse(os.path.join(BASE_PATH, "1_single_invoke.f90"),
                           api=TEST_API)
    psy = PSyFactory(TEST_API, distributed_memory=False).create(invoke_info)
    generated_code = str(psy.gen)
    assert "set_dirty()" not in generated_code
    assert "! Set halos dirty/clean" not in generated_code


def test_halo_exchange(tmpdir):
    ''' Test that a halo_exchange call is added for a loop with a
    stencil operation. '''
    _, invoke_info = parse(os.path.join(BASE_PATH, "14.2_halo_readers.f90"),
                           api=TEST_API)
    psy = PSyFactory(TEST_API, distributed_memory=True).create(invoke_info)
    generated_code = str(psy.gen)
    output1 = (
        "     IF (f2_proxy%is_dirty(depth=f2_extent+1)) THEN\n"
        "        CALL f2_proxy%halo_exchange(depth=f2_extent+1)\n"
        "      END IF\n"
        "      !\n")
    assert output1 in generated_code
    output2 = ("      DO cell=1,mesh%get_last_halo_cell(1)\n")
    assert output2 in generated_code

    assert LFRicBuild(tmpdir).code_compiles(psy)


def test_halo_exchange_inc(monkeypatch, annexed):
    '''test that appropriate halo exchange calls are added if we have a
    gh_inc operation and that the loop bounds included computation in
    the l1 halo. Test when annexed is False and True as a different
    number of halo exchanges are produced.

    '''
    config = Config.get()
    dyn_config = config.api_conf("dynamo0.3")
    monkeypatch.setattr(dyn_config, "_compute_annexed_dofs", annexed)
    _, invoke_info = parse(os.path.join(BASE_PATH,
                                        "4.6_multikernel_invokes.f90"),
                           api=TEST_API)
    psy = PSyFactory(TEST_API, distributed_memory=True).create(invoke_info)
    result = str(psy.gen)
    output0 = (
        "      IF (a_proxy%is_dirty(depth=1)) THEN\n"
        "        CALL a_proxy%halo_exchange(depth=1)\n"
        "      END IF\n"
        "      !\n")
    output1 = (
        "      IF (b_proxy%is_dirty(depth=1)) THEN\n"
        "        CALL b_proxy%halo_exchange(depth=1)\n"
        "      END IF\n"
        "      !\n"
        "      IF (d_proxy%is_dirty(depth=1)) THEN\n"
        "        CALL d_proxy%halo_exchange(depth=1)\n"
        "      END IF\n"
        "      !\n"
        "      IF (e_proxy(1)%is_dirty(depth=1)) THEN\n"
        "        CALL e_proxy(1)%halo_exchange(depth=1)\n"
        "      END IF\n"
        "      !\n"
        "      IF (e_proxy(2)%is_dirty(depth=1)) THEN\n"
        "        CALL e_proxy(2)%halo_exchange(depth=1)\n"
        "      END IF\n"
        "      !\n"
        "      IF (e_proxy(3)%is_dirty(depth=1)) THEN\n"
        "        CALL e_proxy(3)%halo_exchange(depth=1)\n"
        "      END IF\n"
        "      !\n"
        "      DO cell=1,mesh%get_last_halo_cell(1)\n")
    output2 = (
        "      IF (f_proxy%is_dirty(depth=1)) THEN\n"
        "        CALL f_proxy%halo_exchange(depth=1)\n"
        "      END IF\n"
        "      !\n"
        "      DO cell=1,mesh%get_last_halo_cell(1)\n")
    assert output1 in result
    if annexed:
        assert result.count("halo_exchange") == 5
    else:
        assert output0 in result
        assert output2 in result
        assert result.count("halo_exchange") == 7


def test_no_halo_exchange_for_operator():
    ''' Test that no halo exchange is generated before a kernel that reads
    from an operator and updates a discontinuous field. '''
    _, invoke_info = parse(os.path.join(BASE_PATH,
                                        "10.7_operator_read.f90"),
                           api=TEST_API)
    psy = PSyFactory(TEST_API, distributed_memory=True).create(invoke_info)
    result = str(psy.gen)
    # This kernel reads from an operator and a scalar and these
    # do not require halos to be updated.
    assert "halo_exchange" not in result


def test_no_set_dirty_for_operator():
    ''' Test that we do not call set_dirty for an operator that is written
    by a kernel. '''
    _, invoke_info = parse(os.path.join(BASE_PATH,
                                        "10.6_operator_no_field_scalar.f90"),
                           api=TEST_API)
    psy = PSyFactory(TEST_API, distributed_memory=True).create(invoke_info)
    result = str(psy.gen)
    # This kernel only writes to an operator and since operators are
    # cell-local this does not require us to call the is_dirty() method.
    assert "is_dirty" not in result


def test_halo_exchange_different_spaces(tmpdir):
    ''' Test that all of our different function spaces with a stencil
    access result in halo calls including any_space, any_w2 and
    any_discontinuous_space.

    '''
    _, invoke_info = parse(os.path.join(BASE_PATH,
                                        "14.3_halo_readers_all_fs.f90"),
                           api=TEST_API)
    psy = PSyFactory(TEST_API, distributed_memory=True).create(invoke_info)
    result = str(psy.gen)
    assert result.count("halo_exchange") == 16
    # Check compilation
    assert LFRicBuild(tmpdir).code_compiles(psy)


def test_halo_exchange_vectors_1(monkeypatch, annexed, tmpdir):
    ''' Test that halo exchange produces correct code for vector fields
    including a field with a gh_inc access. Test when annexed = False
    and True as halo exchanges are only produced when annexed = False.

    '''
    config = Config.get()
    dyn_config = config.api_conf("dynamo0.3")
    monkeypatch.setattr(dyn_config, "_compute_annexed_dofs", annexed)

    _, invoke_info = parse(os.path.join(BASE_PATH,
                                        "14.4.1_halo_vector.f90"),
                           api=TEST_API)
    psy = PSyFactory(TEST_API, distributed_memory=True).create(invoke_info)
    result = str(psy.gen)

    assert LFRicBuild(tmpdir).code_compiles(psy)

    if annexed:
        assert result.count("halo_exchange(") == 0
    else:
        assert result.count("halo_exchange(") == 3
        for idx in range(1, 4):
            assert "f1_proxy("+str(idx)+")%halo_exchange(depth=1)" in result
        expected = ("      IF (f1_proxy(3)%is_dirty(depth=1)) THEN\n"
                    "        CALL f1_proxy(3)%halo_exchange(depth=1)\n"
                    "      END IF\n"
                    "      !\n"
                    "      DO cell=1,mesh%get_last_halo_cell(1)\n")
        assert expected in result


def test_halo_exchange_vectors(monkeypatch, annexed):
    '''Test that halo exchange produces correct code for vector
    fields. Test both a field with a stencil and a field with
    gh_inc. Test when annexed = False and True as a different number
    of halo exchanges are produced.

    '''
    config = Config.get()
    dyn_config = config.api_conf("dynamo0.3")
    monkeypatch.setattr(dyn_config, "_compute_annexed_dofs", annexed)
    _, invoke_info = parse(os.path.join(BASE_PATH,
                                        "14.4_halo_vector.f90"),
                           api=TEST_API)
    psy = PSyFactory(TEST_API, distributed_memory=True).create(invoke_info)
    result = str(psy.gen)
    if annexed:
        assert result.count("halo_exchange(") == 4
    else:
        assert result.count("halo_exchange(") == 7
        for idx in range(1, 4):
            assert "f1_proxy("+str(idx)+")%halo_exchange(depth=1)" in result
    for idx in range(1, 4):
        assert ("f2_proxy("+str(idx)+")%halo_exchange("
                "depth=f2_extent+1)" in result)
    expected = ("      IF (f2_proxy(4)%is_dirty(depth=f2_extent+1)) "
                "THEN\n"
                "        CALL f2_proxy(4)%halo_exchange(depth=f2_extent+1)\n"
                "      END IF\n"
                "      !\n"
                "      DO cell=1,mesh%get_last_halo_cell(1)\n")
    assert expected in result


def test_halo_exchange_depths(tmpdir):
    ''' Test that halo exchange includes the correct halo depth with
    gh_write.

    '''
    _, invoke_info = parse(os.path.join(BASE_PATH,
                                        "14.5_halo_depth.f90"),
                           api=TEST_API)
    psy = PSyFactory(TEST_API, distributed_memory=True).create(invoke_info)
    result = str(psy.gen)
    expected = ("      IF (f2_proxy%is_dirty(depth=extent)) THEN\n"
                "        CALL f2_proxy%halo_exchange(depth=extent)\n"
                "      END IF\n"
                "      !\n"
                "      IF (f3_proxy%is_dirty(depth=extent)) THEN\n"
                "        CALL f3_proxy%halo_exchange(depth=extent)\n"
                "      END IF\n"
                "      !\n"
                "      IF (f4_proxy%is_dirty(depth=extent)) THEN\n"
                "        CALL f4_proxy%halo_exchange(depth=extent)\n"
                "      END IF\n"
                "      !\n"
                "      DO cell=1,mesh%get_last_edge_cell()\n")
    assert expected in result

    assert LFRicBuild(tmpdir).code_compiles(psy)


def test_halo_exchange_depths_gh_inc(tmpdir, monkeypatch, annexed):
    ''' Test that halo exchange includes the correct halo depth when we
    have a gh_inc as this increases the required depth by 1 (as
    redundant computation is performed in the l1 halo). Test when
    annexed = False and True as a different number of halo exchanges
    are produced.

    '''

    config = Config.get()
    dyn_config = config.api_conf("dynamo0.3")
    monkeypatch.setattr(dyn_config, "_compute_annexed_dofs", annexed)
    _, invoke_info = parse(os.path.join(BASE_PATH,
                                        "14.6_halo_depth_2.f90"),
                           api=TEST_API)
    psy = PSyFactory(TEST_API, distributed_memory=True).create(invoke_info)
    result = str(psy.gen)
    expected1 = (
        "      IF (f1_proxy%is_dirty(depth=1)) THEN\n"
        "        CALL f1_proxy%halo_exchange(depth=1)\n"
        "      END IF\n"
        "      !\n")
    expected2 = (
        "      IF (f2_proxy%is_dirty(depth=f2_extent+1)) THEN\n"
        "        CALL f2_proxy%halo_exchange(depth=f2_extent+1)\n"
        "      END IF\n"
        "      !\n"
        "      IF (f3_proxy%is_dirty(depth=f3_extent+1)) THEN\n"
        "        CALL f3_proxy%halo_exchange(depth=f3_extent+1)\n"
        "      END IF\n"
        "      !\n"
        "      IF (f4_proxy%is_dirty(depth=f4_extent+1)) THEN\n"
        "        CALL f4_proxy%halo_exchange(depth=f4_extent+1)\n"
        "      END IF\n"
        "      !\n"
        "      DO cell=1,mesh%get_last_halo_cell(1)\n")
    if not annexed:
        assert expected1 in result
    assert expected2 in result

    assert LFRicBuild(tmpdir).code_compiles(psy)


def test_stencil_read_only():
    ''' Test that an error is raised if a field with a stencil is not
    accessed as 'gh_read'. '''
    fparser.logging.disable(fparser.logging.CRITICAL)
    code = STENCIL_CODE.replace("gh_read, w2, stencil(cross)",
                                "gh_inc, w2, stencil(cross)", 1)
    ast = fpapi.parse(code, ignore_comments=False)
    with pytest.raises(ParseError) as excinfo:
        _ = DynKernMetadata(ast, name="stencil_type")
    assert ("In the LFRic API a field with a stencil access must be "
            "read-only ('gh_read'), but found 'gh_inc'" in
            str(excinfo.value))


def test_fs_discontinuous_inc_error():
    ''' Test that an error is raised if a discontinuous function space
    and 'gh_inc' are provided for the same field in the metadata. '''
    fparser.logging.disable(fparser.logging.CRITICAL)
    for fspace in FunctionSpace.VALID_DISCONTINUOUS_NAMES:
        code = CODE.replace("arg_type(gh_field, gh_read, w3)",
                            "arg_type(gh_field, gh_inc, " +
                            fspace + ")", 1)
        ast = fpapi.parse(code, ignore_comments=False)
        with pytest.raises(ParseError) as excinfo:
            _ = DynKernMetadata(ast, name="testkern_qr_type")
        assert ("In the LFRic API, allowed accesses for fields on "
                "discontinuous function spaces that are arguments to "
                "kernels that iterate over cells are ['gh_read', "
                "'gh_write', 'gh_readwrite'], but found 'gh_inc' for "
                "'{0}'".format(fspace) in str(excinfo.value))


def test_fs_continuous_cells_write_or_readwrite_error():
    ''' Test that an error is raised if a field on a continuous
    function space is specified as having an access of 'gh_write'
    or 'gh_readwrite' in kernel metadata.

    '''
    fparser.logging.disable(fparser.logging.CRITICAL)
    for fspace in FunctionSpace.CONTINUOUS_FUNCTION_SPACES:
        for acc in ["gh_write", "gh_readwrite"]:
            code = CODE.replace("arg_type(gh_field, gh_read, w2)",
                                "arg_type(gh_field, " + acc + ", " +
                                fspace + ")", 1)
            ast = fpapi.parse(code, ignore_comments=False)
            with pytest.raises(ParseError) as excinfo:
                _ = DynKernMetadata(ast, name="testkern_qr_type")
            assert ("In the LFRic API, allowed accesses for fields on "
                    "continuous function spaces that are arguments to "
                    "kernels that iterate over cells are ['gh_read', "
                    "'gh_inc'], but found '{0}' for '{1}'".
                    format(acc, fspace) in str(excinfo.value))


def test_fs_anyspace_cells_write_or_readwrite_error():
    ''' Test that an error is raised if a field that is on 'any_space' "
    "(and therefore may be continuous) is specified as having 'gh_write' "
    "or 'gh_readwrite' access in the metadata.

    '''
    fparser.logging.disable(fparser.logging.CRITICAL)
    for fspace in FunctionSpace.VALID_ANY_SPACE_NAMES:
        for acc in ["gh_write", "gh_readwrite"]:
            code = CODE.replace("arg_type(gh_field, gh_read, w2)",
                                "arg_type(gh_field, " + acc + ", " +
                                fspace + ")", 1)
            ast = fpapi.parse(code, ignore_comments=False)
            with pytest.raises(ParseError) as excinfo:
                _ = DynKernMetadata(ast, name="testkern_qr_type")
            assert ("In the LFRic API, allowed accesses for fields on "
                    "continuous function spaces that are arguments to "
                    "kernels that iterate over cells are ['gh_read', "
                    "'gh_inc'], but found '{0}' for '{1}'".
                    format(acc, fspace) in str(excinfo.value))


def test_fs_anyspace_dofs_inc_error():
    ''' Test that an error is raised if a field on 'any_space' with
    'gh_inc' access is specified for a kernel that iterates over DoFs. '''
    fparser.logging.disable(fparser.logging.CRITICAL)
    dof_code = CODE.replace("integer :: iterates_over = cells",
                            "integer :: iterates_over = dofs", 1)
    for fspace in FunctionSpace.VALID_ANY_SPACE_NAMES:
        code = dof_code.replace("arg_type(gh_field, gh_inc, w1)",
                                "arg_type(gh_field, gh_inc, " +
                                fspace + ")", 1)
        ast = fpapi.parse(code, ignore_comments=False)
        with pytest.raises(ParseError) as excinfo:
            _ = DynKernMetadata(ast, name="testkern_qr_type")
        assert ("In the LFRic API, allowed field accesses for a kernel "
                "that iterates over DoFs are ['gh_read', 'gh_write', "
                "'gh_readwrite'], but found 'gh_inc' for '{0}'".
                format(fspace) in str(excinfo.value))


def test_halo_exchange_view(capsys):
    ''' Test that the halo exchange view method returns what we expect. '''
    from psyclone.psyir.nodes.node import colored, SCHEDULE_COLOUR_MAP
    _, invoke_info = parse(os.path.join(BASE_PATH, "14.2_halo_readers.f90"),
                           api=TEST_API)
    psy = PSyFactory(TEST_API, distributed_memory=True).create(invoke_info)
    schedule = psy.invokes.get('invoke_0_testkern_stencil_type').schedule
    schedule.view()
    result, _ = capsys.readouterr()

    # Ensure we test for text containing the correct (colour) control codes
    sched = colored("InvokeSchedule", SCHEDULE_COLOUR_MAP["Schedule"])
    exch = colored("HaloExchange", SCHEDULE_COLOUR_MAP["HaloExchange"])

    expected = (
        sched + "[invoke='invoke_0_testkern_stencil_type', dm=True]\n"
        "    0: " + exch + "[field='f1', type='region', depth=1, "
        "check_dirty=True]\n"
        "    1: " + exch + "[field='f2', type='region', depth=f2_extent+1, "
        "check_dirty=True]\n"
        "    2: " + exch + "[field='f3', type='region', depth=1, "
        "check_dirty=True]\n"
        "    3: " + exch + "[field='f4', type='region', depth=1, "
        "check_dirty=True]\n")
    assert expected in result


def test_no_mesh_mod(tmpdir):
    '''test that we do not add a mesh module to the PSy layer if one is
    not required. '''
    _, invoke_info = parse(os.path.join(BASE_PATH,
                                        "4.6_multikernel_invokes.f90"),
                           api=TEST_API)
    psy = PSyFactory(TEST_API, distributed_memory=False).create(invoke_info)
    result = str(psy.gen)

    assert LFRicBuild(tmpdir).code_compiles(psy)
    assert "USE mesh_mod, ONLY: mesh_type" not in result
    assert "TYPE(mesh_type), pointer :: mesh => null()" not in result
    assert "mesh => a_proxy%vspace%get_mesh()" not in result


def test_mesh_mod(tmpdir):
    '''test that a mesh module is added to the PSy layer and a mesh object
    is created when required. One is required when we determine loop
    bounds for distributed memory '''
    _, invoke_info = parse(os.path.join(BASE_PATH,
                                        "4.6_multikernel_invokes.f90"),
                           api=TEST_API)
    psy = PSyFactory(TEST_API, distributed_memory=True).create(invoke_info)
    result = str(psy.gen)
    assert LFRicBuild(tmpdir).code_compiles(psy)
    assert "USE mesh_mod, ONLY: mesh_type" in result
    assert "TYPE(mesh_type), pointer :: mesh => null()" in result
    output = ("      !\n"
              "      ! Create a mesh object\n"
              "      !\n"
              "      mesh => a_proxy%vspace%get_mesh()\n")
    assert output in result

# when we add build tests we should test that we can we get the mesh
# object from an operator


def test_set_lower_bound_functions():
    '''test that we raise appropriate exceptions when the lower bound of
    a loop is set to invalid values '''
    schedule = Schedule()
    my_loop = DynLoop(parent=schedule)
    schedule.children = [my_loop]
    with pytest.raises(GenerationError) as excinfo:
        my_loop.set_lower_bound("invalid_loop_bounds_name")
    assert "lower bound loop name is invalid" in str(excinfo.value)
    with pytest.raises(GenerationError) as excinfo:
        my_loop.set_lower_bound("inner", index=0)
    assert "specified index" in str(excinfo.value)
    assert "lower loop bound is invalid" in str(excinfo.value)


def test_set_upper_bound_functions():
    '''test that we raise appropriate exceptions when the upper bound of
    a loop is set to invalid values '''
    schedule = Schedule()
    my_loop = DynLoop(parent=schedule)
    schedule.children = [my_loop]
    with pytest.raises(GenerationError) as excinfo:
        my_loop.set_upper_bound("invalid_loop_bounds_name")
    assert "upper loop bound name is invalid" in str(excinfo.value)
    with pytest.raises(GenerationError) as excinfo:
        my_loop.set_upper_bound("start")
    assert "'start' is not a valid upper bound" in str(excinfo.value)
    with pytest.raises(GenerationError) as excinfo:
        my_loop.set_upper_bound("inner", index=0)
    assert "specified index" in str(excinfo.value)
    assert "upper loop bound is invalid" in str(excinfo.value)


def test_lower_bound_fortran_1():
    '''tests we raise an exception in the DynLoop:_lower_bound_fortran()
    method - first GenerationError'''
    _, invoke_info = parse(os.path.join(BASE_PATH, "1_single_invoke.f90"),
                           api=TEST_API)
    psy = PSyFactory(TEST_API, distributed_memory=False).create(invoke_info)
    my_loop = psy.invokes.invoke_list[0].schedule.children[0]
    my_loop.set_lower_bound("inner", index=1)
    with pytest.raises(GenerationError) as excinfo:
        _ = my_loop._lower_bound_fortran()
    assert ("lower bound must be 'start' if we are sequential" in
            str(excinfo.value))


def test_lower_bound_fortran_2(monkeypatch):
    ''' Tests we raise an exception in the DynLoop:_lower_bound_fortran()
    method - second GenerationError. '''
    _, invoke_info = parse(os.path.join(BASE_PATH, "1_single_invoke.f90"),
                           api=TEST_API)
    psy = PSyFactory(TEST_API, distributed_memory=True).create(invoke_info)
    my_loop = psy.invokes.invoke_list[0].schedule.children[4]
    # We can not use the standard set_lower_bound function as that
    # checks for valid input
    monkeypatch.setattr(my_loop, "_lower_bound_name", value="invalid")
    with pytest.raises(GenerationError) as excinfo:
        _ = my_loop._lower_bound_fortran()
    assert ("Unsupported lower bound name 'invalid' found" in
            str(excinfo.value))


@pytest.mark.parametrize("name, index, output",
                         [("inner", 10, "inner_cell(11)"),
                          ("ncells", 10, "inner_cell(1)"),
                          ("cell_halo", 1, "ncells_cell()"),
                          ("cell_halo", 10, "cell_halo_cell(9)")])
def test_lower_bound_fortran_3(monkeypatch, name, index, output):
    ''' Test _lower_bound_fortran() with multiple valid iteration spaces. '''
    _, invoke_info = parse(os.path.join(BASE_PATH, "1_single_invoke.f90"),
                           api=TEST_API)
    psy = PSyFactory(TEST_API, distributed_memory=True).create(invoke_info)
    my_loop = psy.invokes.invoke_list[0].schedule.children[4]
    # We can not use the standard set_lower_bound function as that
    # checks for valid input
    monkeypatch.setattr(my_loop, "_lower_bound_name", value=name)
    monkeypatch.setattr(my_loop, "_lower_bound_index", value=index)
    assert my_loop._lower_bound_fortran() == "mesh%get_last_" + output + "+1"


def test_upper_bound_fortran_1():
    '''tests we raise an exception in the DynLoop:_upper_bound_fortran()
    method when 'cell_halo', 'dof_halo' or 'inner' are used'''
    _, invoke_info = parse(os.path.join(BASE_PATH, "1_single_invoke.f90"),
                           api=TEST_API)
    psy = PSyFactory(TEST_API, distributed_memory=False).create(invoke_info)
    my_loop = psy.invokes.invoke_list[0].schedule.children[0]
    for option in ["cell_halo", "dof_halo", "inner"]:
        my_loop.set_upper_bound(option, index=1)
        with pytest.raises(GenerationError) as excinfo:
            _ = my_loop._upper_bound_fortran()
            assert (
                "'{0}' is not a valid loop upper bound for sequential/"
                "shared-memory code".format(option) in
                str(excinfo.value))


def test_upper_bound_fortran_2(monkeypatch):
    '''tests we raise an exception in the DynLoop:_upper_bound_fortran()
    method if an invalid value is provided'''
    _, invoke_info = parse(os.path.join(BASE_PATH, "1_single_invoke.f90"),
                           api=TEST_API)
    psy = PSyFactory(TEST_API, distributed_memory=False).create(invoke_info)
    my_loop = psy.invokes.invoke_list[0].schedule.children[0]
    monkeypatch.setattr(my_loop, "_upper_bound_name", value="invalid")
    with pytest.raises(GenerationError) as excinfo:
        _ = my_loop._upper_bound_fortran()
    assert (
        "Unsupported upper bound name 'invalid' found" in str(excinfo.value))
    # Pretend the loop is over colours and does not contain a kernel
    monkeypatch.setattr(my_loop, "_upper_bound_name", value="ncolours")
    monkeypatch.setattr(my_loop, "walk", lambda x: [])
    with pytest.raises(InternalError) as excinfo:
        _ = my_loop._upper_bound_fortran()
    assert ("Failed to find a kernel within a loop over colours"
            in str(excinfo.value))


def test_upper_bound_inner(monkeypatch):
    ''' Check that we get the correct Fortran generated if a loop's upper
    bound is "inner". '''
    _, invoke_info = parse(os.path.join(BASE_PATH, "1_single_invoke.f90"),
                           api=TEST_API)
    psy = PSyFactory(TEST_API, distributed_memory=True).create(invoke_info)
    my_loop = psy.invokes.invoke_list[0].schedule.children[4]
    monkeypatch.setattr(my_loop, "_upper_bound_name", value="inner")
    ubound = my_loop._upper_bound_fortran()
    assert ubound == "mesh%get_last_inner_cell(1)"


def test_field_gh_sum_invalid():
    ''' Tests that an error is raised when a field is specified with
    access type 'gh_sum'. '''
    fparser.logging.disable(fparser.logging.CRITICAL)
    code = CODE.replace("arg_type(gh_field, gh_read, w2)",
                        "arg_type(gh_field, gh_sum, w2)", 1)
    ast = fpapi.parse(code, ignore_comments=False)
    name = "testkern_qr_type"
    with pytest.raises(ParseError) as excinfo:
        _ = DynKernMetadata(ast, name=name)
    assert ("In the LFRic API, allowed accesses for fields on "
            "continuous function spaces that are arguments to kernels "
            "that iterate over cells are ['gh_read', 'gh_inc'], but "
            "found 'gh_sum' for 'w2'" in str(excinfo.value))


def test_operator_gh_sum_invalid():
    ''' Tests that an error is raised when an operator is specified with
    access type 'gh_sum'. '''
    fparser.logging.disable(fparser.logging.CRITICAL)
    code = CODE.replace("arg_type(gh_operator, gh_read, w2, w2)",
                        "arg_type(gh_operator, gh_sum, w2, w2)", 1)
    ast = fpapi.parse(code, ignore_comments=False)
    name = "testkern_qr_type"
    with pytest.raises(ParseError) as excinfo:
        _ = DynKernMetadata(ast, name=name)
    assert ("allowed accesses for operators are ['gh_read', 'gh_write', "
            "'gh_readwrite'] because they behave as discontinuous "
            "quantities, but found 'gh_sum'" in str(excinfo.value))


def test_derived_type_arg(dist_mem, tmpdir):
    ''' Test that we generate a suitable name for a dummy variable
    in the PSy layer when its value in the algorithm layer is
    obtained from the component of a derived type or from a type-bound
    procedure call. '''
    _, invoke_info = parse(
        os.path.join(BASE_PATH,
                     "1.6.2_single_invoke_1_int_from_derived_type.f90"),
        api=TEST_API)
    psy = PSyFactory(TEST_API,
                     distributed_memory=dist_mem).create(invoke_info)
    gen = str(psy.gen)

    assert LFRicBuild(tmpdir).code_compiles(psy)

    # Check the four integer variables are named and declared correctly
    expected = (
        "    SUBROUTINE invoke_0(f1, my_obj_iflag, f2, m1, m2, "
        "my_obj_get_flag, my_obj_get_flag_1, my_obj_get_flag_2)\n")
    assert expected in gen
    expected = (
        "      INTEGER(KIND=i_def), intent(in) :: my_obj_iflag, "
        "my_obj_get_flag, my_obj_get_flag_1, my_obj_get_flag_2\n")
    assert expected in gen
    # Check that they are still named correctly when passed to the
    # kernels
    assert (
        "CALL testkern_one_int_scalar_code(nlayers, f1_proxy%data, "
        "my_obj_iflag, f2_proxy%data, m1_proxy%data, m2_proxy%data, "
        "ndf_w1, undf_w1, map_w1(:,cell), ndf_w2, undf_w2, map_w2(:,cell), "
        "ndf_w3, undf_w3, map_w3(:,cell))" in gen)
    assert (
        "CALL testkern_one_int_scalar_code(nlayers, f1_proxy%data, "
        "my_obj_get_flag, f2_proxy%data, m1_proxy%data, m2_proxy%data, "
        "ndf_w1, undf_w1, map_w1(:,cell), ndf_w2, undf_w2, map_w2(:,cell), "
        "ndf_w3, undf_w3, map_w3(:,cell))" in gen)
    assert (
        "CALL testkern_one_int_scalar_code(nlayers, f1_proxy%data, "
        "my_obj_get_flag_1, f2_proxy%data, m1_proxy%data, m2_proxy%data, "
        "ndf_w1, undf_w1, map_w1(:,cell), ndf_w2, undf_w2, map_w2(:,cell), "
        "ndf_w3, undf_w3, map_w3(:,cell))" in gen)
    assert (
        "CALL testkern_one_int_scalar_code(nlayers, f1_proxy%data, "
        "my_obj_get_flag_2, f2_proxy%data, m1_proxy%data, m2_proxy%data, "
        "ndf_w1, undf_w1, map_w1(:,cell), ndf_w2, undf_w2, map_w2(:,cell), "
        "ndf_w3, undf_w3, map_w3(:,cell))" in gen)


def test_multiple_derived_type_args(dist_mem, tmpdir):
    ''' Test that we generate correct code when kernel arguments are
    supplied from the algorithm layer as different components of the
    same derived type object. '''
    _, invoke_info = parse(
        os.path.join(BASE_PATH,
                     "1.6.3_single_invoke_multiple_derived_types.f90"),
        api=TEST_API)
    psy = PSyFactory(TEST_API,
                     distributed_memory=dist_mem).create(invoke_info)
    gen = str(psy.gen)

    assert LFRicBuild(tmpdir).code_compiles(psy)

    # Check the four integer variables are named and declared correctly
    expected = (
        "    SUBROUTINE invoke_0(f1, obj_a_iflag, f2, m1, m2, "
        "obj_b_iflag, obj_a_obj_b, obj_b_obj_a)\n")
    assert expected in gen
    expected = (
        "      INTEGER(KIND=i_def), intent(in) :: obj_a_iflag, obj_b_iflag, "
        "obj_a_obj_b, obj_b_obj_a\n")
    assert expected in gen
    # Check that they are still named correctly when passed to the
    # kernels
    assert (
        "CALL testkern_one_int_scalar_code(nlayers, f1_proxy%data, "
        "obj_a_iflag, f2_proxy%data, m1_proxy%data, m2_proxy%data, ndf_w1, "
        "undf_w1, map_w1(:,cell), ndf_w2, undf_w2, map_w2(:,cell), ndf_w3, "
        "undf_w3, map_w3(:,cell))" in gen)
    assert (
        "CALL testkern_one_int_scalar_code(nlayers, f1_proxy%data, "
        "obj_b_iflag, f2_proxy%data, m1_proxy%data, m2_proxy%data, ndf_w1, "
        "undf_w1, map_w1(:,cell), ndf_w2, undf_w2, map_w2(:,cell), ndf_w3, "
        "undf_w3, map_w3(:,cell))" in gen)
    assert (
        "CALL testkern_one_int_scalar_code(nlayers, f1_proxy%data, "
        "obj_a_obj_b, f2_proxy%data, m1_proxy%data, m2_proxy%data, ndf_w1, "
        "undf_w1, map_w1(:,cell), ndf_w2, undf_w2, map_w2(:,cell), ndf_w3, "
        "undf_w3, map_w3(:,cell))" in gen)
    assert (
        "CALL testkern_one_int_scalar_code(nlayers, f1_proxy%data, "
        "obj_b_obj_a, f2_proxy%data, m1_proxy%data, m2_proxy%data, ndf_w1, "
        "undf_w1, map_w1(:,cell), ndf_w2, undf_w2, map_w2(:,cell), ndf_w3, "
        "undf_w3, map_w3(:,cell))" in gen)


def test_single_stencil_extent(dist_mem, tmpdir):
    ''' Test a single stencil access with an extent value passed from the
    algorithm layer is treated correctly in the PSy layer. Test both
    sequential and distributed memory.

    '''
    _, invoke_info = parse(
        os.path.join(BASE_PATH, "19.1_single_stencil.f90"),
        api=TEST_API)
    psy = PSyFactory(TEST_API,
                     distributed_memory=dist_mem).create(invoke_info)
    result = str(psy.gen)

    assert LFRicBuild(tmpdir).code_compiles(psy)

    output1 = (
        "SUBROUTINE invoke_0_testkern_stencil_type(f1, f2, f3, f4, "
        "f2_extent)")
    assert output1 in result
    assert "USE stencil_dofmap_mod, ONLY: stencil_dofmap_type\n" in result
    assert "USE stencil_dofmap_mod, ONLY: STENCIL_CROSS\n" in result
    output3 = ("      INTEGER(KIND=i_def), intent(in) :: f2_extent\n")
    assert output3 in result
    output4 = (
        "      INTEGER(KIND=i_def) f2_stencil_size\n"
        "      INTEGER(KIND=i_def), pointer :: f2_stencil_dofmap(:,:,:) => "
        "null()\n"
        "      TYPE(stencil_dofmap_type), pointer :: f2_stencil_map => "
        "null()\n")
    assert output4 in result
    output5 = (
        "      !\n"
        "      ! Initialise stencil dofmaps\n"
        "      !\n"
        "      f2_stencil_map => f2_proxy%vspace%get_stencil_dofmap("
        "STENCIL_CROSS,f2_extent)\n"
        "      f2_stencil_dofmap => f2_stencil_map%get_whole_dofmap()\n"
        "      f2_stencil_size = f2_stencil_map%get_size()\n"
        "      !\n")
    assert output5 in result
    output6 = (
        "        CALL testkern_stencil_code(nlayers, f1_proxy%data,"
        " f2_proxy%data, f2_stencil_size, f2_stencil_dofmap(:,:,cell),"
        " f3_proxy%data, f4_proxy%data, ndf_w1, undf_w1, map_w1(:,cell), "
        "ndf_w2, undf_w2, map_w2(:,cell), ndf_w3, undf_w3, "
        "map_w3(:,cell))")
    assert output6 in result


def test_single_stencil_xory1d(dist_mem, tmpdir):
    ''' Test a single stencil access with an extent and direction value
    passed from the algorithm layer is treated correctly in the PSy
    layer. Test both sequential and distributed memory.

    '''
    _, invoke_info = parse(
        os.path.join(BASE_PATH, "19.3_single_stencil_xory1d.f90"),
        api=TEST_API)
    psy = PSyFactory(TEST_API,
                     distributed_memory=dist_mem).create(invoke_info)
    result = str(psy.gen)

    assert LFRicBuild(tmpdir).code_compiles(psy)

    output1 = (
        "    SUBROUTINE invoke_0_testkern_stencil_xory1d_type(f1, f2, f3, "
        "f4, f2_extent, f2_direction)")
    assert output1 in result
    output2 = (
        "      USE stencil_dofmap_mod, ONLY: STENCIL_1DX, STENCIL_1DY\n"
        "      USE flux_direction_mod, ONLY: x_direction, y_direction\n"
        "      USE stencil_dofmap_mod, ONLY: stencil_dofmap_type\n")
    assert output2 in result
    output3 = (
        "      INTEGER(KIND=i_def), intent(in) :: f2_extent\n"
        "      INTEGER(KIND=i_def), intent(in) :: f2_direction\n")
    assert output3 in result
    output4 = (
        "      INTEGER(KIND=i_def) f2_stencil_size\n"
        "      INTEGER(KIND=i_def), pointer :: f2_stencil_dofmap(:,:,:) => "
        "null()\n"
        "      TYPE(stencil_dofmap_type), pointer :: f2_stencil_map => "
        "null()\n")
    assert output4 in result
    output5 = (
        "      !\n"
        "      ! Initialise stencil dofmaps\n"
        "      !\n"
        "      IF (f2_direction .eq. x_direction) THEN\n"
        "        f2_stencil_map => f2_proxy%vspace%get_stencil_dofmap("
        "STENCIL_1DX,f2_extent)\n"
        "      END IF\n"
        "      IF (f2_direction .eq. y_direction) THEN\n"
        "        f2_stencil_map => f2_proxy%vspace%get_stencil_dofmap("
        "STENCIL_1DY,f2_extent)\n"
        "      END IF\n"
        "      f2_stencil_dofmap => f2_stencil_map%get_whole_dofmap()\n"
        "      f2_stencil_size = f2_stencil_map%get_size()\n"
        "      !\n")
    assert output5 in result
    output6 = (
        "        CALL testkern_stencil_xory1d_code(nlayers, "
        "f1_proxy%data, f2_proxy%data, f2_stencil_size, f2_direction, "
        "f2_stencil_dofmap(:,:,cell), f3_proxy%data, f4_proxy%data, "
        "ndf_w1, undf_w1, map_w1(:,cell), ndf_w2, undf_w2, "
        "map_w2(:,cell), ndf_w3, undf_w3, map_w3(:,cell))")
    assert output6 in result


def test_single_stencil_literal(dist_mem, tmpdir):
    ''' Test extent value is used correctly from the algorithm layer when
    it is a literal value so is not passed by argument. '''
    _, invoke_info = parse(
        os.path.join(BASE_PATH, "19.4_single_stencil_literal.f90"),
        api=TEST_API)
    psy = PSyFactory(TEST_API,
                     distributed_memory=dist_mem).create(invoke_info)
    result = str(psy.gen)

    assert LFRicBuild(tmpdir).code_compiles(psy)

    output1 = ("    SUBROUTINE invoke_0_testkern_stencil_type(f1, f2, "
               "f3, f4)")
    assert output1 in result
    output2 = (
        "      USE stencil_dofmap_mod, ONLY: STENCIL_CROSS\n"
        "      USE stencil_dofmap_mod, ONLY: stencil_dofmap_type\n")
    assert output2 in result
    output3 = (
        "      INTEGER(KIND=i_def) f2_stencil_size\n"
        "      INTEGER(KIND=i_def), pointer :: f2_stencil_dofmap(:,:,:) => "
        "null()\n"
        "      TYPE(stencil_dofmap_type), pointer :: f2_stencil_map => "
        "null()\n")
    assert output3 in result
    output4 = (
        "      !\n"
        "      ! Initialise stencil dofmaps\n"
        "      !\n"
        "      f2_stencil_map => f2_proxy%vspace%get_stencil_dofmap("
        "STENCIL_CROSS,1)\n"
        "      f2_stencil_dofmap => f2_stencil_map%get_whole_dofmap()\n"
        "      f2_stencil_size = f2_stencil_map%get_size()\n"
        "      !\n")
    assert output4 in result
    if dist_mem:
        output5 = (
            "      IF (f2_proxy%is_dirty(depth=2)) THEN\n"
            "        CALL f2_proxy%halo_exchange(depth=2)\n"
            "      END IF\n")
        assert output5 in result
    output6 = (
        "        CALL testkern_stencil_code(nlayers, f1_proxy%data, "
        "f2_proxy%data, f2_stencil_size, f2_stencil_dofmap(:,:,cell), "
        "f3_proxy%data, f4_proxy%data, ndf_w1, undf_w1, map_w1(:,cell), "
        "ndf_w2, undf_w2, map_w2(:,cell), ndf_w3, undf_w3, "
        "map_w3(:,cell))")
    assert output6 in result


def test_stencil_region_unsupported(dist_mem):
    '''Check that we raise an exception if the value of the stencil type
    in stencil(<type>[,<extent>]) is region. This is not a parse error
    as region is a valid value, it is just that the LFRic
    infrastructure does not yet support it. '''
    _, invoke_info = parse(
        os.path.join(BASE_PATH, "19.12_single_stencil_region.f90"),
        api=TEST_API)
    psy = PSyFactory(TEST_API,
                     distributed_memory=dist_mem).create(invoke_info)
    with pytest.raises(GenerationError) as excinfo:
        _ = str(psy.gen)
    assert "Unsupported stencil type 'region' supplied" in \
        str(excinfo.value)


def test_single_stencil_xory1d_literal(dist_mem, tmpdir):
    ''' Test extent value is used correctly from the algorithm layer when
    it is a literal value so is not passed by argument.

    '''
    _, invoke_info = parse(
        os.path.join(BASE_PATH, "19.5_single_stencil_xory1d_literal.f90"),
        api=TEST_API)
    psy = PSyFactory(TEST_API,
                     distributed_memory=dist_mem).create(invoke_info)
    result = str(psy.gen)

    assert LFRicBuild(tmpdir).code_compiles(psy)

    output1 = ("    SUBROUTINE invoke_0_testkern_stencil_xory1d_type("
               "f1, f2, f3, f4)")
    assert output1 in result
    output2 = (
        "      USE stencil_dofmap_mod, ONLY: STENCIL_1DX, STENCIL_1DY\n"
        "      USE flux_direction_mod, ONLY: x_direction, y_direction\n"
        "      USE stencil_dofmap_mod, ONLY: stencil_dofmap_type\n")
    assert output2 in result
    output3 = (
        "      INTEGER(KIND=i_def) f2_stencil_size\n"
        "      INTEGER(KIND=i_def), pointer :: f2_stencil_dofmap(:,:,:) => "
        "null()\n"
        "      TYPE(stencil_dofmap_type), pointer :: f2_stencil_map => "
        "null()\n")
    assert output3 in result
    output4 = (
        "      ! Initialise stencil dofmaps\n"
        "      !\n"
        "      IF (x_direction .eq. x_direction) THEN\n"
        "        f2_stencil_map => f2_proxy%vspace%get_stencil_dofmap("
        "STENCIL_1DX,2)\n"
        "      END IF\n"
        "      IF (x_direction .eq. y_direction) THEN\n"
        "        f2_stencil_map => f2_proxy%vspace%get_stencil_dofmap("
        "STENCIL_1DY,2)\n"
        "      END IF\n"
        "      f2_stencil_dofmap => f2_stencil_map%get_whole_dofmap()\n"
        "      f2_stencil_size = f2_stencil_map%get_size()\n"
        "      !\n")
    assert output4 in result
    if dist_mem:
        output5 = (
            "      IF (f2_proxy%is_dirty(depth=3)) THEN\n"
            "        CALL f2_proxy%halo_exchange(depth=3)\n"
            "      END IF\n")
        assert output5 in result
    output6 = (
        "        CALL testkern_stencil_xory1d_code(nlayers, "
        "f1_proxy%data, f2_proxy%data, f2_stencil_size, x_direction, "
        "f2_stencil_dofmap(:,:,cell), f3_proxy%data, f4_proxy%data, "
        "ndf_w1, undf_w1, map_w1(:,cell), ndf_w2, undf_w2, "
        "map_w2(:,cell), ndf_w3, undf_w3, map_w3(:,cell))")
    assert output6 in result


def test_single_stencil_xory1d_literal_mixed(dist_mem, tmpdir):
    ''' Test extent value is used correctly from the algorithm layer when
    it is a literal value so is not passed by argument and the case of the
    literal is specified in mixed case.

    '''
    _, invoke_info = parse(
        os.path.join(BASE_PATH,
                     "19.5.1_single_stencil_xory1d_literal.f90"),
        api=TEST_API)
    psy = PSyFactory(TEST_API,
                     distributed_memory=dist_mem).create(invoke_info)
    result = str(psy.gen)

    assert LFRicBuild(tmpdir).code_compiles(psy)

    output1 = ("    SUBROUTINE invoke_0_testkern_stencil_xory1d_type("
               "f1, f2, f3, f4)")
    assert output1 in result
    output2 = (
        "      USE stencil_dofmap_mod, ONLY: STENCIL_1DX, STENCIL_1DY\n"
        "      USE flux_direction_mod, ONLY: x_direction, y_direction\n"
        "      USE stencil_dofmap_mod, ONLY: stencil_dofmap_type\n")
    assert output2 in result
    output3 = (
        "      INTEGER(KIND=i_def) f2_stencil_size\n"
        "      INTEGER(KIND=i_def), pointer :: f2_stencil_dofmap(:,:,:) => "
        "null()\n"
        "      TYPE(stencil_dofmap_type), pointer :: f2_stencil_map => "
        "null()\n")
    assert output3 in result
    output4 = (
        "      ! Initialise stencil dofmaps\n"
        "      !\n"
        "      IF (x_direction .eq. x_direction) THEN\n"
        "        f2_stencil_map => f2_proxy%vspace%get_stencil_dofmap("
        "STENCIL_1DX,2)\n"
        "      END IF\n"
        "      IF (x_direction .eq. y_direction) THEN\n"
        "        f2_stencil_map => f2_proxy%vspace%get_stencil_dofmap("
        "STENCIL_1DY,2)\n"
        "      END IF\n"
        "      f2_stencil_dofmap => f2_stencil_map%get_whole_dofmap()\n"
        "      f2_stencil_size = f2_stencil_map%get_size()\n"
        "      !\n")
    assert output4 in result
    if dist_mem:
        output5 = (
            "      IF (f2_proxy%is_dirty(depth=3)) THEN\n"
            "        CALL f2_proxy%halo_exchange(depth=3)\n"
            "      END IF\n")
        assert output5 in result
    output6 = (
        "        CALL testkern_stencil_xory1d_code(nlayers, "
        "f1_proxy%data, f2_proxy%data, f2_stencil_size, x_direction, "
        "f2_stencil_dofmap(:,:,cell), f3_proxy%data, f4_proxy%data, "
        "ndf_w1, undf_w1, map_w1(:,cell), ndf_w2, undf_w2, "
        "map_w2(:,cell), ndf_w3, undf_w3, map_w3(:,cell))")
    assert output6 in result


def test_multiple_stencils(dist_mem, tmpdir):
    ''' Test for correct output when there is more than one stencil in a
    kernel. '''
    _, invoke_info = parse(
        os.path.join(BASE_PATH, "19.7_multiple_stencils.f90"),
        api=TEST_API)
    psy = PSyFactory(TEST_API,
                     distributed_memory=dist_mem).create(invoke_info)
    result = str(psy.gen)

    assert LFRicBuild(tmpdir).code_compiles(psy)

    output1 = (
        "    SUBROUTINE invoke_0_testkern_stencil_multi_type(f1, f2, f3, "
        "f4, f2_extent, f3_extent, f3_direction)")
    assert output1 in result
    output2 = (
        "      USE stencil_dofmap_mod, ONLY: STENCIL_1DX, STENCIL_1DY\n"
        "      USE flux_direction_mod, ONLY: x_direction, y_direction\n"
        "      USE stencil_dofmap_mod, ONLY: STENCIL_CROSS\n"
        "      USE stencil_dofmap_mod, ONLY: stencil_dofmap_type\n")
    assert output2 in result
    output3 = (
        "      INTEGER(KIND=i_def), intent(in) :: f2_extent, f3_extent\n"
        "      INTEGER(KIND=i_def), intent(in) :: f3_direction\n")
    assert output3 in result
    output4 = (
        "      INTEGER(KIND=i_def) f4_stencil_size\n"
        "      INTEGER(KIND=i_def), pointer :: f4_stencil_dofmap(:,:,:) => "
        "null()\n"
        "      TYPE(stencil_dofmap_type), pointer :: f4_stencil_map => "
        "null()\n"
        "      INTEGER(KIND=i_def) f3_stencil_size\n"
        "      INTEGER(KIND=i_def), pointer :: f3_stencil_dofmap(:,:,:) => "
        "null()\n"
        "      TYPE(stencil_dofmap_type), pointer :: f3_stencil_map => "
        "null()\n"
        "      INTEGER(KIND=i_def) f2_stencil_size\n"
        "      INTEGER(KIND=i_def), pointer :: f2_stencil_dofmap(:,:,:) => "
        "null()\n"
        "      TYPE(stencil_dofmap_type), pointer :: f2_stencil_map => "
        "null()\n")
    assert output4 in result
    output5 = (
        "      ! Initialise stencil dofmaps\n"
        "      !\n"
        "      f2_stencil_map => f2_proxy%vspace%get_stencil_dofmap("
        "STENCIL_CROSS,f2_extent)\n"
        "      f2_stencil_dofmap => f2_stencil_map%get_whole_dofmap()\n"
        "      f2_stencil_size = f2_stencil_map%get_size()\n"
        "      IF (f3_direction .eq. x_direction) THEN\n"
        "        f3_stencil_map => f3_proxy%vspace%get_stencil_dofmap("
        "STENCIL_1DX,f3_extent)\n"
        "      END IF\n"
        "      IF (f3_direction .eq. y_direction) THEN\n"
        "        f3_stencil_map => f3_proxy%vspace%get_stencil_dofmap("
        "STENCIL_1DY,f3_extent)\n"
        "      END IF\n"
        "      f3_stencil_dofmap => f3_stencil_map%get_whole_dofmap()\n"
        "      f3_stencil_size = f3_stencil_map%get_size()\n"
        "      f4_stencil_map => f4_proxy%vspace%get_stencil_dofmap("
        "STENCIL_1DX,1)\n"
        "      f4_stencil_dofmap => f4_stencil_map%get_whole_dofmap()\n"
        "      f4_stencil_size = f4_stencil_map%get_size()\n"
        "      !\n")
    assert output5 in result
    if dist_mem:
        output6 = (
            "      IF (f2_proxy%is_dirty(depth=f2_extent+1)) THEN\n"
            "        CALL f2_proxy%halo_exchange(depth=f2_extent+1)\n"
            "      END IF\n"
            "      !\n"
            "      IF (f3_proxy%is_dirty(depth=f3_extent+1)) THEN\n"
            "        CALL f3_proxy%halo_exchange(depth=f3_extent+1)\n"
            "      END IF\n")
        assert output6 in result
    output7 = (
        "        CALL testkern_stencil_multi_code(nlayers, f1_proxy%data, "
        "f2_proxy%data, f2_stencil_size, f2_stencil_dofmap(:,:,cell), "
        "f3_proxy%data, f3_stencil_size, f3_direction, "
        "f3_stencil_dofmap(:,:,cell), f4_proxy%data, f4_stencil_size, "
        "f4_stencil_dofmap(:,:,cell), ndf_w1, undf_w1, map_w1(:,cell), "
        "ndf_w2, undf_w2, map_w2(:,cell), ndf_w3, undf_w3, "
        "map_w3(:,cell))")
    assert output7 in result


def test_multiple_stencil_same_name(dist_mem, tmpdir):
    ''' Test the case when there is more than one stencil in a kernel with
    the same name for extent. '''
    _, invoke_info = parse(
        os.path.join(BASE_PATH, "19.8_multiple_stencils_same_name.f90"),
        api=TEST_API)
    psy = PSyFactory(TEST_API,
                     distributed_memory=dist_mem).create(invoke_info)
    result = str(psy.gen)

    assert LFRicBuild(tmpdir).code_compiles(psy)

    output1 = (
        "    SUBROUTINE invoke_0_testkern_stencil_multi_type(f1, f2, f3, "
        "f4, extent, f3_direction)")
    assert output1 in result
    output2 = (
        "      INTEGER(KIND=i_def), intent(in) :: extent\n"
        "      INTEGER(KIND=i_def), intent(in) :: f3_direction\n")
    assert output2 in result
    output3 = (
        "      INTEGER(KIND=i_def) f4_stencil_size\n"
        "      INTEGER(KIND=i_def), pointer :: f4_stencil_dofmap(:,:,:) => "
        "null()\n"
        "      TYPE(stencil_dofmap_type), pointer :: f4_stencil_map => "
        "null()\n"
        "      INTEGER(KIND=i_def) f3_stencil_size\n"
        "      INTEGER(KIND=i_def), pointer :: f3_stencil_dofmap(:,:,:) => "
        "null()\n"
        "      TYPE(stencil_dofmap_type), pointer :: f3_stencil_map => "
        "null()\n"
        "      INTEGER(KIND=i_def) f2_stencil_size\n"
        "      INTEGER(KIND=i_def), pointer :: f2_stencil_dofmap(:,:,:) => "
        "null()\n"
        "      TYPE(stencil_dofmap_type), pointer :: f2_stencil_map => "
        "null()\n")
    assert output3 in result
    output4 = (
        "      ! Initialise stencil dofmaps\n"
        "      !\n"
        "      f2_stencil_map => f2_proxy%vspace%get_stencil_dofmap("
        "STENCIL_CROSS,extent)\n"
        "      f2_stencil_dofmap => f2_stencil_map%get_whole_dofmap()\n"
        "      f2_stencil_size = f2_stencil_map%get_size()\n"
        "      IF (f3_direction .eq. x_direction) THEN\n"
        "        f3_stencil_map => f3_proxy%vspace%get_stencil_dofmap("
        "STENCIL_1DX,extent)\n"
        "      END IF\n"
        "      IF (f3_direction .eq. y_direction) THEN\n"
        "        f3_stencil_map => f3_proxy%vspace%get_stencil_dofmap("
        "STENCIL_1DY,extent)\n"
        "      END IF\n"
        "      f3_stencil_dofmap => f3_stencil_map%get_whole_dofmap()\n"
        "      f3_stencil_size = f3_stencil_map%get_size()\n"
        "      f4_stencil_map => f4_proxy%vspace%get_stencil_dofmap("
        "STENCIL_1DX,extent)\n"
        "      f4_stencil_dofmap => f4_stencil_map%get_whole_dofmap()\n"
        "      f4_stencil_size = f4_stencil_map%get_size()\n"
        "      !\n")
    assert output4 in result
    output5 = (
        "        CALL testkern_stencil_multi_code(nlayers, f1_proxy%data, "
        "f2_proxy%data, f2_stencil_size, f2_stencil_dofmap(:,:,cell), "
        "f3_proxy%data, f3_stencil_size, f3_direction, "
        "f3_stencil_dofmap(:,:,cell), f4_proxy%data, f4_stencil_size, "
        "f4_stencil_dofmap(:,:,cell), ndf_w1, undf_w1, map_w1(:,cell), "
        "ndf_w2, undf_w2, map_w2(:,cell), ndf_w3, undf_w3, "
        "map_w3(:,cell))")
    assert output5 in result


def test_multi_stencil_same_name_direction(dist_mem, tmpdir):
    ''' Test the case where there is more than one stencil in a kernel
    with the same name for direction.

    '''
    _, invoke_info = parse(
        os.path.join(BASE_PATH, "19.9_multiple_stencils_same_name.f90"),
        api=TEST_API)
    psy = PSyFactory(TEST_API,
                     distributed_memory=dist_mem).create(invoke_info)
    result = str(psy.gen)

    output1 = (
        "SUBROUTINE invoke_0_testkern_stencil_multi_2_type(f1, f2, f3, "
        "f4, extent, direction)")
    assert output1 in result
    output2 = (
        "      INTEGER(KIND=i_def), intent(in) :: extent\n"
        "      INTEGER(KIND=i_def), intent(in) :: direction\n")
    assert output2 in result
    output3 = (
        "      INTEGER(KIND=i_def) f4_stencil_size\n"
        "      INTEGER(KIND=i_def), pointer :: f4_stencil_dofmap(:,:,:) => "
        "null()\n"
        "      TYPE(stencil_dofmap_type), pointer :: f4_stencil_map => "
        "null()\n"
        "      INTEGER(KIND=i_def) f3_stencil_size\n"
        "      INTEGER(KIND=i_def), pointer :: f3_stencil_dofmap(:,:,:) => "
        "null()\n"
        "      TYPE(stencil_dofmap_type), pointer :: f3_stencil_map => "
        "null()\n"
        "      INTEGER(KIND=i_def) f2_stencil_size\n"
        "      INTEGER(KIND=i_def), pointer :: f2_stencil_dofmap(:,:,:) => "
        "null()\n"
        "      TYPE(stencil_dofmap_type), pointer :: f2_stencil_map => "
        "null()\n")
    assert output3 in result
    output4 = (
        "      ! Initialise stencil dofmaps\n"
        "      !\n"
        "      IF (direction .eq. x_direction) THEN\n"
        "        f2_stencil_map => f2_proxy%vspace%get_stencil_dofmap("
        "STENCIL_1DX,extent)\n"
        "      END IF\n"
        "      IF (direction .eq. y_direction) THEN\n"
        "        f2_stencil_map => f2_proxy%vspace%get_stencil_dofmap("
        "STENCIL_1DY,extent)\n"
        "      END IF\n"
        "      f2_stencil_dofmap => f2_stencil_map%get_whole_dofmap()\n"
        "      f2_stencil_size = f2_stencil_map%get_size()\n"
        "      IF (direction .eq. x_direction) THEN\n"
        "        f3_stencil_map => f3_proxy%vspace%get_stencil_dofmap("
        "STENCIL_1DX,extent)\n"
        "      END IF\n"
        "      IF (direction .eq. y_direction) THEN\n"
        "        f3_stencil_map => f3_proxy%vspace%get_stencil_dofmap("
        "STENCIL_1DY,extent)\n"
        "      END IF\n"
        "      f3_stencil_dofmap => f3_stencil_map%get_whole_dofmap()\n"
        "      f3_stencil_size = f3_stencil_map%get_size()\n"
        "      IF (direction .eq. x_direction) THEN\n"
        "        f4_stencil_map => f4_proxy%vspace%get_stencil_dofmap("
        "STENCIL_1DX,extent)\n"
        "      END IF\n"
        "      IF (direction .eq. y_direction) THEN\n"
        "        f4_stencil_map => f4_proxy%vspace%get_stencil_dofmap("
        "STENCIL_1DY,extent)\n"
        "      END IF\n"
        "      f4_stencil_dofmap => f4_stencil_map%get_whole_dofmap()\n"
        "      f4_stencil_size = f4_stencil_map%get_size()\n"
        "      !\n")
    assert output4 in result
    output5 = (
        "     CALL testkern_stencil_multi_2_code(nlayers, f1_proxy%data, "
        "f2_proxy%data, f2_stencil_size, direction, "
        "f2_stencil_dofmap(:,:,cell), "
        "f3_proxy%data, f3_stencil_size, direction, "
        "f3_stencil_dofmap(:,:,cell), "
        "f4_proxy%data, f4_stencil_size, direction, "
        "f4_stencil_dofmap(:,:,cell), "
        "ndf_w1, undf_w1, map_w1(:,cell), ndf_w2, undf_w2, "
        "map_w2(:,cell), ndf_adspc1_f4, undf_adspc1_f4, "
        "map_adspc1_f4(:,cell))")
    assert output5 in result

    # Check compilation
    assert LFRicBuild(tmpdir).code_compiles(psy)


def test_multi_kerns_stencils_diff_fields(dist_mem, tmpdir):
    ''' Test the case where we have multiple kernels with stencils and
    different fields for each. We also test extent names by having both
    shared and individual names.

    '''
    _, invoke_info = parse(
        os.path.join(BASE_PATH, "19.20_multiple_kernels_stencils.f90"),
        api=TEST_API)
    psy = PSyFactory(TEST_API,
                     distributed_memory=dist_mem).create(invoke_info)
    result = str(psy.gen)

    assert LFRicBuild(tmpdir).code_compiles(psy)

    output1 = (
        "    SUBROUTINE invoke_0(f1, f2a, f3, f4, f2b, f2c, f2a_extent, "
        "extent)")
    assert output1 in result
    assert "USE testkern_stencil_mod, ONLY: testkern_stencil_code\n" in result
    output2 = (
        "      USE stencil_dofmap_mod, ONLY: STENCIL_CROSS\n"
        "      USE stencil_dofmap_mod, ONLY: stencil_dofmap_type\n")
    assert output2 in result
    output3 = (
        "      INTEGER(KIND=i_def), intent(in) :: f2a_extent, extent\n")
    assert output3 in result
    output4 = (
        "      INTEGER(KIND=i_def) f2b_stencil_size\n"
        "      INTEGER(KIND=i_def), pointer :: f2b_stencil_dofmap(:,:,:) "
        "=> null()\n"
        "      TYPE(stencil_dofmap_type), pointer :: f2b_stencil_map "
        "=> null()\n"
        "      INTEGER(KIND=i_def) f2a_stencil_size\n"
        "      INTEGER(KIND=i_def), pointer :: f2a_stencil_dofmap(:,:,:) "
        "=> null()\n"
        "      TYPE(stencil_dofmap_type), pointer :: f2a_stencil_map "
        "=> null()\n")
    assert output4 in result
    output5 = (
        "      !\n"
        "      f2a_stencil_map => f2a_proxy%vspace%get_stencil_dofmap("
        "STENCIL_CROSS,f2a_extent)\n"
        "      f2a_stencil_dofmap => f2a_stencil_map%get_whole_dofmap()\n"
        "      f2a_stencil_size = f2a_stencil_map%get_size()\n"
        "      f2b_stencil_map => f2b_proxy%vspace%get_stencil_dofmap("
        "STENCIL_CROSS,extent)\n"
        "      f2b_stencil_dofmap => f2b_stencil_map%get_whole_dofmap()\n"
        "      f2b_stencil_size = f2b_stencil_map%get_size()\n"
        "      !\n")
    assert output5 in result
    output6 = (
        "        CALL testkern_stencil_code(nlayers, f1_proxy%data, "
        "f2a_proxy%data, f2a_stencil_size, f2a_stencil_dofmap(:,:,cell), "
        "f3_proxy%data, f4_proxy%data, ndf_w1, undf_w1, map_w1(:,cell), "
        "ndf_w2, undf_w2, map_w2(:,cell), ndf_w3, undf_w3, "
        "map_w3(:,cell))")
    assert output6 in result
    output7 = (
        "        CALL testkern_stencil_code(nlayers, f1_proxy%data, "
        "f2b_proxy%data, f2b_stencil_size, f2b_stencil_dofmap(:,:,cell), "
        "f3_proxy%data, f4_proxy%data, ndf_w1, undf_w1, map_w1(:,cell), "
        "ndf_w2, undf_w2, map_w2(:,cell), ndf_w3, undf_w3, "
        "map_w3(:,cell))")
    assert output7 in result
    output8 = (
        "        CALL testkern_stencil_code(nlayers, f1_proxy%data, "
        "f2c_proxy%data, f2b_stencil_size, f2b_stencil_dofmap(:,:,cell), "
        "f3_proxy%data, f4_proxy%data, ndf_w1, undf_w1, map_w1(:,cell), "
        "ndf_w2, undf_w2, map_w2(:,cell), ndf_w3, undf_w3, "
        "map_w3(:,cell))")
    assert output8 in result


def test_extent_name_clash(dist_mem, tmpdir):
    ''' Test we can deal with name clashes for stencils. We have a single
    kernel with argument names passed from the algorithm layer that
    would clash with stencil-name, stencil-dofmap and stencil-size
    variables.

    '''
    _, invoke_info = parse(
        os.path.join(BASE_PATH, "19.13_single_stencil.f90"),
        api=TEST_API)
    psy = PSyFactory(TEST_API,
                     distributed_memory=dist_mem).create(invoke_info)
    result = str(psy.gen)

    assert LFRicBuild(tmpdir).code_compiles(psy)

    output1 = (
        "    SUBROUTINE invoke_0(f2_stencil_map, f2, f2_stencil_dofmap, "
        "stencil_cross_1, f3_stencil_map, f3, f3_stencil_dofmap, "
        "f2_extent, f3_stencil_size)")
    assert output1 in result
    output2 = (
        "      USE stencil_dofmap_mod, ONLY: STENCIL_CROSS\n"
        "      USE stencil_dofmap_mod, ONLY: stencil_dofmap_type")
    assert output2 in result
    assert ("INTEGER(KIND=i_def), intent(in) :: f2_extent, f3_stencil_size\n"
            in result)
    output3 = (
        "      TYPE(field_type), intent(in) :: f2_stencil_map, f2, "
        "f2_stencil_dofmap, stencil_cross_1, f3_stencil_map, f3, "
        "f3_stencil_dofmap\n")
    assert output3 in result
    output4 = (
        "      INTEGER(KIND=i_def) f3_stencil_size_1\n"
        "      INTEGER(KIND=i_def), pointer :: f3_stencil_dofmap_1(:,:,:) => "
        "null()\n"
        "      TYPE(stencil_dofmap_type), pointer :: f3_stencil_map_1 => "
        "null()\n"
        "      INTEGER(KIND=i_def) f2_stencil_size\n"
        "      INTEGER(KIND=i_def), pointer :: f2_stencil_dofmap_1(:,:,:) => "
        "null()\n"
        "      TYPE(stencil_dofmap_type), pointer :: f2_stencil_map_1 => "
        "null()\n")
    assert output4 in result
    output5 = (
        "      TYPE(field_proxy_type) f2_stencil_map_proxy, f2_proxy, "
        "f2_stencil_dofmap_proxy, stencil_cross_1_proxy, "
        "f3_stencil_map_proxy, f3_proxy, f3_stencil_dofmap_proxy\n")
    assert output5 in result
    output6 = (
        "      stencil_cross_1_proxy = stencil_cross_1%get_proxy()")
    assert output6 in result
    output7 = (
        "      ! Initialise stencil dofmaps\n"
        "      !\n"
        "      f2_stencil_map_1 => f2_proxy%vspace%get_stencil_dofmap("
        "STENCIL_CROSS,f2_extent)\n"
        "      f2_stencil_dofmap_1 => "
        "f2_stencil_map_1%get_whole_dofmap()\n"
        "      f2_stencil_size = f2_stencil_map_1%get_size()\n"
        "      f3_stencil_map_1 => f3_proxy%vspace%get_stencil_dofmap("
        "STENCIL_CROSS,f3_stencil_size)\n"
        "      f3_stencil_dofmap_1 => "
        "f3_stencil_map_1%get_whole_dofmap()\n"
        "      f3_stencil_size_1 = f3_stencil_map_1%get_size()\n"
        "      !\n")
    assert output7 in result
    output8 = (
        "        CALL testkern_stencil_code(nlayers, "
        "f2_stencil_map_proxy%data, f2_proxy%data, f2_stencil_size, "
        "f2_stencil_dofmap_1(:,:,cell), f2_stencil_dofmap_proxy%data, "
        "stencil_cross_1_proxy%data, ndf_w1, undf_w1, map_w1(:,cell), "
        "ndf_w2, undf_w2, map_w2(:,cell), ndf_w3, undf_w3, "
        "map_w3(:,cell))")
    assert output8 in result
    output9 = (
        "        CALL testkern_stencil_code(nlayers, "
        "f3_stencil_map_proxy%data, f3_proxy%data, f3_stencil_size_1, "
        "f3_stencil_dofmap_1(:,:,cell), f3_stencil_dofmap_proxy%data, "
        "stencil_cross_1_proxy%data, ndf_w1, undf_w1, map_w1(:,cell), "
        "ndf_w2, undf_w2, map_w2(:,cell), ndf_w3, undf_w3, "
        "map_w3(:,cell))")
    assert output9 in result


def test_two_stencils_same_field(tmpdir, dist_mem):
    ''' Test two Kernels within an invoke, with the same field having a
    stencil access in each kernel. f2_w2 is the field we care
    about.

    '''
    _, invoke_info = parse(
        os.path.join(BASE_PATH, "19.14_two_stencils_same_field.f90"),
        api=TEST_API)
    psy = PSyFactory(TEST_API,
                     distributed_memory=dist_mem).create(invoke_info)
    result = str(psy.gen)

    output1 = (
        "    SUBROUTINE invoke_0(f1_w1, f2_w2, f3_w2, f4_w3, f1_w3, "
        "f2_extent, extent)")
    assert output1 in result
    output2 = (
        "      INTEGER(KIND=i_def) f2_w2_stencil_size_1\n"
        "      INTEGER(KIND=i_def), pointer :: f2_w2_stencil_dofmap_1(:,:,:) "
        "=> null()\n"
        "      TYPE(stencil_dofmap_type), pointer :: f2_w2_stencil_map_1 "
        "=> null()")
    assert output2 in result
    output3 = (
        "      INTEGER(KIND=i_def) f2_w2_stencil_size\n"
        "      INTEGER(KIND=i_def), pointer :: f2_w2_stencil_dofmap(:,:,:) "
        "=> null()\n"
        "      TYPE(stencil_dofmap_type), pointer :: f2_w2_stencil_map "
        "=> null()")
    assert output3 in result
    output4 = (
        "      f2_w2_stencil_map => f2_w2_proxy%vspace%get_stencil_dofmap"
        "(STENCIL_CROSS,f2_extent)\n"
        "      f2_w2_stencil_dofmap => "
        "f2_w2_stencil_map%get_whole_dofmap()\n"
        "      f2_w2_stencil_size = f2_w2_stencil_map%get_size()\n")
    assert output4 in result
    output5 = (
        "      f2_w2_stencil_map_1 => "
        "f2_w2_proxy%vspace%get_stencil_dofmap(STENCIL_CROSS,extent)\n"
        "      f2_w2_stencil_dofmap_1 => "
        "f2_w2_stencil_map_1%get_whole_dofmap()\n"
        "      f2_w2_stencil_size_1 = f2_w2_stencil_map_1%get_size()\n")
    assert output5 in result
    output6 = (
        "        CALL testkern_stencil_code(nlayers, f1_w1_proxy%data, "
        "f2_w2_proxy%data, f2_w2_stencil_size, "
        "f2_w2_stencil_dofmap(:,:,cell), "
        "f3_w2_proxy%data, f4_w3_proxy%data, ndf_w1, undf_w1, "
        "map_w1(:,cell), ndf_w2, undf_w2, map_w2(:,cell), ndf_w3, "
        "undf_w3, map_w3(:,cell))")
    assert output6 in result
    output7 = (
        "        CALL testkern_stencil_depth_code(nlayers, "
        "f1_w3_proxy%data, f1_w1_proxy%data, f1_w1_stencil_size, "
        "f1_w1_stencil_dofmap(:,:,cell), f2_w2_proxy%data, "
        "f2_w2_stencil_size_1, "
        "f2_w2_stencil_dofmap_1(:,:,cell), f4_w3_proxy%data, "
        "f4_w3_stencil_size, "
        "f4_w3_stencil_dofmap(:,:,cell), ndf_w3, undf_w3, map_w3(:,cell), "
        "ndf_w1, undf_w1, map_w1(:,cell), ndf_w2, undf_w2, "
        "map_w2(:,cell))")
    assert output7 in result

    assert LFRicBuild(tmpdir).code_compiles(psy)


def test_stencils_same_field_literal_extent(dist_mem, tmpdir):
    ''' Test three Kernels within an invoke, with the same field having a
    stencil access in each kernel and the extent being passed as a
    literal value. Extent is the same in two kernels and different in
    the third.

    '''
    _, invoke_info = parse(
        os.path.join(BASE_PATH,
                     "19.15_stencils_same_field_literal_extent.f90"),
        api=TEST_API)
    psy = PSyFactory(TEST_API,
                     distributed_memory=dist_mem).create(invoke_info)
    result = str(psy.gen)

    assert LFRicBuild(tmpdir).code_compiles(psy)

    output1 = (
        "      INTEGER(KIND=i_def) f2_stencil_size_1\n"
        "      INTEGER(KIND=i_def), pointer :: f2_stencil_dofmap_1(:,:,:) "
        "=> null()\n"
        "      TYPE(stencil_dofmap_type), pointer :: f2_stencil_map_1 "
        "=> null()\n"
        "      INTEGER(KIND=i_def) f2_stencil_size\n"
        "      INTEGER(KIND=i_def), pointer :: f2_stencil_dofmap(:,:,:) "
        "=> null()\n"
        "      TYPE(stencil_dofmap_type), pointer :: f2_stencil_map "
        "=> null()")
    assert output1 in result
    output2 = (
        "      !\n"
        "      f2_stencil_map => f2_proxy%vspace%get_stencil_dofmap("
        "STENCIL_CROSS,1)\n"
        "      f2_stencil_dofmap => f2_stencil_map%get_whole_dofmap()\n"
        "      f2_stencil_size = f2_stencil_map%get_size()\n"
        "      f2_stencil_map_1 => f2_proxy%vspace%get_stencil_dofmap("
        "STENCIL_CROSS,2)\n"
        "      f2_stencil_dofmap_1 => "
        "f2_stencil_map_1%get_whole_dofmap()\n"
        "      f2_stencil_size_1 = f2_stencil_map_1%get_size()\n"
        "      !")
    assert output2 in result
    output3 = (
        "        CALL testkern_stencil_code(nlayers, f1_proxy%data, "
        "f2_proxy%data, f2_stencil_size, f2_stencil_dofmap(:,:,cell), "
        "f3_proxy%data, f4_proxy%data, ndf_w1, undf_w1, map_w1(:,cell), "
        "ndf_w2, undf_w2, map_w2(:,cell), ndf_w3, undf_w3, "
        "map_w3(:,cell))")
    assert result.count(output3) == 2
    output4 = (
        "        CALL testkern_stencil_code(nlayers, f1_proxy%data, "
        "f2_proxy%data, f2_stencil_size_1, f2_stencil_dofmap_1(:,:,cell), "
        "f3_proxy%data, f4_proxy%data, ndf_w1, undf_w1, map_w1(:,cell), "
        "ndf_w2, undf_w2, map_w2(:,cell), ndf_w3, undf_w3, "
        "map_w3(:,cell))")
    assert result.count(output4) == 1

    if dist_mem:
        assert "IF (f2_proxy%is_dirty(depth=3)) THEN" in result
        assert "CALL f2_proxy%halo_exchange(depth=3)" in result
        assert "IF (f3_proxy%is_dirty(depth=1)) THEN" in result
        assert "CALL f3_proxy%halo_exchange(depth=1)" in result
        assert "IF (f4_proxy%is_dirty(depth=1)) THEN" in result
        assert "CALL f4_proxy%halo_exchange(depth=1)" in result


def test_stencils_same_field_literal_direct(dist_mem, tmpdir):
    ''' Test three Kernels within an invoke, with the same field having a
    stencil access in each kernel and the direction being passed as a
    literal value. In two kernels the direction value is the same and
    in the third it is different.

    '''
    _, invoke_info = parse(
        os.path.join(BASE_PATH,
                     "19.16_stencils_same_field_literal_direction.f90"),
        api=TEST_API)
    psy = PSyFactory(TEST_API,
                     distributed_memory=dist_mem).create(invoke_info)
    result = str(psy.gen)

    assert LFRicBuild(tmpdir).code_compiles(psy)

    output1 = (
        "      INTEGER(KIND=i_def) f2_stencil_size_1\n"
        "      INTEGER(KIND=i_def), pointer :: f2_stencil_dofmap_1(:,:,:) "
        "=> null()\n"
        "      TYPE(stencil_dofmap_type), pointer :: f2_stencil_map_1 "
        "=> null()\n"
        "      INTEGER(KIND=i_def) f2_stencil_size\n"
        "      INTEGER(KIND=i_def), pointer :: f2_stencil_dofmap(:,:,:) "
        "=> null()\n"
        "      TYPE(stencil_dofmap_type), pointer :: f2_stencil_map "
        "=> null()")
    assert output1 in result
    output2 = (
        "      !\n"
        "      IF (x_direction .eq. x_direction) THEN\n"
        "        f2_stencil_map => f2_proxy%vspace%get_stencil_dofmap("
        "STENCIL_1DX,2)\n"
        "      END IF\n"
        "      IF (x_direction .eq. y_direction) THEN\n"
        "        f2_stencil_map => f2_proxy%vspace%get_stencil_dofmap("
        "STENCIL_1DY,2)\n"
        "      END IF\n"
        "      f2_stencil_dofmap => f2_stencil_map%get_whole_dofmap()\n"
        "      f2_stencil_size = f2_stencil_map%get_size()\n"
        "      IF (y_direction .eq. x_direction) THEN\n"
        "        f2_stencil_map_1 => f2_proxy%vspace%get_stencil_dofmap("
        "STENCIL_1DX,2)\n"
        "      END IF\n"
        "      IF (y_direction .eq. y_direction) THEN\n"
        "        f2_stencil_map_1 => f2_proxy%vspace%get_stencil_dofmap("
        "STENCIL_1DY,2)\n"
        "      END IF\n"
        "      f2_stencil_dofmap_1 => "
        "f2_stencil_map_1%get_whole_dofmap()\n"
        "      f2_stencil_size_1 = f2_stencil_map_1%get_size()\n"
        "      !")
    assert output2 in result
    output3 = (
        "        CALL testkern_stencil_xory1d_code(nlayers, "
        "f1_proxy%data, f2_proxy%data, f2_stencil_size, x_direction, "
        "f2_stencil_dofmap(:,:,cell), f3_proxy%data, f4_proxy%data, "
        "ndf_w1, undf_w1, map_w1(:,cell), ndf_w2, undf_w2, "
        "map_w2(:,cell), ndf_w3, undf_w3, map_w3(:,cell))")
    assert result.count(output3) == 2
    output4 = (
        "        CALL testkern_stencil_xory1d_code(nlayers, "
        "f1_proxy%data, f2_proxy%data, f2_stencil_size_1, y_direction, "
        "f2_stencil_dofmap_1(:,:,cell), f3_proxy%data, f4_proxy%data, "
        "ndf_w1, undf_w1, map_w1(:,cell), ndf_w2, undf_w2, "
        "map_w2(:,cell), ndf_w3, undf_w3, map_w3(:,cell))")
    assert result.count(output4) == 1

    if dist_mem:
        assert "IF (f2_proxy%is_dirty(depth=3)) THEN" in result
        assert "CALL f2_proxy%halo_exchange(depth=3)" in result
        assert "IF (f3_proxy%is_dirty(depth=1)) THEN" in result
        assert "CALL f3_proxy%halo_exchange(depth=1)" in result
        assert "IF (f4_proxy%is_dirty(depth=1)) THEN" in result
        assert "CALL f4_proxy%halo_exchange(depth=1)" in result


def test_stencil_extent_specified():
    ''' The function stencil_unique_str() raises an error if a stencil
    with an extent provided in the metadata is passed in. This is because
    this is not currently supported. This test checks that the appropriate
    error is raised.

    '''
    # load an example with an argument that has stencil metadata
    _, invoke_info = parse(
        os.path.join(BASE_PATH, "19.1_single_stencil.f90"),
        api=TEST_API)
    psy = PSyFactory(TEST_API, distributed_memory=True).create(invoke_info)
    # access the argument with stencil metadata
    schedule = psy.invokes.invoke_list[0].schedule
    kernel = schedule.children[4].loop_body[0]
    stencil_arg = kernel.arguments.args[1]
    # artificially add an extent to the stencil metadata info
    stencil_arg.descriptor.stencil['extent'] = 1
    from psyclone.dynamo0p3 import DynStencils
    stencils = DynStencils(psy.invokes.invoke_list[0])
    with pytest.raises(GenerationError) as err:
        stencils.stencil_unique_str(stencil_arg, "")
    assert ("Found a stencil with an extent specified in the metadata. "
            "This is not coded for." in str(err.value))


def test_haloexchange_unknown_halo_depth():
    ''' If a stencil extent is provided in the kernel metadata then the
    value is stored in an instance of the DynHaloExchange class. This test
    checks that the value is stored as expected (although stencil extents
    in metadata are not currently supported in PSyclone).

    '''
    # load an example with an argument that has stencil metadata
    _, invoke_info = parse(
        os.path.join(BASE_PATH, "19.1_single_stencil.f90"),
        api=TEST_API)
    psy = PSyFactory(TEST_API, distributed_memory=True).create(invoke_info)
    # access the argument with stencil metadata
    schedule = psy.invokes.invoke_list[0].schedule
    kernel = schedule.children[4].loop_body[0]
    stencil_arg = kernel.arguments.args[1]
    # artificially add an extent to the stencil metadata info
    stencil_arg.descriptor.stencil['extent'] = 10
    halo_exchange = schedule.children[1]
    assert halo_exchange._compute_halo_depth() == '11'


def test_haloexchange_correct_parent():
    '''Test that a dynamo haloexchange has the correct parent once it has
    been added to a schedule.'''
    _, invoke_info = parse(
        os.path.join(BASE_PATH, "1_single_invoke.f90"),
        api=TEST_API)
    psy = PSyFactory(TEST_API, distributed_memory=True).create(invoke_info)
    schedule = psy.invokes.invoke_list[0].schedule
    for child in schedule.children:
        assert child.parent == schedule


def test_one_kern_multi_field_same_stencil(tmpdir, dist_mem):
    ''' This test checks for the case where we have the same stencil used
    by more than one field in a kernel. '''
    _, invoke_info = parse(
        os.path.join(BASE_PATH,
                     "19.17_single_kernel_multi_field_same_stencil.f90"),
        api=TEST_API)
    psy = PSyFactory(TEST_API,
                     distributed_memory=dist_mem).create(invoke_info)
    result = str(psy.gen)

    assert LFRicBuild(tmpdir).code_compiles(psy)

    output1 = (
        "    SUBROUTINE invoke_0_testkern_multi_field_same_stencil_type("
        "f0, f1, f2, f3, f4, extent, direction)")
    assert output1 in result
    output2 = (
        "      INTEGER(KIND=i_def), intent(in) :: extent\n"
        "      INTEGER(KIND=i_def), intent(in) :: direction\n")
    assert output2 in result
    output3 = (
        "      INTEGER(KIND=i_def) f3_stencil_size\n"
        "      INTEGER(KIND=i_def), pointer :: f3_stencil_dofmap(:,:,:) => "
        "null()\n"
        "      TYPE(stencil_dofmap_type), pointer :: f3_stencil_map => "
        "null()\n"
        "      INTEGER(KIND=i_def) f1_stencil_size\n"
        "      INTEGER(KIND=i_def), pointer :: f1_stencil_dofmap(:,:,:) => "
        "null()\n"
        "      TYPE(stencil_dofmap_type), pointer :: f1_stencil_map => "
        "null()\n")
    assert output3 in result
    output4 = (
        "      ! Initialise stencil dofmaps\n"
        "      !\n"
        "      f1_stencil_map => f1_proxy%vspace%get_stencil_dofmap("
        "STENCIL_CROSS,extent)\n"
        "      f1_stencil_dofmap => f1_stencil_map%get_whole_dofmap()\n"
        "      f1_stencil_size = f1_stencil_map%get_size()\n"
        "      IF (direction .eq. x_direction) THEN\n"
        "        f3_stencil_map => f3_proxy%vspace%get_stencil_dofmap("
        "STENCIL_1DX,extent)\n"
        "      END IF\n"
        "      IF (direction .eq. y_direction) THEN\n"
        "        f3_stencil_map => f3_proxy%vspace%get_stencil_dofmap("
        "STENCIL_1DY,extent)\n"
        "      END IF\n"
        "      f3_stencil_dofmap => f3_stencil_map%get_whole_dofmap()\n"
        "      f3_stencil_size = f3_stencil_map%get_size()\n"
        "      !\n")
    assert output4 in result
    output5 = (
        "        CALL testkern_multi_field_same_stencil_code(nlayers, "
        "f0_proxy%data, f1_proxy%data, f1_stencil_size, "
        "f1_stencil_dofmap(:,:,cell), f2_proxy%data, f1_stencil_size, "
        "f1_stencil_dofmap(:,:,cell), f3_proxy%data, f3_stencil_size, "
        "direction, f3_stencil_dofmap(:,:,cell), f4_proxy%data, "
        "f3_stencil_size, direction, f3_stencil_dofmap(:,:,cell), "
        "ndf_w1, undf_w1, map_w1(:,cell), ndf_w2, undf_w2, "
        "map_w2(:,cell))")
    assert output5 in result


def test_single_kernel_any_space_stencil(dist_mem, tmpdir):
    ''' This is a test for stencils and any_space within a single kernel
    and between kernels. We test when any_space is the same and when
    it is different within kernels and between kernels for the case of
    different fields. When it is the same we should have the same
    stencil dofmap (as all other stencil information is the same) and
    when it is different we should have a different stencil dofmap (as
    we do not know whether they are on the same space).

    '''
    _, invoke_info = parse(
        os.path.join(BASE_PATH,
                     "19.18_anyspace_stencil_1.f90"),
        api=TEST_API)
    psy = PSyFactory(TEST_API,
                     distributed_memory=dist_mem).create(invoke_info)
    result = str(psy.gen)

    assert LFRicBuild(tmpdir).code_compiles(psy)

    output1 = (
        "      f1_stencil_map => f1_proxy%vspace%get_stencil_dofmap("
        "STENCIL_CROSS,extent)\n"
        "      f1_stencil_dofmap => f1_stencil_map%get_whole_dofmap()\n"
        "      f1_stencil_size = f1_stencil_map%get_size()\n"
        "      f4_stencil_map => f4_proxy%vspace%get_stencil_dofmap("
        "STENCIL_CROSS,extent)\n"
        "      f4_stencil_dofmap => f4_stencil_map%get_whole_dofmap()\n"
        "      f4_stencil_size = f4_stencil_map%get_size()\n"
        "      f5_stencil_map => f5_proxy%vspace%get_stencil_dofmap("
        "STENCIL_CROSS,extent)\n"
        "      f5_stencil_dofmap => f5_stencil_map%get_whole_dofmap()\n"
        "      f5_stencil_size = f5_stencil_map%get_size()\n"
        "      !\n")
    assert output1 in result
    # Use the same stencil dofmap
    output2 = (
        "        CALL testkern_same_anyspace_stencil_code(nlayers, "
        "f0_proxy%data, f1_proxy%data, f1_stencil_size, "
        "f1_stencil_dofmap(:,:,cell), f2_proxy%data, f1_stencil_size, "
        "f1_stencil_dofmap(:,:,cell), ndf_w1, undf_w1, map_w1(:,cell), "
        "ndf_aspc1_f1, undf_aspc1_f1, map_aspc1_f1(:,cell))")
    assert output2 in result
    output3 = (
        "        CALL testkern_different_anyspace_stencil_code(nlayers, "
        "f3_proxy%data, f4_proxy%data, f4_stencil_size, "
        "f4_stencil_dofmap(:,:,cell), f5_proxy%data, f5_stencil_size, "
        "f5_stencil_dofmap(:,:,cell), ndf_w1, undf_w1, map_w1(:,cell), "
        "ndf_aspc1_f4, undf_aspc1_f4, map_aspc1_f4(:,cell), ndf_aspc2_f5, "
        "undf_aspc2_f5, map_aspc2_f5(:,cell))")
    # Use a different stencil dofmap
    assert output3 in result


@pytest.mark.xfail(reason="stencils and any_space produces too many dofmaps")
def test_multi_kernel_any_space_stencil_1(dist_mem):
    ''' This is a test for stencils and any_space with two kernels. We test
    when any_space is the same and when it is different for the same
    field. In our example we should have a single dofmap. However, at
    the moment we produce two. This is valid but not optimal. It is
    not a big deal at the moment as the Met Office do not plan to use
    any_space but it should be able to be fixed when we get dependence
    analysis within invokes working. Therefore making it xfail for the
    moment.

    '''
    _, invoke_info = parse(
        os.path.join(BASE_PATH,
                     "19.19_anyspace_stencil_2.f90"),
        api=TEST_API)
    psy = PSyFactory(TEST_API,
                     distributed_memory=dist_mem).create(invoke_info)
    result = str(psy.gen)

    output1 = (
        "      f1_stencil_map => f1_proxy%vspace%get_stencil_dofmap("
        "STENCIL_CROSS,extent)\n"
        "      f1_stencil_dofmap => f1_stencil_map%get_whole_dofmap()\n"
        "      f1_stencil_size = f1_stencil_map%get_size()\n"
        "      !\n")
    assert output1 in result
    output2 = (
        "        CALL testkern_same_anyspace_stencil_code(nlayers, "
        "f0_proxy%data, f1_proxy%data, f1_stencil_size, "
        "f1_stencil_dofmap(:,:,cell), f2_proxy%data, f1_stencil_size, "
        "f1_stencil_dofmap(:,:,cell), ndf_w1, undf_w1, map_w1(:,cell), "
        "ndf_aspc1_f1, undf_aspc1_f1, map_aspc1_f1)")
    assert output2 in result
    output3 = (
        "        CALL testkern_different_anyspace_stencil_code(nlayers, "
        "f3_proxy%data, f1_proxy%data, f1_stencil_size, "
        "f1_stencil_dofmap(:,:,cell), f2_proxy%data, f1_stencil_size, "
        "f1_stencil_dofmap(:,:,cell), ndf_w1, undf_w1, map_w1(:,cell), "
        "ndf_aspc1_f1, undf_aspc1_f1, map_aspc1_f1, "
        "ndf_aspc2_f2, undf_aspc2_f2, map_aspc2_f2)")
    assert output3 in result


def test_single_kernel_any_dscnt_space_stencil(dist_mem, tmpdir):
    ''' Tests for stencils and any_discontinuous_space space within
    a single kernel and between kernels. We test when
    any_discontinuous_space is the same and when it is different
    within kernels and between kernels for the case of different fields.
    When it is the same we should have the same stencil dofmap
    (as all other stencil information is the same) and when it is
    different we should have a different stencil dofmap (as we do not
    know whether they are on the same space).

    '''
    _, invoke_info = parse(
        os.path.join(BASE_PATH,
                     "19.24_any_discontinuous_space_stencil.f90"),
        api=TEST_API)
    psy = PSyFactory(TEST_API,
                     distributed_memory=dist_mem).create(invoke_info)
    result = str(psy.gen)

    # Check compilation
    assert LFRicBuild(tmpdir).code_compiles(psy)

    # Use the same stencil dofmap
    output1 = (
        "        CALL testkern_same_any_dscnt_space_stencil_code("
        "nlayers, f0_proxy%data, f1_proxy%data, f1_stencil_size, "
        "f1_stencil_dofmap(:,:,cell), f2_proxy%data, f1_stencil_size, "
        "f1_stencil_dofmap(:,:,cell), ndf_wtheta, undf_wtheta, "
        "map_wtheta(:,cell), ndf_adspc1_f1, undf_adspc1_f1, "
        "map_adspc1_f1(:,cell))")
    assert output1 in result
    # Use a different stencil dofmap
    output2 = (
        "        CALL testkern_different_any_dscnt_space_stencil_code("
        "nlayers, f3_proxy%data, f4_proxy%data, f4_stencil_size, "
        "f4_stencil_dofmap(:,:,cell), f5_proxy%data, f5_stencil_size, "
        "f5_stencil_dofmap(:,:,cell), ndf_wtheta, undf_wtheta, "
        "map_wtheta(:,cell), ndf_adspc1_f4, "
        "undf_adspc1_f4, map_adspc1_f4(:,cell), "
        "ndf_adspc2_f5, undf_adspc2_f5, map_adspc2_f5(:,cell))")
    assert output2 in result
    # Check for halo exchanges and correct loop bounds
    if dist_mem:
        assert result.count("_proxy%halo_exchange(depth=extent)") == 4
        assert result.count("DO cell=1,mesh%get_last_edge_cell()") == 2
    else:
        assert "halo_exchange(depth=extent)" not in result
        assert "DO cell=1,f0_proxy%vspace%get_ncell()" in result
        assert "DO cell=1,f3_proxy%vspace%get_ncell()" in result


def test_stencil_args_unique_1(dist_mem, tmpdir):
    ''' This test checks that stencil extent and direction arguments do not
    clash with internal names generated in the PSy-layer. f2_stencil_size
    and nlayers are chosen as the names that would clash.

    '''
    _, invoke_info = parse(
        os.path.join(BASE_PATH,
                     "19.21_stencil_names_clash.f90"),
        api=TEST_API)
    psy = PSyFactory(TEST_API,
                     distributed_memory=dist_mem).create(invoke_info)
    result = str(psy.gen)

    assert LFRicBuild(tmpdir).code_compiles(psy)

    # we use f2_stencil_size for extent and nlayers for direction
    # as arguments
    output1 = ("    SUBROUTINE invoke_0_testkern_stencil_xory1d_type(f1, "
               "f2, f3, f4, f2_stencil_size, nlayers)")
    assert output1 in result
    output2 = ("      INTEGER(KIND=i_def), intent(in) :: f2_stencil_size\n"
               "      INTEGER(KIND=i_def), intent(in) :: nlayers")
    assert output2 in result
    output3 = "      INTEGER(KIND=i_def) f2_stencil_size_1"
    assert output3 in result
    # therefore the local variable is now declared as nlayers_1"
    output4 = "      INTEGER(KIND=i_def) nlayers_1"
    assert output4 in result
    output5 = "      nlayers_1 = f1_proxy%vspace%get_nlayers()"
    assert output5 in result
    output6 = (
        "      IF (nlayers .eq. x_direction) THEN\n"
        "        f2_stencil_map => f2_proxy%vspace%get_stencil_dofmap("
        "STENCIL_1DX,f2_stencil_size)\n"
        "      END IF\n"
        "      IF (nlayers .eq. y_direction) THEN\n"
        "        f2_stencil_map => f2_proxy%vspace%get_stencil_dofmap("
        "STENCIL_1DY,f2_stencil_size)\n"
        "      END IF\n"
        "      f2_stencil_dofmap => f2_stencil_map%get_whole_dofmap()\n"
        "      f2_stencil_size_1 = f2_stencil_map%get_size()")
    assert output6 in result
    output7 = (
        "        CALL testkern_stencil_xory1d_code(nlayers_1, "
        "f1_proxy%data, f2_proxy%data, f2_stencil_size_1, nlayers, "
        "f2_stencil_dofmap(:,:,cell), f3_proxy%data, f4_proxy%data, "
        "ndf_w1, undf_w1, map_w1(:,cell), ndf_w2, undf_w2, "
        "map_w2(:,cell), ndf_w3, undf_w3, map_w3(:,cell))")
    assert output7 in result


def test_stencil_args_unique_2(dist_mem, tmpdir):
    '''This test checks that stencil extent and direction arguments are
    unique within the generated PSy-layer when they are accessed as
    indexed arrays, with the same array name, from the algorithm
    layer.'''
    _, invoke_info = parse(
        os.path.join(BASE_PATH,
                     "19.22_stencil_names_indexed.f90"),
        api=TEST_API)
    psy = PSyFactory(TEST_API,
                     distributed_memory=dist_mem).create(invoke_info)
    result = str(psy.gen)

    assert LFRicBuild(tmpdir).code_compiles(psy)

    output1 = ("    SUBROUTINE invoke_0(f1, f2, f3, f4, f2_info, "
               "f2_info_2, f2_info_1, f2_info_3)")
    assert output1 in result
    output2 = (
        "      INTEGER(KIND=i_def), intent(in) :: f2_info, f2_info_2\n"
        "      INTEGER(KIND=i_def), intent(in) :: f2_info_1, f2_info_3")
    assert output2 in result
    output3 = (
        "      IF (f2_info_1 .eq. x_direction) THEN\n"
        "        f2_stencil_map => f2_proxy%vspace%get_stencil_dofmap("
        "STENCIL_1DX,f2_info)\n"
        "      END IF\n"
        "      IF (f2_info_1 .eq. y_direction) THEN\n"
        "        f2_stencil_map => f2_proxy%vspace%get_stencil_dofmap("
        "STENCIL_1DY,f2_info)\n"
        "      END IF\n"
        "      f2_stencil_dofmap => f2_stencil_map%get_whole_dofmap()\n"
        "      f2_stencil_size = f2_stencil_map%get_size()\n"
        "      IF (f2_info_3 .eq. x_direction) THEN\n"
        "        f2_stencil_map_1 => f2_proxy%vspace%get_stencil_dofmap("
        "STENCIL_1DX,f2_info_2)\n"
        "      END IF\n"
        "      IF (f2_info_3 .eq. y_direction) THEN\n"
        "        f2_stencil_map_1 => f2_proxy%vspace%get_stencil_dofmap("
        "STENCIL_1DY,f2_info_2)\n"
        "      END IF")
    assert output3 in result
    output4 = (
        "        CALL testkern_stencil_xory1d_code(nlayers, "
        "f1_proxy%data, f2_proxy%data, f2_stencil_size, f2_info_1, "
        "f2_stencil_dofmap(:,:,cell), f3_proxy%data, f4_proxy%data, "
        "ndf_w1, undf_w1, map_w1(:,cell), ndf_w2, undf_w2, "
        "map_w2(:,cell), ndf_w3, undf_w3, map_w3(:,cell))")
    assert output4 in result
    output5 = (
        "        CALL testkern_stencil_xory1d_code(nlayers, "
        "f1_proxy%data, f2_proxy%data, f2_stencil_size_1, f2_info_3, "
        "f2_stencil_dofmap_1(:,:,cell), f3_proxy%data, f4_proxy%data, "
        "ndf_w1, undf_w1, map_w1(:,cell), ndf_w2, undf_w2, "
        "map_w2(:,cell), ndf_w3, undf_w3, map_w3(:,cell))")
    assert output5 in result
    if dist_mem:
        assert (
            "IF (f2_proxy%is_dirty(depth=max(f2_info+1,"
            "f2_info_2+1))) THEN" in result)
        assert (
            "CALL f2_proxy%halo_exchange(depth=max(f2_info+1,"
            "f2_info_2+1))" in result)
        assert "IF (f3_proxy%is_dirty(depth=1)) THEN" in result
        assert "CALL f3_proxy%halo_exchange(depth=1)" in result
        assert "IF (f4_proxy%is_dirty(depth=1)) THEN" in result
        assert "CALL f4_proxy%halo_exchange(depth=1)" in result


def test_stencil_args_unique_3(dist_mem, tmpdir):
    ''' This test checks that stencil extent and direction arguments are
    unique within the generated PSy-layer when they are dereferenced,
    with the same type/class name, from the algorithm layer.

    '''
    _, invoke_info = parse(
        os.path.join(BASE_PATH,
                     "19.23_stencil_names_deref.f90"),
        api=TEST_API)
    psy = PSyFactory(TEST_API,
                     distributed_memory=dist_mem).create(invoke_info)
    result = str(psy.gen)

    assert LFRicBuild(tmpdir).code_compiles(psy)

    assert (
        "      INTEGER(KIND=i_def), intent(in) :: my_info_f2_info, "
        "my_info_f2_info_2\n"
        "      INTEGER(KIND=i_def), intent(in) :: my_info_f2_info_1, "
        "my_info_f2_info_3\n"
        in result)
    assert (
        "f2_stencil_map => f2_proxy%vspace%get_stencil_dofmap(STENCIL_1DX,"
        "my_info_f2_info)" in result)
    if dist_mem:
        assert (
            "IF (f2_proxy%is_dirty(depth=max(my_info_f2_info+1,"
            "my_info_f2_info_2+1))) THEN" in result)
        assert (
            "CALL f2_proxy%halo_exchange(depth=max(my_info_f2_info+1,"
            "my_info_f2_info_2+1))" in result)
        assert "IF (f3_proxy%is_dirty(depth=1)) THEN" in result
        assert "CALL f3_proxy%halo_exchange(depth=1)" in result
        assert "IF (f4_proxy%is_dirty(depth=1)) THEN" in result
        assert "CALL f4_proxy%halo_exchange(depth=1)" in result


def test_stencil_vector(dist_mem, tmpdir):
    ''' Test that the expected declarations and lookups are produced when
    we have a stencil access with a vector field. Any stencil could be
    chosen here (other than xory1d) as they all produce the same code
    structure, but STENCIL_CROSS is chosen as it is already used in an
    existing suitable example (14.4).

    '''
    _, invoke_info = parse(
        os.path.join(BASE_PATH, "14.4_halo_vector.f90"),
        api=TEST_API)
    psy = PSyFactory(TEST_API,
                     distributed_memory=dist_mem).create(invoke_info)
    result = str(psy.gen)
    assert (
        "      USE stencil_dofmap_mod, ONLY: STENCIL_CROSS\n"
        "      USE stencil_dofmap_mod, ONLY: stencil_dofmap_type\n") \
        in str(result)
    assert(
        "      INTEGER(KIND=i_def) f2_stencil_size\n"
        "      INTEGER(KIND=i_def), pointer :: f2_stencil_dofmap(:,:,:) => "
        "null()\n"
        "      TYPE(stencil_dofmap_type), pointer :: f2_stencil_map => "
        "null()\n") \
        in str(result)
    assert(
        "      f2_stencil_map => f2_proxy(1)%vspace%get_stencil_dofmap"
        "(STENCIL_CROSS,f2_extent)\n"
        "      f2_stencil_dofmap => f2_stencil_map%get_whole_dofmap()\n"
        "      f2_stencil_size = f2_stencil_map%get_size()\n") \
        in str(result)
    assert(
        "f2_proxy(1)%data, f2_proxy(2)%data, f2_proxy(3)%data, "
        "f2_proxy(4)%data, f2_stencil_size, f2_stencil_dofmap(:,:,cell)") \
        in str(result)

    assert LFRicBuild(tmpdir).code_compiles(psy)


def test_stencil_xory_vector(dist_mem, tmpdir):
    '''Test that the expected declarations and lookups are produced when
    we have a stencil access of type x or y with a vector field.

    '''
    _, invoke_info = parse(
        os.path.join(BASE_PATH,
                     "14.4.2_halo_vector_xory.f90"),
        api=TEST_API)
    psy = PSyFactory(TEST_API,
                     distributed_memory=dist_mem).create(invoke_info)
    result = str(psy.gen)
    assert(
        "      USE stencil_dofmap_mod, ONLY: STENCIL_1DX, STENCIL_1DY\n"
        "      USE flux_direction_mod, ONLY: x_direction, y_direction\n"
        "      USE stencil_dofmap_mod, ONLY: stencil_dofmap_type\n") \
        in result
    assert(
        "      INTEGER(KIND=i_def), intent(in) :: f2_extent\n"
        "      INTEGER(KIND=i_def), intent(in) :: f2_direction\n") \
        in result
    assert(
        "      INTEGER(KIND=i_def) f2_stencil_size\n"
        "      INTEGER(KIND=i_def), pointer :: f2_stencil_dofmap(:,:,:) => "
        "null()\n"
        "      TYPE(stencil_dofmap_type), pointer :: f2_stencil_map => "
        "null()\n") \
        in result
    assert(
        "      IF (f2_direction .eq. x_direction) THEN\n"
        "        f2_stencil_map => f2_proxy(1)%vspace%get_stencil_dofmap"
        "(STENCIL_1DX,f2_extent)\n"
        "      END IF\n"
        "      IF (f2_direction .eq. y_direction) THEN\n"
        "        f2_stencil_map => f2_proxy(1)%vspace%get_stencil_dofmap"
        "(STENCIL_1DY,f2_extent)\n"
        "      END IF\n"
        "      f2_stencil_dofmap => f2_stencil_map%get_whole_dofmap()\n"
        "      f2_stencil_size = f2_stencil_map%get_size()\n") \
        in result
    assert(
        "f2_proxy(1)%data, f2_proxy(2)%data, f2_proxy(3)%data, "
        "f2_proxy(4)%data, f2_stencil_size, f2_direction, "
        "f2_stencil_dofmap(:,:,cell)") \
        in result

    assert LFRicBuild(tmpdir).code_compiles(psy)


def test_dynloop_load_unexpected_func_space():
    ''' The load function of an instance of the DynLoop class raises an
    error if an unexpected function space is found. This test makes
    sure this error works correctly. It's a little tricky to raise
    this error as it is unreachable. However, we can sabotage an
    earlier function to make it return an invalid value.

    '''
    # first create a working instance of the DynLoop class
    _, invoke_info = parse(
        os.path.join(BASE_PATH, "19.1_single_stencil.f90"),
        api=TEST_API)
    psy = PSyFactory(TEST_API, distributed_memory=True).create(invoke_info)
    # now get access to the DynLoop class, the associated kernel class
    # and the associated field.
    schedule = psy.invokes.invoke_list[0].schedule
    loop = schedule.children[4]
    kernel = loop.loop_body[0]
    field = kernel.arguments.iteration_space_arg()
    # break the fields function space
    field._function_spaces[0]._orig_name = "broken"
    # create a function which always returns the broken field

    def broken_func():
        ''' Returns the above field no matter what '''
        return field
    # Replace the iteration_space_arg method with our broke
    # function. This is required as iteration_space_arg currently
    # never returns a field with an invalid function space.
    kernel.arguments.iteration_space_arg = broken_func
    # We can now raise the exception.
    with pytest.raises(GenerationError) as err:
        loop.load(kernel)
    assert ("Generation Error: Unexpected function space found. Expecting "
            "one of " + str(FunctionSpace.VALID_FUNCTION_SPACES) +
            " but found 'broken'" in str(err.value))


def test_dynkernargs_unexpect_stencil_extent():
    '''This test checks that we raise an error in DynKernelArguments if
    metadata is provided with an extent value. This is a litle tricky
    to raise as the parser does not allow this to happen. We therefore
    modify the results from the parser to raise the error.

    '''
    # parse some valid code with a stencil
    _, invoke_info = parse(
        os.path.join(BASE_PATH, "19.1_single_stencil.f90"),
        api=TEST_API)
    # find the parsed code's call class
    call = invoke_info.calls[0].kcalls[0]
    # add an extent to the stencil metadata
    kernel_metadata = call.ktype
    kernel_metadata._arg_descriptors[1].stencil['extent'] = 2
    # remove the extra argument (as the extent value no longer needs
    # to be passed so an associated error will be raised)
    del call.args[2]
    # finally call our object to raise the error
    from psyclone.dynamo0p3 import DynKernelArguments
    with pytest.raises(GenerationError) as err:
        _ = DynKernelArguments(call, None)
    assert "extent metadata not yet supported" in str(err.value)


def test_unsupported_halo_read_access():
    ''' This test checks that we raise an error if the halo_read_access
    method finds an upper bound other than halo or ncells. The
    particular issue at the moment is that if inner is specified we do
    not know whether the stencil accesses the halo or not. However,
    this limitation is not going to affect anyone until we add in loop
    iteration space splitting transformations.

    '''
    # create a valid loop with a stencil access
    _, invoke_info = parse(
        os.path.join(BASE_PATH, "19.1_single_stencil.f90"),
        api=TEST_API)
    psy = PSyFactory(TEST_API, distributed_memory=True).create(invoke_info)
    # get access to the DynLoop object
    schedule = psy.invokes.invoke_list[0].schedule
    loop = schedule.children[4]
    # access to the argument that has a stencil access in the kernel
    kernel = loop.loop_body[0]
    stencil_arg = kernel.arguments.args[1]
    loop.set_upper_bound("inner", 1)
    # call our method
    with pytest.raises(GenerationError) as err:
        _ = loop._halo_read_access(stencil_arg)
    assert ("Loop bounds other than 'cell_halo' and 'ncells' are currently "
            "unsupported for kernels with stencil accesses. Found "
            "'inner'." in str(err.value))


def test_dynglobalsum_unsupported_argument():
    ''' Check that an instance of the DynGlobalSum class raises an
    exception for an unsupported argument type. '''
    # Get an instance of a non-scalar argument
    _, invoke_info = parse(
        os.path.join(BASE_PATH,
                     "1.6.1_single_invoke_1_int_scalar.f90"),
        api=TEST_API)
    psy = PSyFactory(TEST_API, distributed_memory=True).create(invoke_info)
    schedule = psy.invokes.invoke_list[0].schedule
    loop = schedule.children[4]
    kernel = loop.loop_body[0]
    argument = kernel.arguments.args[0]
    with pytest.raises(InternalError) as err:
        _ = DynGlobalSum(argument)
    assert ("DynGlobalSum.init(): A global sum argument should be a scalar "
            "but found argument of type 'gh_field'." in str(err.value))


def test_dynglobalsum_unsupported_scalar():
    ''' Check that an instance of the DynGlobalSum class raises an
    exception if an unsupported scalar type is provided when distributed
    memory is enabled (dm=True).

    '''
    # Get an instance of an integer scalar
    _, invoke_info = parse(
        os.path.join(BASE_PATH,
                     "1.6.1_single_invoke_1_int_scalar.f90"),
        api=TEST_API)
    psy = PSyFactory(TEST_API, distributed_memory=True).create(invoke_info)
    schedule = psy.invokes.invoke_list[0].schedule
    loop = schedule.children[4]
    kernel = loop.loop_body[0]
    argument = kernel.arguments.args[1]
    with pytest.raises(GenerationError) as err:
        _ = DynGlobalSum(argument)
    assert ("DynGlobalSum currently only supports real scalars, but "
            "argument 'iflag' in Kernel 'testkern_one_int_scalar_code' "
            "has 'integer' intrinsic type." in str(err.value))


def test_dynglobalsum_nodm_error():
    ''' Check that an instance of the DynGlobalSum class raises an
    exception if it is instantiated with no distributed memory enabled
    (dm=False).

    '''
    # Get an instance of a real scalar
    _, invoke_info = parse(
        os.path.join(BASE_PATH,
                     "1.9_single_invoke_2_real_scalars.f90"),
        api=TEST_API)
    psy = PSyFactory(TEST_API, distributed_memory=False).create(invoke_info)
    schedule = psy.invokes.invoke_list[0].schedule
    loop = schedule.children[0]
    kernel = loop.loop_body[0]
    argument = kernel.arguments.args[0]
    with pytest.raises(GenerationError) as err:
        _ = DynGlobalSum(argument)
    assert ("It makes no sense to create a DynGlobalSum object when "
            "distributed memory is not enabled (dm=False)."
            in str(err.value))


def test_no_updated_args():
    ''' Check that we raise the expected exception when we encounter a
    kernel that does not write to any of its arguments '''
    fparser.logging.disable(fparser.logging.CRITICAL)
    code = CODE.replace("arg_type(gh_field, gh_inc, w1)",
                        "arg_type(gh_field, gh_read, w1)", 1)
    ast = fpapi.parse(code, ignore_comments=False)
    name = "testkern_qr_type"
    with pytest.raises(ParseError) as excinfo:
        _ = DynKernMetadata(ast, name=name)
    assert ("A Dynamo 0.3 kernel must have at least one argument that is "
            "updated (written to) but found none for kernel "
            "testkern_qr_type" in str(excinfo.value))


def test_scalars_only_invalid():
    ''' Check that we raise the expected exception if we encounter a
    kernel that only has (read-only) scalar arguments '''
    fparser.logging.disable(fparser.logging.CRITICAL)
    code = '''
module testkern
  type, extends(kernel_type) :: testkern_type
     type(arg_type), meta_args(2) =                    &
          (/ arg_type(gh_scalar, gh_real,    gh_read), &
             arg_type(gh_scalar, gh_integer, gh_read)  &
           /)
     integer :: iterates_over = cells
   contains
     procedure, nopass :: code => testkern_code
  end type testkern_type
contains
  subroutine testkern_code(a, b)
  end subroutine testkern_code
end module testkern
'''
    ast = fpapi.parse(code, ignore_comments=False)
    name = "testkern_type"
    with pytest.raises(ParseError) as excinfo:
        _ = DynKernMetadata(ast, name=name)
    assert ("A Dynamo 0.3 kernel must have at least one argument that is "
            "updated (written to) but found none for kernel "
            "testkern_type" in str(excinfo.value))


def test_multiple_updated_field_args():
    ''' Check that we successfully parse a kernel that writes to more
    than one of its field arguments '''
    fparser.logging.disable(fparser.logging.CRITICAL)
    code = CODE.replace("arg_type(gh_field, gh_read, w2)",
                        "arg_type(gh_field, gh_inc, w1)", 1)
    ast = fpapi.parse(code, ignore_comments=False)
    name = "testkern_qr_type"
    metadata = DynKernMetadata(ast, name=name)
    count = 0
    for descriptor in metadata.arg_descriptors:
        if descriptor.argument_type == "gh_field" and \
                descriptor.access != AccessType.READ:
            count += 1
    assert count == 2


def test_multiple_updated_op_args():
    ''' Check that we successfully parse the metadata for a kernel that
    writes to more than one of its field and operator arguments '''
    fparser.logging.disable(fparser.logging.CRITICAL)
    code = CODE.replace("arg_type(gh_operator, gh_read, w2, w2)",
                        "arg_type(gh_operator, gh_write, w1, w1)", 1)
    ast = fpapi.parse(code, ignore_comments=False)
    name = "testkern_qr_type"
    metadata = DynKernMetadata(ast, name=name)
    count = 0
    for descriptor in metadata.arg_descriptors:
        if ((descriptor.argument_type == "gh_field" or
             descriptor.argument_type == "gh_operator") and
                descriptor.access != AccessType.READ):
            count += 1
    assert count == 2


def test_multiple_updated_scalar_args():
    ''' Check that we raise the expected exception when we encounter a
    kernel that writes to more than one of its field and scalar arguments '''
    fparser.logging.disable(fparser.logging.CRITICAL)
    code = CODE.replace("arg_type(gh_scalar, gh_real, gh_read)",
                        "arg_type(gh_scalar, gh_real, gh_sum)", 1)
    ast = fpapi.parse(code, ignore_comments=False)
    name = "testkern_qr_type"
    with pytest.raises(ParseError) as excinfo:
        _ = DynKernMetadata(ast, name=name)
    assert ("A user-supplied LFRic kernel must not write/update a scalar "
            "argument but kernel 'testkern_qr_type' has argument type "
            "'gh_scalar' with 'gh_sum' access." in str(excinfo.value))


def test_itn_space_write_w2broken_w1(dist_mem, tmpdir):
    ''' Check that generated loop over cells in the PSy layer has the
    correct upper bound when a kernel writes to two fields, the first on
    a discontinuous space (w2broken) and the second on a continuous space (w1).
    The resulting loop (when dm=True) must include the L1 halo because of
    the second field argument which is continuous.

    '''
    _, invoke_info = parse(
        os.path.join(BASE_PATH, "1.5.1_single_invoke_write_multi_fs.f90"),
        api=TEST_API)
    psy = PSyFactory(TEST_API,
                     distributed_memory=dist_mem).create(invoke_info)
    generated_code = str(psy.gen)

    if dist_mem:
        output = (
            "      !\n"
            "      DO cell=1,mesh%get_last_halo_cell(1)\n")
        assert output in generated_code
    else:
        output = (
            "      ! Call our kernels\n"
            "      !\n"
            "      DO cell=1,m2_proxy%vspace%get_ncell()\n")
        assert output in generated_code

    assert LFRicBuild(tmpdir).code_compiles(psy)


def test_itn_space_fld_and_op_writers(tmpdir):
    ''' Check that generated loop over cells in the psy layer has the
    correct upper bound when a kernel writes to both an operator and a
    field, the latter on a discontinuous space and first in the list
    of args. (Loop must include L1 halo because we're writing to an
    operator.) '''
    _, invoke_info = parse(
        os.path.join(BASE_PATH, "1.5.2_single_invoke_write_fld_op.f90"),
        api=TEST_API)
    for dist_mem in [False, True]:
        psy = PSyFactory(TEST_API,
                         distributed_memory=dist_mem).create(invoke_info)
        generated_code = str(psy.gen)
        if dist_mem:
            output = (
                "      !\n"
                "      DO cell=1,mesh%get_last_halo_cell(1)\n")
            assert output in generated_code
        else:
            output = (
                "      ! Call our kernels\n"
                "      !\n"
                "      DO cell=1,op1_proxy%fs_from%get_ncell()\n")
            assert output in generated_code

        assert LFRicBuild(tmpdir).code_compiles(psy)


def test_itn_space_any_any_discontinuous(dist_mem, tmpdir):
    ''' Check that generated loop over cells has correct upper
    bound when a kernel writes to fields on any_space (continuous)
    and any_discontinuous_space.

    '''
    _, invoke_info = parse(
        os.path.join(BASE_PATH,
                     "1.5.3_single_invoke_write_any_anyd_space.f90"),
        api=TEST_API)
    psy = PSyFactory(TEST_API,
                     distributed_memory=dist_mem).create(invoke_info)
    generated_code = str(psy.gen)

    assert LFRicBuild(tmpdir).code_compiles(psy)

    if dist_mem:
        output = (
            "      !\n"
            "      DO cell=1,mesh%get_last_halo_cell(1)\n")
        assert output in generated_code
    else:
        output = (
            "      ! Call our kernels\n"
            "      !\n"
            "      DO cell=1,f1_proxy%vspace%get_ncell()\n")
        assert output in generated_code


def test_itn_space_any_w2trace(dist_mem, tmpdir):
    ''' Check generated loop over cells has correct upper bound when a
    kernel writes to fields on any_space and W2trace (both continuous).

    '''
    _, invoke_info = parse(
        os.path.join(BASE_PATH,
                     "1.5.4_single_invoke_write_anyspace_w2trace.f90"),
        api=TEST_API)
    psy = PSyFactory(TEST_API,
                     distributed_memory=dist_mem).create(invoke_info)
    generated_code = str(psy.gen)

    assert LFRicBuild(tmpdir).code_compiles(psy)

    if dist_mem:
        output = (
            "      !\n"
            "      DO cell=1,mesh%get_last_halo_cell(1)\n")
        assert output in generated_code
    else:
        # Loop upper bound should use f2 as that field is *definitely*
        # on a continuous space (as opposed to the one on any_space
        # that might be).
        output = (
            "      ! Call our kernels\n"
            "      !\n"
            "      DO cell=1,f2_proxy%vspace%get_ncell()\n")
        assert output in generated_code


def test_kernel_args_has_op():
    ''' Check that we raise an exception if the arg. type supplied to
    DynKernelArguments.has_operator() is not a valid operator. '''
    _, invoke_info = parse(
        os.path.join(BASE_PATH, "19.1_single_stencil.f90"),
        api=TEST_API)
    # Find the parsed code's Call class
    call = invoke_info.calls[0].kcalls[0]
    from psyclone.dynamo0p3 import DynKernelArguments
    dka = DynKernelArguments(call, None)
    with pytest.raises(GenerationError) as excinfo:
        _ = dka.has_operator(op_type="gh_field")
    assert "'op_type' must be a valid operator type" in str(excinfo.value)


def test_kerncallarglist_quad_rule_error(dist_mem, tmpdir):
    ''' Check that we raise the expected exception if we encounter an
    unsupported quadrature shape in the quad_rule() method. '''
    _, invoke_info = parse(
        os.path.join(BASE_PATH, "6_multiple_QR_per_invoke.f90"),
        api=TEST_API)
    psy = PSyFactory(TEST_API,
                     distributed_memory=dist_mem).create(invoke_info)

    assert LFRicBuild(tmpdir).code_compiles(psy)

    schedule = psy.invokes.invoke_list[0].schedule
    loop = schedule.walk(DynLoop)[0]
    create_arg_list = KernCallArgList(loop.loop_body[0])
    # Add an invalid shape to the dict of qr rules
    create_arg_list._kern.qr_rules["broken"] = None
    with pytest.raises(NotImplementedError) as err:
        create_arg_list.quad_rule()
    assert ("no support implemented for quadrature with a shape of 'broken'"
            in str(err.value))


def test_multi_anyw2(dist_mem, tmpdir):
    ''' Check generated code works correctly when we have multiple any_w2
    fields. Particularly check that we only generate a single lookup.

    '''
    _, invoke_info = parse(
        os.path.join(BASE_PATH, "21.1_single_invoke_multi_anyw2.f90"),
        api=TEST_API)
    psy = PSyFactory(TEST_API,
                     distributed_memory=dist_mem).create(invoke_info)
    generated_code = str(psy.gen)

    assert LFRicBuild(tmpdir).code_compiles(psy)

    if dist_mem:
        output = (
            "      ! Look-up dofmaps for each function space\n"
            "      !\n"
            "      map_any_w2 => f1_proxy%vspace%get_whole_dofmap()\n"
            "      !\n"
            "      ! Initialise number of DoFs for any_w2\n"
            "      !\n"
            "      ndf_any_w2 = f1_proxy%vspace%get_ndf()\n"
            "      undf_any_w2 = f1_proxy%vspace%get_undf()\n"
            "      !\n"
            "      ! Call kernels and communication routines\n"
            "      !\n"
            "      IF (f1_proxy%is_dirty(depth=1)) THEN\n"
            "        CALL f1_proxy%halo_exchange(depth=1)\n"
            "      END IF\n"
            "      !\n"
            "      IF (f2_proxy%is_dirty(depth=1)) THEN\n"
            "        CALL f2_proxy%halo_exchange(depth=1)\n"
            "      END IF\n"
            "      !\n"
            "      IF (f3_proxy%is_dirty(depth=1)) THEN\n"
            "        CALL f3_proxy%halo_exchange(depth=1)\n"
            "      END IF\n"
            "      !\n"
            "      DO cell=1,mesh%get_last_halo_cell(1)\n"
            "        !\n"
            "        CALL testkern_multi_anyw2_code(nlayers, "
            "f1_proxy%data, f2_proxy%data, f3_proxy%data, ndf_any_w2, "
            "undf_any_w2, map_any_w2(:,cell))\n"
            "      END DO\n"
            "      !\n"
            "      ! Set halos dirty/clean for fields modified in the "
            "above loop\n"
            "      !\n"
            "      CALL f1_proxy%set_dirty()")
        assert output in generated_code
    else:
        output = (
            "      ! Look-up dofmaps for each function space\n"
            "      !\n"
            "      map_any_w2 => f1_proxy%vspace%get_whole_dofmap()\n"
            "      !\n"
            "      ! Initialise number of DoFs for any_w2\n"
            "      !\n"
            "      ndf_any_w2 = f1_proxy%vspace%get_ndf()\n"
            "      undf_any_w2 = f1_proxy%vspace%get_undf()\n"
            "      !\n"
            "      ! Call our kernels\n"
            "      !\n"
            "      DO cell=1,f1_proxy%vspace%get_ncell()\n"
            "        !\n"
            "        CALL testkern_multi_anyw2_code(nlayers, "
            "f1_proxy%data, f2_proxy%data, f3_proxy%data, ndf_any_w2, "
            "undf_any_w2, map_any_w2(:,cell))\n"
            "      END DO")
        assert output in generated_code


def test_anyw2_vectors():
    '''Check generated code works correctly when we have any_w2 field
    vectors'''
    _, invoke_info = parse(
        os.path.join(BASE_PATH, "21.3_single_invoke_anyw2_vector.f90"),
        api=TEST_API)
    for dist_mem in [False, True]:
        psy = PSyFactory(TEST_API,
                         distributed_memory=dist_mem).create(invoke_info)
        generated_code = str(psy.gen)
        assert "f3_proxy(1) = f3(1)%get_proxy()" in generated_code
        assert "f3_proxy(2) = f3(2)%get_proxy()" in generated_code
        assert "f3_proxy(1)%data, f3_proxy(2)%data" in generated_code


def test_anyw2_operators(dist_mem, tmpdir):
    ''' Check generated code works correctly when we have any_w2 fields
    with operators.

    '''
    _, invoke_info = parse(
        os.path.join(BASE_PATH, "21.4_single_invoke_anyw2_operator.f90"),
        api=TEST_API)
    psy = PSyFactory(TEST_API,
                     distributed_memory=dist_mem).create(invoke_info)
    generated_code = str(psy.gen)

    assert LFRicBuild(tmpdir).code_compiles(psy)

    output = (
        "      ! Initialise number of DoFs for any_w2\n"
        "      !\n"
        "      ndf_any_w2 = mm_w2_proxy%fs_from%get_ndf()\n"
        "      undf_any_w2 = mm_w2_proxy%fs_from%get_undf()\n")
    assert output in generated_code
    output = (
        "      dim_any_w2 = mm_w2_proxy%fs_from%get_dim_space()\n"
        "      ALLOCATE (basis_any_w2_qr(dim_any_w2, ndf_any_w2, "
        "np_xy_qr, np_z_qr))\n"
        "      !\n"
        "      ! Compute basis/diff-basis arrays\n"
        "      !\n"
        "      CALL qr%compute_function(BASIS, mm_w2_proxy%fs_from, "
        "dim_any_w2, ndf_any_w2, basis_any_w2_qr)")
    assert output in generated_code


def test_anyw2_stencils(dist_mem, tmpdir):
    ''' Check generated code works correctly when we have any_w2 fields
    with stencils. '''
    _, invoke_info = parse(
        os.path.join(BASE_PATH, "21.5_single_invoke_anyw2_stencil.f90"),
        api=TEST_API)
    psy = PSyFactory(TEST_API,
                     distributed_memory=dist_mem).create(invoke_info)
    generated_code = str(psy.gen)

    assert LFRicBuild(tmpdir).code_compiles(psy)

    output = (
        "      ! Initialise stencil dofmaps\n"
        "      !\n"
        "      f2_stencil_map => f2_proxy%vspace%get_stencil_dofmap"
        "(STENCIL_CROSS,extent)\n"
        "      f2_stencil_dofmap => f2_stencil_map%get_whole_dofmap()\n"
        "      f2_stencil_size = f2_stencil_map%get_size()\n"
        "      !\n")
    assert output in generated_code


def test_no_halo_for_discontinuous(tmpdir):
    ''' Test that we do not create halo exchange calls when our loop
    only iterates over owned cells (e.g. it writes to a discontinuous
    field), we only read from a discontinuous field and there are no
    stencil accesses '''
    _, info = parse(os.path.join(BASE_PATH,
                                 "1_single_invoke_w2v.f90"),
                    api=TEST_API)
    psy = PSyFactory(TEST_API, distributed_memory=True).create(info)
    result = str(psy.gen)
    assert "halo_exchange" not in result

    assert LFRicBuild(tmpdir).code_compiles(psy)


def test_halo_for_discontinuous(tmpdir, monkeypatch, annexed):
    '''This test checks the case when our loop iterates over owned cells
    (e.g. it writes to a discontinuous field), we read from a
    continuous field, there are no stencil accesses, but we do not
    know anything about the previous writer.

    As we don't know anything about the previous writer we have to
    assume that it may have been over dofs. If so, we could have dirty
    annexed dofs so need to add a halo exchange (for the three
    continuous fields being read (f1, f2 and m1). This is the case
    when api_config.compute_annexed_dofs is False.

    If we always iterate over annexed dofs by default, our annexed
    dofs will always be clean. Therefore we do not need to add a halo
    exchange. This is the case when
    api_config.compute_annexed_dofs is True.

    '''
    api_config = Config.get().api_conf(TEST_API)
    monkeypatch.setattr(api_config, "_compute_annexed_dofs", annexed)
    _, info = parse(os.path.join(BASE_PATH,
                                 "1_single_invoke_w3.f90"),
                    api=TEST_API)
    psy = PSyFactory(TEST_API, distributed_memory=True).create(info)
    result = str(psy.gen)
    if annexed:
        assert "halo_exchange" not in result
    else:
        assert "IF (f1_proxy%is_dirty(depth=1)) THEN" in result
        assert "CALL f1_proxy%halo_exchange(depth=1)" in result
        assert "IF (f2_proxy%is_dirty(depth=1)) THEN" in result
        assert "CALL f2_proxy%halo_exchange(depth=1)" in result
        assert "IF (m1_proxy%is_dirty(depth=1)) THEN" in result
        assert "CALL m1_proxy%halo_exchange(depth=1)" in result

    assert LFRicBuild(tmpdir).code_compiles(psy)


def test_halo_for_discontinuous_2(tmpdir, monkeypatch, annexed):
    '''This test checks the case when our loop iterates over owned cells
    (e.g. it writes to a discontinuous field), we read from a
    continuous field, there are no stencil accesses, and the previous
    writer iterates over ndofs or nannexed.

    When the previous writer iterates over ndofs we have dirty annexed
    dofs so need to add a halo exchange. This is the case when
    api_config.compute_annexed_dofs is False.

    When the previous writer iterates over nannexed we have clean
    annexed dofs so do not need to add a halo exchange. This is the
    case when api_config.compute_annexed_dofs is True

    '''
    api_config = Config.get().api_conf(TEST_API)
    monkeypatch.setattr(api_config, "_compute_annexed_dofs", annexed)
    _, info = parse(os.path.join(BASE_PATH,
                                 "14.7_halo_annexed.f90"),
                    api=TEST_API)
    psy = PSyFactory(TEST_API, distributed_memory=True).create(info)
    result = str(psy.gen)
    if annexed:
        assert "halo_exchange" not in result
    else:
        assert "IF (f1_proxy%is_dirty(depth=1)) THEN" not in result
        assert "CALL f1_proxy%halo_exchange(depth=1)" in result
        assert "IF (f2_proxy%is_dirty(depth=1)) THEN" not in result
        assert "CALL f2_proxy%halo_exchange(depth=1)" in result
        assert "IF (m1_proxy%is_dirty(depth=1)) THEN" in result
        assert "CALL m1_proxy%halo_exchange(depth=1)" in result

    assert LFRicBuild(tmpdir).code_compiles(psy)


def test_arg_discontinuous(monkeypatch, annexed):
    ''' Test that the discontinuous method in the Dynamo0.3 API argument
    class returns the correct values. Check that the code is generated
    correctly when annexed dofs are and are not computed by default as
    the number of halo exchanges produced is different in the two
    cases.

    '''

    # 1) Discontinuous fields return true
    # 1a) Check w3, wtheta and w2v in turn
    api_config = Config.get().api_conf(TEST_API)
    monkeypatch.setattr(api_config, "_compute_annexed_dofs", annexed)
    if annexed:
        # no halo exchanges produced for the w3 example (reads from
        # continuous spaces)
        idchld_list = [0, 0, 0]
    else:
        # 3 halo exchanges produced for the w3 example (reads from
        # continuous spaces)
        idchld_list = [3, 0, 0]
    idarg_list = [4, 0, 0]
    fs_dict = dict(zip(FunctionSpace.DISCONTINUOUS_FUNCTION_SPACES[0:3],
                       zip(idchld_list, idarg_list)))
    for fspace in fs_dict.keys():
        filename = "1_single_invoke_" + fspace + ".f90"
        idchld = fs_dict[fspace][0]
        idarg = fs_dict[fspace][1]
        _, info = parse(os.path.join(BASE_PATH, filename),
                        api=TEST_API)
        psy = PSyFactory(TEST_API, distributed_memory=True).create(info)
        schedule = psy.invokes.invoke_list[0].schedule
        kernel = schedule.children[idchld].loop_body[0]
        field = kernel.arguments.args[idarg]
        assert field.space == fspace
        assert field.discontinuous

    # 1b) w2broken, w2vtrace and wchi return true
    _, info = parse(
        os.path.join(BASE_PATH, "1.5.1_single_invoke_write_multi_fs.f90"),
        api=TEST_API)
    psy = PSyFactory(TEST_API, distributed_memory=True).create(info)
    schedule = psy.invokes.invoke_list[0].schedule
    if annexed:
        index = 12
    else:
        index = 13
    kernel = schedule.children[index].loop_body[0]
    # Test w2broken
    field = kernel.arguments.args[7]
    assert field.space == 'w2broken'
    assert field.discontinuous
    # Test w2vtrace
    field = kernel.arguments.args[11]
    assert field.space == 'w2vtrace'
    assert field.discontinuous
    # Test wchi
    field = kernel.arguments.args[4]
    assert field.space == 'wchi'
    assert not field.discontinuous

    # 1c) any_discontinuous_space returns true
    _, info = parse(
        os.path.join(BASE_PATH,
                     "1_single_invoke_any_discontinuous_space.f90"),
        api=TEST_API)
    psy = PSyFactory(TEST_API, distributed_memory=True).create(info)
    schedule = psy.invokes.invoke_list[0].schedule
    if annexed:
        index = 0
    else:
        index = 2
    kernel = schedule.children[index].loop_body[0]
    field = kernel.arguments.args[0]
    assert field.space == 'any_discontinuous_space_1'
    assert field.discontinuous

    # 2) any_space field returns false
    _, info = parse(os.path.join(BASE_PATH, "11_any_space.f90"),
                    api=TEST_API)
    psy = PSyFactory(TEST_API, distributed_memory=True).create(info)
    schedule = psy.invokes.invoke_list[0].schedule
    if annexed:
        index = 4
    else:
        index = 5
    kernel = schedule.children[index].loop_body[0]
    field = kernel.arguments.args[0]
    assert field.space == 'any_space_1'
    assert not field.discontinuous

    # 3) Continuous field returns false
    # 3a) Test w1
    _, info = parse(os.path.join(BASE_PATH, "1_single_invoke.f90"),
                    api=TEST_API)
    psy = PSyFactory(TEST_API, distributed_memory=True).create(info)
    schedule = psy.invokes.invoke_list[0].schedule
    if annexed:
        index = 3
    else:
        index = 4
    kernel = schedule.children[index].loop_body[0]
    field = kernel.arguments.args[1]
    assert field.space == 'w1'
    assert not field.discontinuous
    # 3b) Test w2trace and w2htrace
    _, info = parse(
        os.path.join(BASE_PATH,
                     "1.5.4_single_invoke_write_anyspace_w2trace.f90"),
        api=TEST_API)
    psy = PSyFactory(TEST_API, distributed_memory=True).create(info)
    schedule = psy.invokes.invoke_list[0].schedule
    if annexed:
        index = 6
    else:
        index = 8
    kernel = schedule.children[index].loop_body[0]
    # Test w2trace
    field = kernel.arguments.args[3]
    assert field.space == 'w2trace'
    assert not field.discontinuous
    # Test w2htrace
    field = kernel.arguments.args[7]
    assert field.space == 'w2htrace'
    assert not field.discontinuous


def test_halo_stencil_redundant_computation():
    '''If a loop contains a kernel with a stencil access and the loop
    computes redundantly into the halo then the value of the stencil
    in the associated halo exchange is returned as type region
    irrespective of the type of kernel stencil. This is because the
    redundant computation will be performed all points (equivalent
    to a full halo) and there is no support for mixing accesses at
    different levels. In this example the kernel stencil is cross.'''

    _, info = parse(os.path.join(BASE_PATH,
                                 "19.1_single_stencil.f90"),
                    api=TEST_API)
    psy = PSyFactory(TEST_API, distributed_memory=True).create(info)
    schedule = psy.invokes.invoke_list[0].schedule
    stencil_halo_exchange = schedule.children[0]
    assert stencil_halo_exchange._compute_stencil_type() == "region"


def test_halo_same_stencils_no_red_comp(tmpdir):
    ''' If a halo has two or more different halo reads associated with it
    and the type of stencils are the same and the loops do not
    redundantly compute into the halo then the chosen stencil type for
    the halo exchange is the same as the kernel stencil type. In this
    case both are cross.

    '''
    _, info = parse(os.path.join(BASE_PATH,
                                 "14.8_halo_same_stencils.f90"),
                    api=TEST_API)
    psy = PSyFactory(TEST_API, distributed_memory=True).create(info)
    schedule = psy.invokes.invoke_list[0].schedule
    stencil_halo_exchange = schedule.children[1]
    assert stencil_halo_exchange._compute_stencil_type() == "cross"

    assert LFRicBuild(tmpdir).code_compiles(psy)


def test_halo_different_stencils_no_red_comp(tmpdir):
    ''' If a halo has two or more different halo reads associated with it
    and the type of stencils are different and the loops do not
    redundantly compute into the halo then the chosen stencil type is
    region. In this case, one is xory and the other is cross, We could
    try to be more clever here in the future as the actual minimum is
    cross!

    '''
    _, info = parse(os.path.join(BASE_PATH,
                                 "14.9_halo_different_stencils.f90"),
                    api=TEST_API)
    psy = PSyFactory(TEST_API, distributed_memory=True).create(info)
    schedule = psy.invokes.invoke_list[0].schedule
    stencil_halo_exchange = schedule.children[1]
    assert stencil_halo_exchange._compute_stencil_type() == "region"

    assert LFRicBuild(tmpdir).code_compiles(psy)


def test_comp_halo_intern_err(monkeypatch):
    '''Check that we raise an exception if the compute_halo_read_info method in
    dynhaloexchange does not find any read dependencies. This should
    never be the case. We use monkeypatch to force the exception to be
    raised'''
    _, invoke_info = parse(os.path.join(BASE_PATH, "1_single_invoke.f90"),
                           api=TEST_API)
    psy = PSyFactory(TEST_API, distributed_memory=True).create(invoke_info)
    schedule = psy.invokes.invoke_list[0].schedule
    halo_exchange = schedule.children[0]
    field = halo_exchange.field
    monkeypatch.setattr(field, "forward_read_dependencies", lambda: [])
    with pytest.raises(GenerationError) as excinfo:
        halo_exchange._compute_halo_read_info()
    assert ("Internal logic error. There should be at least one read "
            "dependence for a halo exchange") in str(excinfo.value)


def test_halo_exch_1_back_dep(monkeypatch):
    '''Check that an internal error is raised if a halo exchange returns
    with more than one write dependency. It should only ever be 0 or 1.'''
    _, invoke_info = parse(os.path.join(BASE_PATH, "1_single_invoke.f90"),
                           api=TEST_API)
    psy = PSyFactory(TEST_API, distributed_memory=True).create(invoke_info)
    schedule = psy.invokes.invoke_list[0].schedule
    halo_exchange = schedule.children[0]
    field = halo_exchange.field
    #
    monkeypatch.setattr(field, "backward_write_dependencies",
                        lambda ignore_halos=False: [1, 1])
    with pytest.raises(GenerationError) as excinfo:
        halo_exchange._compute_halo_write_info()
    assert ("Internal logic error. There should be at most one "
            "write dependence for a halo exchange. Found "
            "'2'") in str(excinfo.value)
    #
    monkeypatch.setattr(field, "backward_write_dependencies",
                        lambda ignore_halos=False: [])
    assert not halo_exchange._compute_halo_write_info()


def test_halo_ex_back_dep_no_call(monkeypatch):
    '''Check that an internal error is raised if a halo exchange
    write dependency is not a call.'''
    _, invoke_info = parse(os.path.join(BASE_PATH,
                                        "14.9_halo_different_stencils.f90"),
                           api=TEST_API)
    psy = PSyFactory(TEST_API, distributed_memory=True).create(invoke_info)
    schedule = psy.invokes.invoke_list[0].schedule
    halo_exchange = schedule.children[1]
    field = halo_exchange.field
    write_dependencies = field.backward_write_dependencies()
    write_dependency = write_dependencies[0]
    monkeypatch.setattr(write_dependency, "_call",
                        lambda: halo_exchange)
    with pytest.raises(GenerationError) as excinfo:
        halo_exchange._compute_halo_write_info()
    # Note, we would expect the call type returned from HaloInfo to be
    # DynHaloExchange as that is the type of the halo_exchange
    # variable but lambda seems to result in the returning object
    # being of type 'function'. I'm not sure why. However, this does
    # not matter in practice as we are just trying to get PSyclone to
    # raise the appropriate exception.
    assert ("Generation Error: In HaloInfo class, field 'f2' should be from a "
            "call but found %s" % type(lambda: halo_exchange)
            in str(excinfo.value))


def test_HaloReadAccess_input_field():
    '''The HaloReadAccess class expects a DynKernelArgument or equivalent
    object as input. If this is not the case an exception is raised. This
    test checks that this exception is raised correctly.'''
    with pytest.raises(GenerationError) as excinfo:
        _ = HaloReadAccess(None)
    assert (
        "Generation Error: HaloInfo class expects an argument of type "
        "DynArgument, or equivalent, on initialisation, but found, "
        "'%s'" % type(None) in str(excinfo.value))


def test_HaloReadAccess_field_in_call():
    ''' The field passed to HaloReadAccess should be within a kernel or
    builtin. If it is not then an exception is raised. This test
    checks that this exception is raised correctly.

    '''
    _, invoke_info = parse(os.path.join(BASE_PATH, "1_single_invoke.f90"),
                           api=TEST_API)
    psy = PSyFactory(TEST_API, distributed_memory=True).create(invoke_info)
    schedule = psy.invokes.invoke_list[0].schedule
    halo_exchange = schedule.children[0]
    field = halo_exchange.field
    with pytest.raises(GenerationError) as excinfo:
        _ = HaloReadAccess(field)
    assert ("field 'f1' should be from a call but found "
            "<class 'psyclone.dynamo0p3.DynHaloExchange'>"
            in str(excinfo.value))


def test_HaloReadAccess_field_not_reader():
    ''' The field passed to HaloReadAccess should be read within its
    associated kernel or builtin. If it is not then an exception is raised.
    This test checks that this exception is raised correctly

    '''
    _, invoke_info = parse(os.path.join(BASE_PATH,
                                        "1_single_invoke_wtheta.f90"),
                           api=TEST_API)
    psy = PSyFactory(TEST_API, distributed_memory=True).create(invoke_info)
    schedule = psy.invokes.invoke_list[0].schedule
    loop = schedule.children[0]
    kernel = loop.loop_body[0]
    argument = kernel.arguments.args[0]
    with pytest.raises(GenerationError) as excinfo:
        _ = HaloReadAccess(argument)
    assert (
        "In HaloInfo class, field 'f1' should be one of ['gh_read', "
        "'gh_readwrite', 'gh_inc'], but found 'gh_write'"
        in str(excinfo.value))


def test_HaloRead_inv_loop_upper(monkeypatch):
    '''The upper bound of a loop in the compute_halo_read_info method within
    the HaloReadAccesss class should be recognised by the logic. If not an
    exception is raised and this test checks that this exception is
    raised correctly
    '''
    _, invoke_info = parse(os.path.join(BASE_PATH, "1_single_invoke.f90"),
                           api=TEST_API)
    psy = PSyFactory(TEST_API, distributed_memory=True).create(invoke_info)
    schedule = psy.invokes.invoke_list[0].schedule
    halo_exchange = schedule.children[0]
    field = halo_exchange.field
    read_dependencies = field.forward_read_dependencies()
    read_dependency = read_dependencies[0]
    loop = read_dependency.call.parent.parent
    monkeypatch.setattr(loop, "_upper_bound_name", "invalid")
    with pytest.raises(GenerationError) as excinfo:
        halo_exchange._compute_halo_read_info()
    assert ("Internal error in HaloReadAccess._compute_from_field. Found "
            "unexpected loop upper bound name 'invalid'") in str(excinfo.value)


def test_HaloReadAccess_discontinuous_field(tmpdir):
    ''' When a discontinuous argument is read in a loop with an iteration
    space over 'ncells' then it only accesses local dofs. This test
    checks that HaloReadAccess works correctly in this situation '''
    _, info = parse(os.path.join(BASE_PATH,
                                 "1_single_invoke_wtheta.f90"),
                    api=TEST_API)
    psy = PSyFactory(TEST_API, distributed_memory=True).create(info)
    schedule = psy.invokes.invoke_list[0].schedule
    loop = schedule.children[0]
    kernel = loop.loop_body[0]
    arg = kernel.arguments.args[1]
    halo_access = HaloReadAccess(arg)
    assert not halo_access.max_depth
    assert halo_access.var_depth is None
    assert halo_access.literal_depth == 0
    assert halo_access.stencil_type is None

    assert LFRicBuild(tmpdir).code_compiles(psy)


def test_loop_cont_read_inv_bound(monkeypatch, annexed, tmpdir):
    ''' When a continuous argument is read it may access the halo. The
    logic for this is in _halo_read_access. If the loop type in this
    routine is not known then an exception is raised. This test checks
    that this exception is raised correctly. We test separately for
    annexed dofs being computed or not as this affects the number of
    halo exchanges produced.

    '''
    api_config = Config.get().api_conf(TEST_API)
    monkeypatch.setattr(api_config, "_compute_annexed_dofs", annexed)
    _, invoke_info = parse(
        os.path.join(BASE_PATH,
                     "1_single_invoke_any_discontinuous_space.f90"),
        api=TEST_API)
    psy = PSyFactory(TEST_API, distributed_memory=True).create(invoke_info)
    schedule = psy.invokes.invoke_list[0].schedule
    # First test compilation ...
    assert LFRicBuild(tmpdir).code_compiles(psy)
    # and then proceed to checks
    if annexed:
        # no halo exchanges generated
        loop = schedule.children[0]
    else:
        # 2 halo exchanges generated
        loop = schedule.children[2]
    kernel = loop.loop_body[0]
    f2_arg = kernel.arguments.args[1]
    #
    monkeypatch.setattr(loop, "_upper_bound_name", "invalid")
    with pytest.raises(InternalError) as excinfo:
        _ = loop._halo_read_access(f2_arg)
    assert ("DynLoop._halo_read_access(): It should not be possible to "
            "get to here. Loop upper bound name is 'invalid' and arg "
            "'f2' access is 'gh_read'.") in str(excinfo.value)


def test_new_halo_exch_vect_field(monkeypatch):
    '''If a field requires (or may require) a halo exchange before it is
    accessed and it has more than one backward write dependency then it
    must be a vector (as a vector field requiring a halo exchange
    should have a halo exchange for each vector). The method
    create_halo_exchanges raises an exception if this is not the
    case. This test checks that the exception is raised
    correctly. This test relies on annexed = False as the required
    halo exchanges are not generated when annexed = True.

    '''
    config = Config.get()
    dyn_config = config.api_conf("dynamo0.3")
    monkeypatch.setattr(dyn_config, "_compute_annexed_dofs", False)
    _, invoke_info = parse(os.path.join(BASE_PATH,
                                        "14.4_halo_vector.f90"),
                           api=TEST_API)
    psy = PSyFactory(TEST_API, distributed_memory=True).create(invoke_info)
    invoke = psy.invokes.invoke_list[0]
    schedule = invoke.schedule
    loop = schedule.children[7]
    kernel = loop.loop_body[0]
    f1_field = kernel.arguments.args[0]
    # by changing vector size we change
    # backward_write_dependencies. Therefore also patch this function
    # to return 3 arguments
    monkeypatch.setattr(f1_field, "backward_write_dependencies",
                        lambda ignore_halos=False: [1, 1, 1])
    monkeypatch.setattr(f1_field, "_vector_size", 1)
    with pytest.raises(GenerationError) as excinfo:
        loop.create_halo_exchanges()
    assert ("Error in create_halo_exchanges. Expecting field 'f1' to "
            "be a vector as it has multiple previous dependencies"
            in str(excinfo.value))


def test_new_halo_exch_vect_deps(monkeypatch):
    '''if a field requires (or may require) a halo exchange before it is
    called and it has more than one backward write dependencies then
    it must be a vector (as a vector field requiring a halo exchange
    should have a halo exchange for each vector) and its vector size
    must equal the number of dependencies. The method
    create_halo_exchanges raises an exception if this is not the
    case. This test checks that the exception is raised
    correctly. This test relies on annexed = False as the required
    halo exchanges are not generated when annexed = True.

    '''
    config = Config.get()
    dyn_config = config.api_conf("dynamo0.3")
    monkeypatch.setattr(dyn_config, "_compute_annexed_dofs", False)
    _, invoke_info = parse(os.path.join(BASE_PATH,
                                        "14.4_halo_vector.f90"),
                           api=TEST_API)
    psy = PSyFactory(TEST_API, distributed_memory=True).create(invoke_info)
    invoke = psy.invokes.invoke_list[0]
    schedule = invoke.schedule
    loop = schedule.children[7]
    kernel = loop.loop_body[0]
    f1_field = kernel.arguments.args[0]
    # by changing vector size we change
    # backward_write_dependencies. Therefore also patch this function
    # to return 3 arguments
    monkeypatch.setattr(f1_field, "backward_write_dependencies",
                        lambda ignore_halos=False: [1, 1, 1])
    monkeypatch.setattr(f1_field, "_vector_size", 2)
    with pytest.raises(GenerationError) as excinfo:
        loop.create_halo_exchanges()
    assert (
        "Error in create_halo_exchanges. Expecting a dependence for each "
        "vector index for field 'f1' but the number of dependencies is '2' "
        "and the vector size is '3'." in str(excinfo.value))


def test_new_halo_exch_vect_deps2(monkeypatch):
    '''if a field requires (or may require) a halo exchange before it is
    called and it has more than one backward write dependencies then
    it must be a vector (as a vector field requiring a halo exchange
    should have a halo exchange for each component) and each
    dependency should be a halo exchange. The method
    create_halo_exchanges raises an exception if this is not the
    case. This test checks that the exception is raised
    correctly. This test relies on annexed = False as the required
    halo exchanges are not generated when annexed = True.

    '''
    config = Config.get()
    dyn_config = config.api_conf("dynamo0.3")
    monkeypatch.setattr(dyn_config, "_compute_annexed_dofs", False)
    _, invoke_info = parse(os.path.join(BASE_PATH,
                                        "14.4_halo_vector.f90"),
                           api=TEST_API)
    psy = PSyFactory(TEST_API, distributed_memory=True).create(invoke_info)
    invoke = psy.invokes.invoke_list[0]
    schedule = invoke.schedule
    loop = schedule.children[7]
    kernel = loop.loop_body[0]
    f1_field = kernel.arguments.args[0]
    dependencies = f1_field.backward_write_dependencies()
    new_dependencies = []
    new_dependencies.extend(dependencies)
    # make one of the dependencies be me (an argument from a kernel)
    new_dependencies[2] = f1_field
    monkeypatch.setattr(f1_field, "backward_write_dependencies",
                        lambda ignore_halos=False: new_dependencies)
    with pytest.raises(GenerationError) as excinfo:
        loop.create_halo_exchanges()
    assert (
        "Error in create_halo_exchanges. Expecting all dependent nodes to be "
        "halo exchanges" in str(excinfo.value))


def test_halo_req_no_read_deps(monkeypatch):
    '''If the required method in a halo exchange object does not find any
    read dependencies then there has been an internal error and an
    exception will be raised. This test checks that this exception is
    raised correctly.'''

    _, invoke_info = parse(os.path.join(BASE_PATH, "1_single_invoke.f90"),
                           api=TEST_API)
    psy = PSyFactory(TEST_API, distributed_memory=True).create(invoke_info)
    schedule = psy.invokes.invoke_list[0].schedule
    halo_exchange = schedule.children[0]
    field = halo_exchange.field

    monkeypatch.setattr(field, "_name", "unique")

    with pytest.raises(GenerationError) as excinfo:
        _, _ = halo_exchange.required()
    assert ("Internal logic error. There should be at least one read "
            "dependence for a halo exchange" in str(excinfo.value))


def test_no_halo_exchange_annex_dofs(tmpdir, monkeypatch,
                                     annexed):
    ''' If a kernel writes to a discontinuous field and also reads from a
    continuous field then that fields annexed dofs are read (but not
    the rest of its level1 halo). If the previous modification of this
    continuous field makes the annexed dofs valid then no halo
    exchange is required. This is the case when the previous loop
    iterates over cells as it computes into the l1 halo by default
    precisely in order to ensure that the annexed dofs are correct for
    subsequent reading (whilst the rest of the l1 halo ends up being
    dirty).

    We test that this is True both when annexed dofs are computed by
    default and when they are not. In the former case we also get one
    fewer halo exchange call generated.

    '''
    api_config = Config.get().api_conf(TEST_API)
    monkeypatch.setattr(api_config, "_compute_annexed_dofs", annexed)
    _, invoke_info = parse(os.path.join(BASE_PATH,
                                        "14.7.1_halo_annexed.f90"),
                           api=TEST_API)
    psy = PSyFactory(TEST_API, distributed_memory=True).create(invoke_info)
    result = str(psy.gen)

    assert LFRicBuild(tmpdir).code_compiles(psy)

    if annexed:
        assert "CALL f1_proxy%halo_exchange" not in result
        assert "CALL f2_proxy%halo_exchange" not in result
    else:
        assert "CALL f1_proxy%halo_exchange" in result
        assert "CALL f2_proxy%halo_exchange" in result


def test_annexed_default():
    ''' Test that we do not compute annexed dofs by default (i.e. when
    using the default configuration file). '''
    Config._instance = None
    config = Config()
    config.load(config_file=DEFAULT_CFG_FILE)
    assert not config.api_conf(TEST_API).compute_annexed_dofs


def test_haloex_not_required(monkeypatch):
    '''The dynamic halo exchange required() logic should always return
    False if read dependencies are to annexed dofs and
    Config.compute_annexed_dofs is True, as they are computed by
    default when iterating over dofs and kept up-to-date by redundant
    computation when iterating over cells. However, it should return
    True if there are no previous write dependencies and
    Config.compute_annexed_dofs is False, as a previous writer may
    have iterated over dofs and only written to its own dofs, leaving
    the annexed dofs dirty. This test checks these two cases. Note the
    former case should currently never happen in real code as a halo
    exchange would not be added in the first place.
    '''
    api_config = Config.get().api_conf(TEST_API)
    monkeypatch.setattr(api_config, "_compute_annexed_dofs", False)
    _, info = parse(os.path.join(
        BASE_PATH, "1_single_invoke_w3.f90"),
                    api=TEST_API)
    psy = PSyFactory(TEST_API, distributed_memory=True).create(info)
    invoke = psy.invokes.invoke_list[0]
    schedule = invoke.schedule
    for index in range(3):
        haloex = schedule.children[index]
        assert haloex.required() == (True, False)
    monkeypatch.setattr(api_config, "_compute_annexed_dofs", True)
    for index in range(3):
        haloex = schedule.children[index]
        assert haloex.required() == (False, True)


def test_dyncollection_err1():
    ''' Check that the DynCollection constructor raises the expected
    error if it is not provided with a DynKern or DynInvoke. '''
    from psyclone.dynamo0p3 import DynProxies
    _, info = parse(os.path.join(BASE_PATH, "1_single_invoke.f90"),
                    api=TEST_API)
    psy = PSyFactory(TEST_API, distributed_memory=True).create(info)
    with pytest.raises(InternalError) as err:
        _ = DynProxies(psy)
    assert ("DynCollection takes only a DynInvoke or a DynKern but"
            in str(err.value))


def test_dyncollection_err2(monkeypatch):
    ''' Check that the DynCollection constructor raises the expected
    error if it is not provided with a DynKern or DynInvoke. '''
    from psyclone.dynamo0p3 import DynProxies
    from psyclone.f2pygen import ModuleGen
    _, info = parse(os.path.join(BASE_PATH, "1_single_invoke.f90"),
                    api=TEST_API)
    psy = PSyFactory(TEST_API, distributed_memory=True).create(info)
    invoke = psy.invokes.invoke_list[0]
    # Create a valid sub-class of a DynCollection
    proxies = DynProxies(invoke)
    # Monkeypatch it to break internal state
    monkeypatch.setattr(proxies, "_invoke", None)
    with pytest.raises(InternalError) as err:
        proxies.declarations(ModuleGen(name="testmodule"))
    assert "DynCollection has neither a Kernel or an Invoke" in str(err.value)


def test_dynstencils_extent_vars_err(monkeypatch):
    ''' Check that the _unique_extent_vars method of DynStencils raises
    the expected internal error. '''
    from psyclone.dynamo0p3 import DynStencils
    _, info = parse(os.path.join(BASE_PATH, "1_single_invoke.f90"),
                    api=TEST_API)
    psy = PSyFactory(TEST_API, distributed_memory=True).create(info)
    invoke = psy.invokes.invoke_list[0]
    stencils = DynStencils(invoke)
    # Monkeypatch it to break internal state
    monkeypatch.setattr(stencils, "_invoke", None)
    with pytest.raises(InternalError) as err:
        _ = stencils._unique_extent_vars
    assert ("_unique_extent_vars: have neither Invoke or Kernel"
            in str(err.value))


def test_dynstencils_initialise_err():
    ''' Check that DynStencils.initialise raises the expected InternalError
    if an unsupported stencil type is encountered. '''
    from psyclone.f2pygen import ModuleGen
    from psyclone.dynamo0p3 import DynStencils
    _, info = parse(os.path.join(BASE_PATH, "19.1_single_stencil.f90"),
                    api=TEST_API)
    psy = PSyFactory(TEST_API, distributed_memory=True).create(info)
    invoke = psy.invokes.invoke_list[0]
    stencils = DynStencils(invoke)
    # Break internal state
    stencils._kern_args[0].descriptor.stencil['type'] = "not-a-type"
    with pytest.raises(GenerationError) as err:
        stencils.initialise(ModuleGen(name="testmodule"))
    assert "Unsupported stencil type 'not-a-type' supplied." in str(err.value)


def test_dyncelliterators_err(monkeypatch):
    ''' Check that the DynCellIterators constructor raises the expected
    error if it fails to find any field or operator arguments. '''
    from psyclone.dynamo0p3 import DynCellIterators
    _, info = parse(os.path.join(BASE_PATH, "1_single_invoke.f90"),
                    api=TEST_API)
    psy = PSyFactory(TEST_API, distributed_memory=True).create(info)
    invoke = psy.invokes.invoke_list[0]
    monkeypatch.setattr(invoke, "_psy_unique_vars", [])
    with pytest.raises(GenerationError) as err:
        _ = DynCellIterators(invoke)
    assert ("Cannot create an Invoke with no field/operator arguments."
            in str(err.value))

# tests for class kerncallarglist position methods


def test_kerncallarglist_positions_noquad(dist_mem):
    ''' Check that the positions methods (nlayers_positions, nqp_positions,
    ndf_positions) return the expected values when a kernel has no
    quadrature.

    '''
    _, invoke_info = parse(os.path.join(BASE_PATH, "1_single_invoke.f90"),
                           api=TEST_API)
    psy = PSyFactory(TEST_API,
                     distributed_memory=dist_mem).create(invoke_info)
    schedule = psy.invokes.invoke_list[0].schedule
    index = 0
    if dist_mem:
        index = 4
    loop = schedule.children[index]
    kernel = loop.loop_body[0]
    create_arg_list = KernCallArgList(kernel)
    create_arg_list.generate()
    assert create_arg_list.nlayers_positions == [1]
    assert not create_arg_list.nqp_positions
    assert len(create_arg_list.ndf_positions) == 3
    assert create_arg_list.ndf_positions[0] == (7, "w1")
    assert create_arg_list.ndf_positions[1] == (10, "w2")
    assert create_arg_list.ndf_positions[2] == (13, "w3")


def test_kerncallarglist_positions_quad(dist_mem):
    ''' Check that the positions methods (nlayers_positions,
    nqp_positions, nqp_positions, ndf_positions) return the
    expected values when a kernel has xyoz quadrature.

    '''
    _, invoke_info = parse(
        os.path.join(BASE_PATH, "1.1.0_single_invoke_xyoz_qr.f90"),
        api=TEST_API)
    psy = PSyFactory(TEST_API,
                     distributed_memory=dist_mem).create(invoke_info)
    schedule = psy.invokes.invoke_list[0].schedule
    index = 0
    if dist_mem:
        index = 4
    loop = schedule.children[index]
    kernel = loop.loop_body[0]
    create_arg_list = KernCallArgList(kernel)
    create_arg_list.generate()
    assert create_arg_list.nlayers_positions == [1]
    assert len(create_arg_list.nqp_positions) == 1
    assert create_arg_list.nqp_positions[0]["horizontal"] == 21
    assert create_arg_list.nqp_positions[0]["vertical"] == 22
    assert len(create_arg_list.ndf_positions) == 3
    assert create_arg_list.ndf_positions[0] == (8, "w1")
    assert create_arg_list.ndf_positions[1] == (12, "w2")
    assert create_arg_list.ndf_positions[2] == (16, "w3")

# Class DynKernelArguments start


# (1/4) Method acc_args
def test_dynkernelarguments_acc_args_1():
    '''Test that the acc_args method in the DynKernelArguments class
    returns the expected arguments.

    '''
    _, info = parse(os.path.join(BASE_PATH, "1_single_invoke.f90"))
    psy = PSyFactory(distributed_memory=False).create(info)
    sched = psy.invokes.get('invoke_0_testkern_type').schedule
    kern = sched.kernels()[0]
    kern_args = kern.arguments
    acc_args = kern_args.acc_args
    assert acc_args == [
        'nlayers', 'a', 'f1_proxy', 'f1_proxy%data', 'f2_proxy',
        'f2_proxy%data', 'm1_proxy', 'm1_proxy%data', 'm2_proxy',
        'm2_proxy%data', 'ndf_w1', 'undf_w1', 'map_w1', 'ndf_w2', 'undf_w2',
        'map_w2', 'ndf_w3', 'undf_w3', 'map_w3']


# (2/4) Method acc_args
def test_dynkernelarguments_acc_args_2():
    '''Test that the acc_args method in the DynKernelArguments class
    returns the expected arguments when there is a field vector.

    '''
    _, info = parse(os.path.join(BASE_PATH,
                                 "1_single_invoke_w3_only_vector.f90"))
    psy = PSyFactory(distributed_memory=False).create(info)
    sched = psy.invokes.get('invoke_0_testkern_w3_only_vector_type').schedule
    kern = sched.kernels()[0]
    kern_args = kern.arguments
    acc_args = kern_args.acc_args
    assert acc_args == [
        'nlayers', 'f1_proxy(1)', 'f1_proxy(2)', 'f1_proxy(3)',
        'f1_proxy(1)%data', 'f1_proxy(2)%data', 'f1_proxy(3)%data',
        'f2_proxy(1)', 'f2_proxy(2)', 'f2_proxy(3)',
        'f2_proxy(1)%data', 'f2_proxy(2)%data', 'f2_proxy(3)%data',
        'ndf_w3', 'undf_w3', 'map_w3']


# (3/4) Method acc_args
def test_dynkernelarguments_acc_args_3():
    '''Test that the acc_args method in the DynKernelArguments class
    returns the expected arguments when there is a stencil.

    '''
    _, info = parse(os.path.join(BASE_PATH,
                                 "19.1_single_stencil.f90"))
    psy = PSyFactory(distributed_memory=False).create(info)
    sched = psy.invokes.get('invoke_0_testkern_stencil_type').schedule
    kern = sched.kernels()[0]
    kern_args = kern.arguments
    acc_args = kern_args.acc_args
    assert acc_args == [
        'nlayers', 'f1_proxy', 'f1_proxy%data', 'f2_proxy', 'f2_proxy%data',
        'f2_stencil_size', 'f2_stencil_dofmap', 'f3_proxy', 'f3_proxy%data',
        'f4_proxy', 'f4_proxy%data', 'ndf_w1', 'undf_w1', 'map_w1', 'ndf_w2',
        'undf_w2', 'map_w2', 'ndf_w3', 'undf_w3', 'map_w3']


# (4/4) Method acc_args
def test_dynkernelarguments_acc_args_4():
    ''' Test that the acc_args method in the DynKernelArguments class
    returns the expected arguments when there is an operator.

    '''
    _, info = parse(os.path.join(BASE_PATH,
                                 "10_operator.f90"))
    psy = PSyFactory(distributed_memory=False).create(info)
    sched = psy.invokes.get('invoke_0_testkern_operator_type').schedule
    kern = sched.kernels()[0]
    kern_args = kern.arguments
    acc_args = kern_args.acc_args
    assert acc_args == [
        'cell', 'nlayers', 'mm_w0_proxy', 'mm_w0_proxy%ncell_3d',
        'mm_w0_proxy%local_stencil', 'coord_proxy(1)', 'coord_proxy(2)',
        'coord_proxy(3)', 'coord_proxy(1)%data', 'coord_proxy(2)%data',
        'coord_proxy(3)%data', 'a', 'ndf_w0', 'undf_w0', 'map_w0',
        'basis_w0_qr', 'diff_basis_w0_qr', 'np_xy_qr', 'np_z_qr',
        'weights_xy_qr', 'weights_z_qr']


# (1/1) Method scalars
def test_dynkernelarguments_scalars():
    '''Test that the scalars method in the DynKernelArguments class
    returns an empty string. This is because dynamo0p3 currently does
    nothing with scalars when adding in OpenACC directives (which is
    where this method is used).

    '''
    _, info = parse(os.path.join(BASE_PATH, "1_single_invoke.f90"))
    psy = PSyFactory(distributed_memory=False).create(info)
    sched = psy.invokes.get('invoke_0_testkern_type').schedule
    kern = sched.kernels()[0]
    kern_args = kern.arguments
    assert kern_args.scalars == []


# (1/1) Method data_on_device
def test_dynaccenterdatadirective_dataondevice():
    '''Test that the data_on_device method in the DynACCEnterDataDirective
    class returns None. This is because dynamo0p3 currently does not
    make use of this option.

    '''
    directive = DynACCEnterDataDirective()
    assert directive.data_on_device(None) is None

# Class DynKernelArguments end


def test_dyninvoke_runtime(tmpdir, monkeypatch):
    '''Test that run-time checks are added to the PSy-layer via dyninvoke
    in the expected way (correct location and correct code).

    '''
    # run-time checks are off by default so switch them on
    config = Config.get()
    dyn_config = config.api_conf("dynamo0.3")
    monkeypatch.setattr(dyn_config, "_run_time_checks", True)
    _, invoke_info = parse(os.path.join(BASE_PATH, "1_single_invoke.f90"),
                           api=TEST_API)
    psy = PSyFactory(TEST_API, distributed_memory=True).create(invoke_info)
    assert LFRicBuild(tmpdir).code_compiles(psy)
    generated_code = str(psy.gen)
    expected1 = (
        "      USE testkern_mod, ONLY: testkern_code\n"
        "      USE log_mod, ONLY: log_event, LOG_LEVEL_ERROR\n"
        "      USE fs_continuity_mod\n"
        "      USE mesh_mod, ONLY: mesh_type\n")
    assert expected1 in generated_code
    expected2 = (
        "      m2_proxy = m2%get_proxy()\n"
        "      !\n"
        "      ! Perform run-time checks\n"
        "      !\n"
        "      ! Check field function space and kernel metadata function spac"
        "es are compatible\n"
        "      IF (f1%which_function_space() /= W1) THEN\n"
        "        CALL log_event(\"In alg 'single_invoke' invoke 'invoke_0_tes"
        "tkern_type', the field 'f1' is passed to kernel 'testkern_code' but "
        "its function space is not compatible with the function space specifi"
        "ed in the kernel metadata 'w1'.\", LOG_LEVEL_ERROR)\n"
        "      END IF\n"
        "      IF (f2%which_function_space() /= W2) THEN\n"
        "        CALL log_event(\"In alg 'single_invoke' invoke 'invoke_0_tes"
        "tkern_type', the field 'f2' is passed to kernel 'testkern_code' but "
        "its function space is not compatible with the function space specifi"
        "ed in the kernel metadata 'w2'.\", LOG_LEVEL_ERROR)\n"
        "      END IF\n"
        "      IF (m1%which_function_space() /= W2) THEN\n"
        "        CALL log_event(\"In alg 'single_invoke' invoke 'invoke_0_tes"
        "tkern_type', the field 'm1' is passed to kernel 'testkern_code' but "
        "its function space is not compatible with the function space specifi"
        "ed in the kernel metadata 'w2'.\", LOG_LEVEL_ERROR)\n"
        "      END IF\n"
        "      IF (m2%which_function_space() /= W3) THEN\n"
        "        CALL log_event(\"In alg 'single_invoke' invoke 'invoke_0_tes"
        "tkern_type', the field 'm2' is passed to kernel 'testkern_code' but "
        "its function space is not compatible with the function space specifi"
        "ed in the kernel metadata 'w3'.\", LOG_LEVEL_ERROR)\n"
        "      END IF\n"
        "      ! Check that read-only fields are not modified\n"
        "      IF (f1_proxy%vspace%is_readonly()) THEN\n"
        "        CALL log_event(\"In alg 'single_invoke' invoke 'invoke_0_tes"
        "tkern_type', field 'f1' is on a read-only function space but is modi"
        "fied by kernel 'testkern_code'.\", LOG_LEVEL_ERROR)\n"
        "      END IF\n"
        "      !\n"
        "      ! Initialise number of layers\n")
    assert expected2 in generated_code


def test_dynruntimechecks_anyspace(tmpdir, monkeypatch):
    '''Test that run-time checks are not added for fields where the kernel
    metadata specifies anyspace.

    '''
    # run-time checks are off by default so switch them on
    config = Config.get()
    dyn_config = config.api_conf("dynamo0.3")
    monkeypatch.setattr(dyn_config, "_run_time_checks", True)
    _, invoke_info = parse(os.path.join(BASE_PATH, "11_any_space.f90"),
                           api=TEST_API)
    psy = PSyFactory(TEST_API, distributed_memory=True).create(invoke_info)
    assert LFRicBuild(tmpdir).code_compiles(psy)
    generated_code = str(psy.gen)
    expected1 = (
        "      USE function_space_mod, ONLY: BASIS, DIFF_BASIS\n"
        "      USE log_mod, ONLY: log_event, LOG_LEVEL_ERROR\n"
        "      USE fs_continuity_mod\n"
        "      USE mesh_mod, ONLY: mesh_type")
    assert expected1 in generated_code
    expected2 = (
        "      c_proxy(3) = c(3)%get_proxy()\n"
        "      !\n"
        "      ! Perform run-time checks\n"
        "      !\n"
        "      ! Check field function space and kernel metadata function spac"
        "es are compatible\n"
        "      IF (c(1)%which_function_space() /= W0) THEN\n"
        "        CALL log_event(\"In alg 'any_space_example' invoke 'invoke_0"
        "_testkern_any_space_1_type', the field 'c' is passed to kernel 'test"
        "kern_any_space_1_code' but its function space is not compatible with"
        " the function space specified in the kernel metadata 'w0'.\", LOG_LE"
        "VEL_ERROR)\n"
        "      END IF\n"
        "      ! Check that read-only fields are not modified\n"
        "      IF (a_proxy%vspace%is_readonly()) THEN\n"
        "        CALL log_event(\"In alg 'any_space_example' invoke 'invoke_0"
        "_testkern_any_space_1_type', field 'a' is on a read-only function sp"
        "ace but is modified by kernel 'testkern_any_space_1_code'.\", LOG_LE"
        "VEL_ERROR)\n"
        "      END IF\n"
        "      !\n"
        "      ! Initialise number of layers\n")
    assert expected2 in generated_code


def test_dynruntimechecks_vector(tmpdir, monkeypatch):
    ''' Test that run-time checks work for vector fields. '''
    # run-time checks are off by default so switch them on
    config = Config.get()
    dyn_config = config.api_conf("dynamo0.3")
    monkeypatch.setattr(dyn_config, "_run_time_checks", True)
    _, invoke_info = parse(os.path.join(BASE_PATH, "8_vector_field_2.f90"),
                           api=TEST_API)
    psy = PSyFactory(TEST_API, distributed_memory=True).create(invoke_info)

    assert LFRicBuild(tmpdir).code_compiles(psy)

    generated_code = str(psy.gen)
    expected1 = (
        "      USE testkern_coord_w0_2_mod, ONLY: testkern_coord_w0_2_code\n"
        "      USE log_mod, ONLY: log_event, LOG_LEVEL_ERROR\n"
        "      USE fs_continuity_mod\n"
        "      USE mesh_mod, ONLY: mesh_type\n")
    assert expected1 in generated_code
    expected2 = (
        "      f1_proxy = f1%get_proxy()\n"
        "      !\n"
        "      ! Perform run-time checks\n"
        "      !\n"
        "      ! Check field function space and kernel metadata function spac"
        "es are compatible\n"
        "      IF (chi(1)%which_function_space() /= W0) THEN\n"
        "        CALL log_event(\"In alg 'vector_field' invoke 'invoke_0_test"
        "kern_coord_w0_2_type', the field 'chi' is passed to kernel 'testkern"
        "_coord_w0_2_code' but its function space is not compatible with the "
        "function space specified in the kernel metadata 'w0'.\", "
        "LOG_LEVEL_ERROR)\n"
        "      END IF\n"
        "      IF (f1%which_function_space() /= W0) THEN\n"
        "        CALL log_event(\"In alg 'vector_field' invoke 'invoke_0_test"
        "kern_coord_w0_2_type', the field 'f1' is passed to kernel 'testkern_"
        "coord_w0_2_code' but its function space is not compatible with the "
        "function space specified in the kernel metadata 'w0'.\", "
        "LOG_LEVEL_ERROR)\n"
        "      END IF\n"
        "      ! Check that read-only fields are not modified\n"
        "      IF (chi_proxy(1)%vspace%is_readonly()) THEN\n"
        "        CALL log_event(\"In alg 'vector_field' invoke 'invoke_0_test"
        "kern_coord_w0_2_type', field 'chi' is on a read-only function space "
        "but is modified by kernel 'testkern_coord_w0_2_code'.\", "
        "LOG_LEVEL_ERROR)\n"
        "      END IF\n"
        "      IF (f1_proxy%vspace%is_readonly()) THEN\n"
        "        CALL log_event(\"In alg 'vector_field' invoke 'invoke_0_test"
        "kern_coord_w0_2_type', field 'f1' is on a read-only function space "
        "but is modified by kernel 'testkern_coord_w0_2_code'.\", "
        "LOG_LEVEL_ERROR)\n"
        "      END IF\n"
        "      !\n"
        "      ! Initialise number of layers\n")
    assert expected2 in generated_code


def test_dynruntimechecks_multikern(tmpdir, monkeypatch):
    ''' Test that run-time checks work when there are multiple kernels and
    at least one field is specified as being on a given function space
    more than once. In this case we want to avoid checking the same
    thing twice.

    '''
    # run-time checks are off by default so switch them on
    config = Config.get()
    dyn_config = config.api_conf("dynamo0.3")
    monkeypatch.setattr(dyn_config, "_run_time_checks", True)
    _, invoke_info = parse(os.path.join(BASE_PATH, "1.2_multi_invoke.f90"),
                           api=TEST_API)
    psy = PSyFactory(TEST_API, distributed_memory=True).create(invoke_info)
    assert LFRicBuild(tmpdir).code_compiles(psy)
    generated_code = str(psy.gen)
    expected1 = (
        "      USE testkern_mod, ONLY: testkern_code\n"
        "      USE log_mod, ONLY: log_event, LOG_LEVEL_ERROR\n"
        "      USE fs_continuity_mod\n"
        "      USE mesh_mod, ONLY: mesh_type\n")
    assert expected1 in generated_code
    expected2 = (
        "      f3_proxy = f3%get_proxy()\n"
        "      !\n"
        "      ! Perform run-time checks\n"
        "      !\n"
        "      ! Check field function space and kernel metadata function spac"
        "es are compatible\n"
        "      IF (f1%which_function_space() /= W1) THEN\n"
        "        CALL log_event(\"In alg 'multi_invoke' invoke 'invoke_0', th"
        "e field 'f1' is passed to kernel 'testkern_code' but its function sp"
        "ace is not compatible with the function space specified in the kerne"
        "l metadata 'w1'.\", LOG_LEVEL_ERROR)\n"
        "      END IF\n"
        "      IF (f2%which_function_space() /= W2) THEN\n"
        "        CALL log_event(\"In alg 'multi_invoke' invoke 'invoke_0', th"
        "e field 'f2' is passed to kernel 'testkern_code' but its function sp"
        "ace is not compatible with the function space specified in the kerne"
        "l metadata 'w2'.\", LOG_LEVEL_ERROR)\n"
        "      END IF\n"
        "      IF (m1%which_function_space() /= W2) THEN\n"
        "        CALL log_event(\"In alg 'multi_invoke' invoke 'invoke_0', th"
        "e field 'm1' is passed to kernel 'testkern_code' but its function sp"
        "ace is not compatible with the function space specified in the kerne"
        "l metadata 'w2'.\", LOG_LEVEL_ERROR)\n"
        "      END IF\n"
        "      IF (m2%which_function_space() /= W3) THEN\n"
        "        CALL log_event(\"In alg 'multi_invoke' invoke 'invoke_0', th"
        "e field 'm2' is passed to kernel 'testkern_code' but its function sp"
        "ace is not compatible with the function space specified in the kerne"
        "l metadata 'w3'.\", LOG_LEVEL_ERROR)\n"
        "      END IF\n"
        "      IF (f3%which_function_space() /= W2) THEN\n"
        "        CALL log_event(\"In alg 'multi_invoke' invoke 'invoke_0', th"
        "e field 'f3' is passed to kernel 'testkern_code' but its function sp"
        "ace is not compatible with the function space specified in the kerne"
        "l metadata 'w2'.\", LOG_LEVEL_ERROR)\n"
        "      END IF\n"
        "      IF (m2%which_function_space() /= W2) THEN\n"
        "        CALL log_event(\"In alg 'multi_invoke' invoke 'invoke_0', th"
        "e field 'm2' is passed to kernel 'testkern_code' but its function sp"
        "ace is not compatible with the function space specified in the kerne"
        "l metadata 'w2'.\", LOG_LEVEL_ERROR)\n"
        "      END IF\n"
        "      IF (m1%which_function_space() /= W3) THEN\n"
        "        CALL log_event(\"In alg 'multi_invoke' invoke 'invoke_0', th"
        "e field 'm1' is passed to kernel 'testkern_code' but its function sp"
        "ace is not compatible with the function space specified in the kerne"
        "l metadata 'w3'.\", LOG_LEVEL_ERROR)\n"
        "      END IF\n"
        "      ! Check that read-only fields are not modified\n"
        "      IF (f1_proxy%vspace%is_readonly()) THEN\n"
        "        CALL log_event(\"In alg 'multi_invoke' invoke 'invoke_0', fi"
        "eld 'f1' is on a read-only function space but is modified by kernel "
        "'testkern_code'.\", LOG_LEVEL_ERROR)\n"
        "      END IF\n"
        "      !\n"
        "      ! Initialise number of layers\n")
    assert expected2 in generated_code


def test_dynruntimechecks_builtins(tmpdir, monkeypatch):
    '''Test that run-time checks work when there are builtins.'''
    # run-time checks are off by default so switch them on
    config = Config.get()
    dyn_config = config.api_conf("dynamo0.3")
    monkeypatch.setattr(dyn_config, "_run_time_checks", True)
    _, invoke_info = parse(os.path.join(BASE_PATH,
                                        "15.1.1_X_plus_Y_builtin.f90"),
                           api=TEST_API)
    psy = PSyFactory(TEST_API, distributed_memory=True).create(invoke_info)
    assert LFRicBuild(tmpdir).code_compiles(psy)
    generated_code = str(psy.gen)
    expected_code1 = (
        "      USE log_mod, ONLY: log_event, LOG_LEVEL_ERROR\n"
        "      USE fs_continuity_mod\n"
        "      TYPE(field_type), intent(in) :: f3, f1, f2\n")
    assert expected_code1 in generated_code
    expected_code2 = (
        "      f2_proxy = f2%get_proxy()\n"
        "      !\n"
        "      ! Perform run-time checks\n"
        "      !\n"
        "      ! Check field function space and kernel metadata function spac"
        "es are compatible\n"
        "      ! Check that read-only fields are not modified\n"
        "      IF (f3_proxy%vspace%is_readonly()) THEN\n"
        "        CALL log_event(\"In alg 'single_invoke' invoke 'invoke_0', f"
        "ield 'f3' is on a read-only function space but is modified by kernel"
        " 'x_plus_y'.\", LOG_LEVEL_ERROR)\n"        "      END IF\n"
        "      !\n"
        "      ! Call kernels and communication routines\n")
    assert expected_code2 in generated_code


def test_dynruntimechecks_anydiscontinuous(tmpdir, monkeypatch):
    '''Test that run-time checks work when we have checks for a field
    function space being consistent with an any_discontinuous_*
    function space.

    '''
    # run-time checks are off by default so switch them on
    config = Config.get()
    dyn_config = config.api_conf("dynamo0.3")
    monkeypatch.setattr(dyn_config, "_run_time_checks", True)
    _, invoke_info = parse(os.path.join(BASE_PATH,
                                        "11.4_any_discontinuous_space.f90"),
                           api=TEST_API)
    psy = PSyFactory(TEST_API, distributed_memory=True).create(invoke_info)
    assert LFRicBuild(tmpdir).code_compiles(psy)
    generated_code = str(psy.gen)
    expected1 = (
        "      USE testkern_any_discontinuous_space_op_1_mod, ONLY: testkern_"
        "any_discontinuous_space_op_1_code\n"
        "      USE log_mod, ONLY: log_event, LOG_LEVEL_ERROR\n"
        "      USE fs_continuity_mod\n"
        "      USE mesh_mod, ONLY: mesh_type\n")
    assert expected1 in generated_code
    expected2 = (
        "      op4_proxy = op4%get_proxy()\n"
        "      !\n"
        "      ! Perform run-time checks\n"
        "      !\n"
        "      ! Check field function space and kernel metadata function spac"
        "es are compatible\n"
        "      IF (f1(1)%which_function_space() /= W3 .and. f1(1)%which_funct"
        "ion_space() /= WTHETA .and. f1(1)%which_function_space() /= W2V .and"
        ". f1(1)%which_function_space() /= W2VTRACE .and. f1(1)%which_funct"
        "ion_space() /= W2BROKEN) THEN\n"
        "        CALL log_event(\"In alg 'any_discontinuous_space_op_example_"
        "1' invoke 'invoke_0_testkern_any_discontinuous_space_op_1_type', the"
        " field 'f1' is passed to kernel 'testkern_any_discontinuous_space_op"
        "_1_code' but its function space is not compatible with the function "
        "space specified in the kernel metadata 'any_discontinuous_space_1'."
        "\", LOG_LEVEL_ERROR)\n"
        "      END IF\n"
        "      IF (f2%which_function_space() /= W3 .and. f2%which_function_sp"
        "ace() /= WTHETA .and. f2%which_function_space() /= W2V .and. f2%whic"
        "h_function_space() /= W2VTRACE .and. f2%which_function_space() /= "
        "W2BROKEN) THEN\n"
        "        CALL log_event(\"In alg 'any_discontinuous_space_op_example_"
        "1' invoke 'invoke_0_testkern_any_discontinuous_space_op_1_type', the"
        " field 'f2' is passed to kernel 'testkern_any_discontinuous_space_op"
        "_1_code' but its function space is not compatible with the function "
        "space specified in the kernel metadata 'any_discontinuous_space_2'."
        "\", LOG_LEVEL_ERROR)\n"
        "      END IF\n"
        "      ! Check that read-only fields are not modified\n"
        "      IF (f2_proxy%vspace%is_readonly()) THEN\n"
        "        CALL log_event(\"In alg 'any_discontinuous_space_op_example_"
        "1' invoke 'invoke_0_testkern_any_discontinuous_space_op_1_type', fie"
        "ld 'f2' is on a read-only function space but is modified by kernel '"
        "testkern_any_discontinuous_space_op_1_code'.\", LOG_LEVEL_ERROR)\n"
        "      END IF\n"
        "      !\n"
        "      ! Initialise number of layers\n")
    assert expected2 in generated_code


def test_dynruntimechecks_anyw2(tmpdir, monkeypatch):
    '''Test that run-time checks work when we have checks for a field
    function space being consistent with an anyw2 function
    space.

    '''
    # run-time checks are off by default so switch them on
    config = Config.get()
    dyn_config = config.api_conf("dynamo0.3")
    monkeypatch.setattr(dyn_config, "_run_time_checks", True)
    _, invoke_info = parse(os.path.join(BASE_PATH,
                                        "21.1_single_invoke_multi_anyw2.f90"),
                           api=TEST_API)
    psy = PSyFactory(TEST_API, distributed_memory=True).create(invoke_info)
    assert LFRicBuild(tmpdir).code_compiles(psy)
    generated_code = str(psy.gen)
    expected1 = (
        "      USE testkern_multi_anyw2_mod, ONLY: testkern_multi_anyw2_code\n"
        "      USE log_mod, ONLY: log_event, LOG_LEVEL_ERROR\n"
        "      USE fs_continuity_mod\n"
        "      USE mesh_mod, ONLY: mesh_type\n")
    assert expected1 in generated_code
    expected2 = (
        "      f3_proxy = f3%get_proxy()\n"
        "      !\n"
        "      ! Perform run-time checks\n"
        "      !\n"
        "      ! Check field function space and kernel metadata function spac"
        "es are compatible\n"
        "      IF (f1%which_function_space() /= W2 .and. f1%which_function_sp"
        "ace() /= W2H .and. f1%which_function_space() /= W2V .and. f1%which_f"
        "unction_space() /= W2BROKEN) THEN\n"
        "        CALL log_event(\"In alg 'single_invoke_multi_anyw2' invoke '"
        "invoke_0_testkern_multi_anyw2_type', the field 'f1' is passed to ker"
        "nel 'testkern_multi_anyw2_code' but its function space is not compat"
        "ible with the function space specified in the kernel metadata 'any_w"
        "2'.\", LOG_LEVEL_ERROR)\n"
        "      END IF\n"
        "      IF (f2%which_function_space() /= W2 .and. f2%which_function_sp"
        "ace() /= W2H .and. f2%which_function_space() /= W2V .and. f2%which_f"
        "unction_space() /= W2BROKEN) THEN\n"
        "        CALL log_event(\"In alg 'single_invoke_multi_anyw2' invoke '"
        "invoke_0_testkern_multi_anyw2_type', the field 'f2' is passed to ker"
        "nel 'testkern_multi_anyw2_code' but its function space is not compat"
        "ible with the function space specified in the kernel metadata 'any_w"
        "2'.\", LOG_LEVEL_ERROR)\n"
        "      END IF\n"
        "      IF (f3%which_function_space() /= W2 .and. f3%which_function_sp"
        "ace() /= W2H .and. f3%which_function_space() /= W2V .and. f3%which_f"
        "unction_space() /= W2BROKEN) THEN\n"
        "        CALL log_event(\"In alg 'single_invoke_multi_anyw2' invoke '"
        "invoke_0_testkern_multi_anyw2_type', the field 'f3' is passed to ker"
        "nel 'testkern_multi_anyw2_code' but its function space is not compat"
        "ible with the function space specified in the kernel metadata 'any_w"
        "2'.\", LOG_LEVEL_ERROR)\n"
        "      END IF\n"
        "      ! Check that read-only fields are not modified\n"
        "      IF (f1_proxy%vspace%is_readonly()) THEN\n"
        "        CALL log_event(\"In alg 'single_invoke_multi_anyw2' invoke '"
        "invoke_0_testkern_multi_anyw2_type', field 'f1' is on a read-only fu"
        "nction space but is modified by kernel 'testkern_multi_anyw2_code'."
        "\", LOG_LEVEL_ERROR)\n"
        "      END IF\n"
        "      !\n"
        "      ! Initialise number of layers\n")
    assert expected2 in generated_code


def test_read_only_fields_hex(tmpdir):
    '''Test that halo exchange code is produced for read-only fields.'''

    _, invoke_info = parse(os.path.join(BASE_PATH,
                                        "24.1_read_fs.f90"),
                           api=TEST_API)
    psy = PSyFactory(TEST_API, distributed_memory=True).create(invoke_info)
    assert LFRicBuild(tmpdir).code_compiles(psy)
    generated_code = str(psy.gen)
    expected = (
        "      IF (f2_proxy(1)%is_dirty(depth=1)) THEN\n"
        "        CALL f2_proxy(1)%halo_exchange(depth=1)\n"
        "      END IF\n"
        "      !\n"
        "      IF (f2_proxy(2)%is_dirty(depth=1)) THEN\n"
        "        CALL f2_proxy(2)%halo_exchange(depth=1)\n"
        "      END IF\n"
        "      !\n"
        "      IF (f2_proxy(3)%is_dirty(depth=1)) THEN\n"
        "        CALL f2_proxy(3)%halo_exchange(depth=1)\n"
        "      END IF\n")
    assert expected in generated_code<|MERGE_RESOLUTION|>--- conflicted
+++ resolved
@@ -165,11 +165,7 @@
     assert field_descriptor.vector_size == 3
 
 
-<<<<<<< HEAD
 def test_ad_scalar_init_wrong_argument_type():
-=======
-def test_ad_scalar_init_wrong_type():
->>>>>>> c77e4465
     ''' Test that an error is raised if something other than a scalar
     is passed to the LFRicArgDescriptor._init_scalar() method. '''
     ast = fpapi.parse(CODE, ignore_comments=False)
@@ -178,14 +174,9 @@
     # Get an argument which is not a scalar
     wrong_arg = metadata._inits[3]
     with pytest.raises(InternalError) as excinfo:
-<<<<<<< HEAD
-        LFRicArgDescriptor(wrong_arg)._init_scalar(wrong_arg)
-    assert ("LFRicArgDescriptor._init_scalar(): Expected a scalar "
-=======
         LFRicArgDescriptor(
             wrong_arg, metadata.iterates_over)._init_scalar(wrong_arg)
-    assert ("LFRicArgDescriptor._init_scalar(): expecting a scalar "
->>>>>>> c77e4465
+    assert ("LFRicArgDescriptor._init_scalar(): Expected a scalar "
             "argument but got an argument of type 'gh_operator'." in
             str(excinfo.value))
 
@@ -313,17 +304,11 @@
     # Get an argument which is not a field
     wrong_arg = metadata._inits[0]
     with pytest.raises(InternalError) as excinfo:
-<<<<<<< HEAD
-        LFRicArgDescriptor(wrong_arg)._init_field(wrong_arg)
-    assert ("LFRicArgDescriptor._init_field(): Expected a field "
-            "argument but got an argument of type 'gh_scalar'" in
-=======
         LFRicArgDescriptor(
             wrong_arg, metadata.iterates_over)._init_field(
                 wrong_arg, metadata.iterates_over)
     assert ("LFRicArgDescriptor._init_field(): Expected a field "
-            "argument but got an argument of type 'gh_real'" in
->>>>>>> c77e4465
+            "argument but got an argument of type 'gh_scalar'" in
             str(excinfo.value))
 
 
@@ -3346,17 +3331,10 @@
         value=LFRicArgDescriptor.VALID_ARG_TYPE_NAMES + ["GH_INVALID"])
     arg_type.args[0].name = "GH_INVALID"
     with pytest.raises(InternalError) as excinfo:
-<<<<<<< HEAD
-        _ = LFRicArgDescriptor(arg_type)
+        _ = LFRicArgDescriptor(arg_type, metadata.iterates_over)
     assert ("LFRicArgDescriptor.__init__(): Failed argument validation for "
             "the 'meta_arg' entry 'arg_type(GH_INVALID, gh_real, gh_read)', "
             "should not get to here." in str(excinfo.value))
-=======
-        _ = LFRicArgDescriptor(arg_type, metadata.iterates_over)
-    assert ("LFRicArgDescriptor.__init__(): failed argument validation for "
-            "the 'meta_arg' entry 'arg_type(GH_INVALID, gh_read)', should "
-            "not get to here." in str(excinfo.value))
->>>>>>> c77e4465
 
 
 def test_func_descriptor_repr():
