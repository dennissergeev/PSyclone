# -----------------------------------------------------------------------------
# BSD 3-Clause License
#
# Copyright (c) 2018-2020, Science and Technology Facilities Council.
# All rights reserved.
#
# Redistribution and use in source and binary forms, with or without
# modification, are permitted provided that the following conditions are met:
#
# * Redistributions of source code must retain the above copyright notice, this
#   list of conditions and the following disclaimer.
#
# * Redistributions in binary form must reproduce the above copyright notice,
#   this list of conditions and the following disclaimer in the documentation
#   and/or other materials provided with the distribution.
#
# * Neither the name of the copyright holder nor the names of its
#   contributors may be used to endorse or promote products derived from
#   this software without specific prior written permission.
#
# THIS SOFTWARE IS PROVIDED BY THE COPYRIGHT HOLDERS AND CONTRIBUTORS
# "AS IS" AND ANY EXPRESS OR IMPLIED WARRANTIES, INCLUDING, BUT NOT
# LIMITED TO, THE IMPLIED WARRANTIES OF MERCHANTABILITY AND FITNESS
# FOR A PARTICULAR PURPOSE ARE DISCLAIMED. IN NO EVENT SHALL THE
# COPYRIGHT HOLDER OR CONTRIBUTORS BE LIABLE FOR ANY DIRECT, INDIRECT,
# INCIDENTAL, SPECIAL, EXEMPLARY, OR CONSEQUENTIAL DAMAGES (INCLUDING,
# BUT NOT LIMITED TO, PROCUREMENT OF SUBSTITUTE GOODS OR SERVICES;
# LOSS OF USE, DATA, OR PROFITS; OR BUSINESS INTERRUPTION) HOWEVER
# CAUSED AND ON ANY THEORY OF LIABILITY, WHETHER IN CONTRACT, STRICT
# LIABILITY, OR TORT (INCLUDING NEGLIGENCE OR OTHERWISE) ARISING IN
# ANY WAY OUT OF THE USE OF THIS SOFTWARE, EVEN IF ADVISED OF THE
# POSSIBILITY OF SUCH DAMAGE.
# ----------------------------------------------------------------------------
# Authors A. R. Porter and S. Siso, STFC Daresbury Lab
# Modified by R. W. Ford, STFC Daresbury Lab

'''Tests for OpenCL PSy-layer code generation that are specific to the
GOcean 1.0 API.'''

from __future__ import print_function, absolute_import
import pytest

from psyclone.configuration import Config
from psyclone.transformations import OCLTrans
from psyclone.gocean1p0 import GOKernelSchedule
from psyclone.errors import GenerationError
from psyclone.psyir.symbols import DataSymbol, ArgumentInterface, DataType
from psyclone.tests.utilities import Compile, get_invoke

from psyclone.tests.gocean1p0_build import GOcean1p0OpenCLBuild

API = "gocean1.0"


@pytest.fixture(scope="module", autouse=True)
def setup():
    '''Make sure that all tests here use gocean1.0 as API.'''
    Config.get().api = "gocean1.0"
    yield()
    Config._instance = None


# ----------------------------------------------------------------------------
def test_opencl_compiler_works(kernel_outputdir):
    ''' Check that the specified compiler works for a hello-world
    opencl example. This is done in this file to alert the user
    that all compiles tests are skipped if only the '--compile'
    command line option is used (instead of --compileopencl)
    '''
    Compile.skip_if_opencl_compilation_disabled()
    example_ocl_code = '''
program hello
  USE fortcl
  write (*,*) "Hello"
end program hello
'''
    old_pwd = kernel_outputdir.chdir()
    try:
        with open("hello_world_opencl.f90", "w") as ffile:
            ffile.write(example_ocl_code)
        GOcean1p0OpenCLBuild(kernel_outputdir).\
            compile_file("hello_world_opencl.f90",
                         link=True)
    finally:
        old_pwd.chdir()


def test_use_stmts(kernel_outputdir):
    ''' Test that generating code for OpenCL results in the correct
    module use statements. '''
    psy, _ = get_invoke("single_invoke.f90", API, idx=0)
    sched = psy.invokes.invoke_list[0].schedule
    otrans = OCLTrans()
    otrans.apply(sched)
    generated_code = str(psy.gen).lower()
    expected = '''\
    subroutine invoke_0_compute_cu(cu_fld, p_fld, u_fld)
      use fortcl, only: create_rw_buffer
      use fortcl, only: get_num_cmd_queues, get_cmd_queues, get_kernel_by_name
      use clfortran
      use iso_c_binding'''
    assert expected in generated_code
    assert "if (first_time) then" in generated_code
    assert GOcean1p0OpenCLBuild(kernel_outputdir).code_compiles(psy)


def test_grid_proprty(kernel_outputdir):
    # pylint: disable=unused-argument
    ''' Test that using nx and ny from the gocean property dictionary
    works.'''
    psy, _ = get_invoke("single_invoke.f90", API, idx=0)
    sched = psy.invokes.invoke_list[0].schedule
    otrans = OCLTrans()
    otrans.apply(sched)
    generated_code = str(psy.gen).lower()
    assert "globalsize = (/p_fld%grid%nx, p_fld%grid%ny/)" in generated_code
    expected = "size_in_bytes = int(p_fld%grid%nx*p_fld%grid%ny, 8)*" \
               "c_sizeof(p_fld%data(1,1))"
    assert expected in generated_code


def test_psy_init(kernel_outputdir):
    ''' Check that we create a psy_init() routine that sets-up the
    OpenCL environment. '''
    psy, _ = get_invoke("single_invoke.f90", API, idx=0)
    sched = psy.invokes.invoke_list[0].schedule
    otrans = OCLTrans()
    otrans.apply(sched)
    generated_code = str(psy.gen)
    expected = (
        "    SUBROUTINE psy_init()\n"
        "      USE fortcl, ONLY: ocl_env_init, add_kernels\n"
        "      CHARACTER(LEN=30) kernel_names(1)\n"
        "      LOGICAL, save :: initialised=.False.\n"
        "      ! Check to make sure we only execute this routine once\n"
        "      IF (.not. initialised) THEN\n"
        "        initialised = .True.\n"
        "        ! Initialise the OpenCL environment/device\n"
        "        CALL ocl_env_init(1)\n"
        "        ! The kernels this PSy layer module requires\n"
        "        kernel_names(1) = \"compute_cu_code\"\n"
        "        ! Create the OpenCL kernel objects. Expects to find all of "
        "the compiled\n"
        "        ! kernels in PSYCLONE_KERNELS_FILE.\n"
        "        CALL add_kernels(1, kernel_names)\n"
        "      END IF\n"
        "    END SUBROUTINE psy_init\n")

    assert expected in generated_code
    assert GOcean1p0OpenCLBuild(kernel_outputdir).code_compiles(psy)

    # Test with a non-default number of OpenCL queues
    sched.coded_kernels()[0].set_opencl_options({'queue_number': 5})
    generated_code = str(psy.gen)
    expected = (
        "    SUBROUTINE psy_init()\n"
        "      USE fortcl, ONLY: ocl_env_init, add_kernels\n"
        "      CHARACTER(LEN=30) kernel_names(1)\n"
        "      LOGICAL, save :: initialised=.False.\n"
        "      ! Check to make sure we only execute this routine once\n"
        "      IF (.not. initialised) THEN\n"
        "        initialised = .True.\n"
        "        ! Initialise the OpenCL environment/device\n"
        "        CALL ocl_env_init(5)\n"
        "        ! The kernels this PSy layer module requires\n"
        "        kernel_names(1) = \"compute_cu_code\"\n"
        "        ! Create the OpenCL kernel objects. Expects to find all of "
        "the compiled\n"
        "        ! kernels in PSYCLONE_KERNELS_FILE.\n"
        "        CALL add_kernels(1, kernel_names)\n"
        "      END IF\n"
        "    END SUBROUTINE psy_init\n")

    assert expected in generated_code
    assert GOcean1p0OpenCLBuild(kernel_outputdir).code_compiles(psy)


@pytest.mark.usefixtures("kernel_outputdir")
def test_opencl_options_validation():
    ''' Check that OpenCL options which are not supported provide appropiate
    errors.
    '''
    from psyclone.psyir.transformations import TransformationError
    psy, _ = get_invoke("single_invoke.f90", API, idx=0)
    sched = psy.invokes.invoke_list[0].schedule
    otrans = OCLTrans()

    # Unsupported options are not accepted
    with pytest.raises(TransformationError) as err:
        otrans.apply(sched, options={'unsupported': 1})
    assert "InvokeSchedule does not support the opencl_option 'unsupported'." \
        in str(err.value)

    # end_barrier option must be a boolean
    with pytest.raises(TransformationError) as err:
        otrans.apply(sched, options={'end_barrier': 1})
    assert "InvokeSchedule opencl_option 'end_barrier' should be a boolean." \
        in str(err.value)

    # Unsupported kernel options are not accepted
    with pytest.raises(AttributeError) as err:
        sched.coded_kernels()[0].set_opencl_options({'unsupported': 1})
    assert "CodedKern does not support the opencl_option 'unsupported'." \
        in str(err.value)

    # local_size must be an integer
    with pytest.raises(TypeError) as err:
        sched.coded_kernels()[0].set_opencl_options({'local_size': 'a'})
    assert "CodedKern opencl_option 'local_size' should be an integer." \
        in str(err.value)

    # queue_number must be an integer
    with pytest.raises(TypeError) as err:
        sched.coded_kernels()[0].set_opencl_options({'queue_number': 'a'})
    assert "CodedKern opencl_option 'queue_number' should be an integer." \
        in str(err.value)


@pytest.mark.usefixtures("kernel_outputdir")
def test_opencl_options_effects():
    ''' Check that the OpenCL options produce the expected changes in the
    PSy layer.
    '''
    psy, _ = get_invoke("single_invoke.f90", API, idx=0)
    sched = psy.invokes.invoke_list[0].schedule
    otrans = OCLTrans()
    otrans.apply(sched)
    generated_code = str(psy.gen)

    # By default there is 1 queue, with an end barrier and local_size is 1
    assert "localsize = (/1, 1/)" in generated_code
    assert "ierr = clEnqueueNDRangeKernel(cmd_queues(1), " \
        "kernel_compute_cu_code, 2, C_NULL_PTR, C_LOC(globalsize), " \
        "C_LOC(localsize), 0, C_NULL_PTR, C_NULL_PTR)" in generated_code
    assert "! Block until all kernels have finished\n" \
        "      ierr = clFinish(cmd_queues(1))" in generated_code
    assert "ierr = clFinish(cmd_queues(2))" not in generated_code

    # Change kernel local_size to 4
    sched.coded_kernels()[0].set_opencl_options({'local_size': 4})
    generated_code = str(psy.gen)
    assert "localsize = (/4, 1/)" in generated_code

    # Change kernel queue to 2 (the barrier should then also go up to 2)
    sched.coded_kernels()[0].set_opencl_options({'queue_number': 2})
    generated_code = str(psy.gen)
    assert "ierr = clEnqueueNDRangeKernel(cmd_queues(2), " \
        "kernel_compute_cu_code, 2, C_NULL_PTR, C_LOC(globalsize), " \
        "C_LOC(localsize), 0, C_NULL_PTR, C_NULL_PTR)" in generated_code
    assert "! Block until all kernels have finished\n" \
        "      ierr = clFinish(cmd_queues(1))\n" \
        "      ierr = clFinish(cmd_queues(2))\n" in generated_code
    assert "ierr = clFinish(cmd_queues(3))" not in generated_code

    # Remove barrier at the end of the Invoke
    otrans.apply(sched, options={'end_barrier': False})
    generated_code = str(psy.gen)
    assert "! Block until all kernels have finished" not in generated_code
    assert "ierr = clFinish(cmd_queues(2))" not in generated_code


def test_set_kern_args(kernel_outputdir):
    ''' Check that we generate the necessary code to set kernel arguments. '''
    psy, _ = get_invoke("single_invoke_two_kernels.f90", API, idx=0)
    sched = psy.invokes.invoke_list[0].schedule
    otrans = OCLTrans()
    otrans.apply(sched)
    generated_code = str(psy.gen)
    # Check we've only generated one set-args routine
    assert generated_code.count("SUBROUTINE compute_cu_code_set_args("
                                "kernel_obj, cu_fld, p_fld, u_fld)") == 1
    # Declarations
    expected = '''\
    SUBROUTINE compute_cu_code_set_args(kernel_obj, cu_fld, p_fld, u_fld)
      USE clfortran, ONLY: clSetKernelArg
      USE iso_c_binding, ONLY: c_sizeof, c_loc, c_intptr_t
      USE ocl_utils_mod, ONLY: check_status
      INTEGER(KIND=c_intptr_t), intent(in), target :: cu_fld, p_fld, u_fld
      INTEGER ierr
      INTEGER(KIND=c_intptr_t), target :: kernel_obj'''
    assert expected in generated_code
    expected = '''\
      ! Set the arguments for the compute_cu_code OpenCL Kernel
      ierr = clSetKernelArg(kernel_obj, 0, C_SIZEOF(cu_fld), C_LOC(cu_fld))
      CALL check_status('clSetKernelArg: arg 0 of compute_cu_code', ierr)
      ierr = clSetKernelArg(kernel_obj, 1, C_SIZEOF(p_fld), C_LOC(p_fld))
      CALL check_status('clSetKernelArg: arg 1 of compute_cu_code', ierr)
      ierr = clSetKernelArg(kernel_obj, 2, C_SIZEOF(u_fld), C_LOC(u_fld))
      CALL check_status('clSetKernelArg: arg 2 of compute_cu_code', ierr)
    END SUBROUTINE compute_cu_code_set_args'''
    assert expected in generated_code
    assert generated_code.count("SUBROUTINE time_smooth_code_set_args("
                                "kernel_obj, u_fld, "
                                "unew_fld, uold_fld)") == 1
    assert ("CALL compute_cu_code_set_args(kernel_compute_cu_code, "
            "cu_fld%device_ptr, p_fld%device_ptr, "
            "u_fld%device_ptr)" in generated_code)
    assert GOcean1p0OpenCLBuild(kernel_outputdir).code_compiles(psy)


def test_set_kern_float_arg(kernel_outputdir):
    ''' Check that we generate correct code to set a real, scalar kernel
    argument. '''
    psy, _ = get_invoke("single_invoke_scalar_float_arg.f90", API, idx=0)
    sched = psy.invokes.invoke_list[0].schedule
    otrans = OCLTrans()
    otrans.apply(sched)
    generated_code = str(psy.gen)
    expected = '''\
    SUBROUTINE bc_ssh_code_set_args(kernel_obj, a_scalar, ssh_fld, ''' + \
        '''xstop, tmask)
      USE clfortran, ONLY: clSetKernelArg
      USE iso_c_binding, ONLY: c_sizeof, c_loc, c_intptr_t
      USE ocl_utils_mod, ONLY: check_status
      INTEGER(KIND=c_intptr_t), intent(in), target :: ssh_fld, tmask
      INTEGER, intent(in), target :: xstop
      REAL(KIND=go_wp), intent(in), target :: a_scalar
      INTEGER ierr
      INTEGER(KIND=c_intptr_t), target :: kernel_obj
'''
    assert expected in generated_code
    expected = '''\
      ! Set the arguments for the bc_ssh_code OpenCL Kernel
      ierr = clSetKernelArg(kernel_obj, 0, C_SIZEOF(a_scalar), C_LOC(a_scalar))
      CALL check_status('clSetKernelArg: arg 0 of bc_ssh_code', ierr)
      ierr = clSetKernelArg(kernel_obj, 1, C_SIZEOF(ssh_fld), C_LOC(ssh_fld))
      CALL check_status('clSetKernelArg: arg 1 of bc_ssh_code', ierr)
      ierr = clSetKernelArg(kernel_obj, 2, C_SIZEOF(xstop), C_LOC(xstop))
      CALL check_status('clSetKernelArg: arg 2 of bc_ssh_code', ierr)
      ierr = clSetKernelArg(kernel_obj, 3, C_SIZEOF(tmask), C_LOC(tmask))
      CALL check_status('clSetKernelArg: arg 3 of bc_ssh_code', ierr)
    END SUBROUTINE bc_ssh_code_set_args'''
    assert expected in generated_code
    assert GOcean1p0OpenCLBuild(kernel_outputdir).code_compiles(psy)


def test_set_arg_const_scalar():
    ''' Check that an invoke that passes a scalar kernel argument by
    value is rejected. (We haven't yet implemented the necessary code for
    setting the value of such an argument in OpenCL.) '''
    psy, _ = get_invoke("test00.1_invoke_kernel_using_const_scalar.f90",
                        API, idx=0)
    sched = psy.invokes.invoke_list[0].schedule
    otrans = OCLTrans()
    with pytest.raises(NotImplementedError) as err:
        otrans.apply(sched)
    assert ("Cannot generate OpenCL for Invokes that contain kernels with "
            "arguments passed by value" in str(err.value))


@pytest.mark.usefixtures("kernel_outputdir")
def test_opencl_kernel_code_generation():
    ''' Tests that gen_ocl method of the GOcean Kernel Schedule generates
    the expected OpenCL code.
    '''
    from psyclone.psyir.backend.opencl import OpenCLWriter
    psy, _ = get_invoke("single_invoke.f90", API, idx=0)
    sched = psy.invokes.invoke_list[0].schedule
    kernel = sched.children[0].loop_body[0].loop_body[0]  # compute_cu kernel
    kschedule = kernel.get_kernel_schedule()

    expected_code = (
        "__kernel void compute_cu_code(\n"
        "  __global double * restrict cu,\n"
        "  __global double * restrict p,\n"
        "  __global double * restrict u\n"
        "  ){\n"
        "  int cuLEN1 = get_global_size(0);\n"
        "  int cuLEN2 = get_global_size(1);\n"
        "  int pLEN1 = get_global_size(0);\n"
        "  int pLEN2 = get_global_size(1);\n"
        "  int uLEN1 = get_global_size(0);\n"
        "  int uLEN2 = get_global_size(1);\n"
        "  int i = get_global_id(0);\n"
        "  int j = get_global_id(1);\n"
        "  cu[j * cuLEN1 + i] = ((0.5e0 * (p[j * pLEN1 + (i + 1)]"
        " + p[j * pLEN1 + i])) * u[j * uLEN1 + i]);\n"
        "}\n\n"
        )

    openclwriter = OpenCLWriter()
    assert expected_code == openclwriter(kschedule)


def test_opencl_kernel_output_file(kernel_outputdir):
    '''Check that an OpenCL file named modulename_kernelname_0 is generated.
    '''
    import os
    psy, _ = get_invoke("single_invoke.f90", API, idx=0)
    sched = psy.invokes.invoke_list[0].schedule
    otrans = OCLTrans()
    otrans.apply(sched)
    sched.kernels()[0].name = "name"
    _ = psy.gen  # Generates the OpenCL kernels as a side-effect.

    assert os.path.exists(
        os.path.join(str(kernel_outputdir), "compute_cu_name_0.cl"))


def test_opencl_kernel_output_file_with_suffix(kernel_outputdir):
    '''Check that an OpenCL file named modulename_kernelname_0 is
    generated without the _code suffix in the kernelname
    '''
    import os
    psy, _ = get_invoke("single_invoke.f90", API, idx=0)
    sched = psy.invokes.invoke_list[0].schedule
    otrans = OCLTrans()
    otrans.apply(sched)
    _ = psy.gen  # Generates the OpenCL kernels as a side-effect.

    assert os.path.exists(
        os.path.join(str(kernel_outputdir), "compute_cu_compute_cu_0.cl"))


def test_symtab_implementation_for_opencl():
    ''' Tests that the GOcean specialised Symbol Table implements the
    abstract properties needed to generate OpenCL.
    '''
    kschedule = GOKernelSchedule('test')

    # Test symbol table without any kernel argument
    with pytest.raises(GenerationError) as err:
        _ = kschedule.symbol_table.iteration_indices
    assert ("GOcean 1.0 API kernels should always have at least two "
            "arguments representing the iteration indices but the Symbol "
            "Table for kernel 'test' has only 0 argument(s)."
            in str(err.value))

    # Test symbol table with 1 kernel argument
    arg1 = DataSymbol("arg1", DataType.INTEGER, [],
                      interface=ArgumentInterface(
                          ArgumentInterface.Access.READ))
    kschedule.symbol_table.add(arg1)
    kschedule.symbol_table.specify_argument_list([arg1])
    with pytest.raises(GenerationError) as err:
        _ = kschedule.symbol_table.iteration_indices
    assert ("GOcean 1.0 API kernels should always have at least two "
            "arguments representing the iteration indices but the Symbol "
            "Table for kernel 'test' has only 1 argument(s)."
            in str(err.value))

    # Test symbol table with 2 kernel argument
    arg2 = DataSymbol("arg2", DataType.INTEGER, shape=[],
                      interface=ArgumentInterface(
                          ArgumentInterface.Access.READ))
    kschedule.symbol_table.add(arg2)
    kschedule.symbol_table.specify_argument_list([arg1, arg2])
    iteration_indices = kschedule.symbol_table.iteration_indices
    assert iteration_indices[0] is arg1
    assert iteration_indices[1] is arg2

    # Test symbol table with 3 kernel argument
    arg3 = DataSymbol("buffer1", DataType.REAL, shape=[10, 10],
                      interface=ArgumentInterface(
                          ArgumentInterface.Access.READ))
    kschedule.symbol_table.add(arg3)
    kschedule.symbol_table.specify_argument_list([arg1, arg2, arg3])
    iteration_indices = kschedule.symbol_table.iteration_indices
    data_args = kschedule.symbol_table.data_arguments
    assert iteration_indices[0] is arg1
    assert iteration_indices[1] is arg2
    assert data_args[0] is arg3

    # Test gen_ocl with wrong iteration indices types and shapes.
    arg1._datatype = DataType.REAL
    with pytest.raises(GenerationError) as err:
        _ = kschedule.symbol_table.iteration_indices
    assert ("GOcean 1.0 API kernels first argument should be a scalar integer"
            " but got a scalar of type 'DataType.REAL' for kernel 'test'."
            in str(err.value))

    arg1._datatype = DataType.INTEGER  # restore
    arg2._shape = [None]
    with pytest.raises(GenerationError) as err:
        _ = kschedule.symbol_table.iteration_indices
    assert ("GOcean 1.0 API kernels second argument should be a scalar integer"
            " but got an array of type 'DataType.INTEGER' for kernel 'test'."
            in str(err.value))


<<<<<<< HEAD
=======
@pytest.mark.xfail(reason="OCLTrans bypasses the Use statment check. Issue "
                          "#323 will add support for Use statments.")
>>>>>>> 22998f3a
@pytest.mark.usefixtures("kernel_outputdir")
def test_opencl_kernel_with_use():
    ''' Check that we refuse to transform a Schedule to use OpenCL if any
    of the kernels use module data. '''
    from psyclone.psyir.transformations import TransformationError
    psy, _ = get_invoke("single_invoke_kern_with_use.f90", API, idx=0)
    sched = psy.invokes.invoke_list[0].schedule
    otrans = OCLTrans()
    with pytest.raises(TransformationError) as err:
        otrans.apply(sched)
    assert ("'kernel_with_use_code' contains the following symbols with "
            "'global' scope: ['rdt']. All data accessed by an OpenCL kernel"
            in str(err.value))<|MERGE_RESOLUTION|>--- conflicted
+++ resolved
@@ -478,11 +478,6 @@
             in str(err.value))
 
 
-<<<<<<< HEAD
-=======
-@pytest.mark.xfail(reason="OCLTrans bypasses the Use statment check. Issue "
-                          "#323 will add support for Use statments.")
->>>>>>> 22998f3a
 @pytest.mark.usefixtures("kernel_outputdir")
 def test_opencl_kernel_with_use():
     ''' Check that we refuse to transform a Schedule to use OpenCL if any
