# -----------------------------------------------------------------------------
# BSD 3-Clause License
#
# Copyright (c) 2020-2021, Science and Technology Facilities Council.
# All rights reserved.
#
# Redistribution and use in source and binary forms, with or without
# modification, are permitted provided that the following conditions are met:
#
# * Redistributions of source code must retain the above copyright notice, this
#   list of conditions and the following disclaimer.
#
# * Redistributions in binary form must reproduce the above copyright notice,
#   this list of conditions and the following disclaimer in the documentation
#   and/or other materials provided with the distribution.
#
# * Neither the name of the copyright holder nor the names of its
#   contributors may be used to endorse or promote products derived from
#   this software without specific prior written permission.
#
# THIS SOFTWARE IS PROVIDED BY THE COPYRIGHT HOLDERS AND CONTRIBUTORS
# "AS IS" AND ANY EXPRESS OR IMPLIED WARRANTIES, INCLUDING, BUT NOT
# LIMITED TO, THE IMPLIED WARRANTIES OF MERCHANTABILITY AND FITNESS
# FOR A PARTICULAR PURPOSE ARE DISCLAIMED. IN NO EVENT SHALL THE
# COPYRIGHT HOLDER OR CONTRIBUTORS BE LIABLE FOR ANY DIRECT, INDIRECT,
# INCIDENTAL, SPECIAL, EXEMPLARY, OR CONSEQUENTIAL DAMAGES (INCLUDING,
# BUT NOT LIMITED TO, PROCUREMENT OF SUBSTITUTE GOODS OR SERVICES;
# LOSS OF USE, DATA, OR PROFITS; OR BUSINESS INTERRUPTION) HOWEVER
# CAUSED AND ON ANY THEORY OF LIABILITY, WHETHER IN CONTRACT, STRICT
# LIABILITY, OR TORT (INCLUDING NEGLIGENCE OR OTHERWISE) ARISING IN
# ANY WAY OUT OF THE USE OF THIS SOFTWARE, EVEN IF ADVISED OF THE
# POSSIBILITY OF SUCH DAMAGE.
# -----------------------------------------------------------------------------
# Authors: R. W. Ford, STFC Daresbury Lab
#          A. R. Porter, STFC Daresbury Lab

'''Transformations module for NEMO.
'''

from psyclone.domain.nemo.transformations.create_nemo_invoke_schedule_trans \
    import CreateNemoInvokeScheduleTrans
from psyclone.domain.nemo.transformations.create_nemo_kernel_trans \
    import CreateNemoKernelTrans
from psyclone.domain.nemo.transformations.create_nemo_loop_trans \
    import CreateNemoLoopTrans
from psyclone.domain.nemo.transformations.create_nemo_psy_trans \
    import CreateNemoPSyTrans
from psyclone.domain.nemo.transformations.nemo_arrayrange2loop_trans \
    import NemoArrayRange2LoopTrans
from psyclone.domain.nemo.transformations.nemo_allarrayrange2loop_trans \
    import NemoAllArrayRange2LoopTrans
<<<<<<< HEAD
from psyclone.domain.nemo.transformations.nemo_outerarrayrange2loop_trans \
    import NemoOuterArrayRange2LoopTrans

=======
from psyclone.domain.nemo.transformations.nemo_loop_fuse \
    import NemoLoopFuseTrans
>>>>>>> 9d3f688b

# The entities in the __all__ list are made available to import directly from
# this package e.g.:
# from psyclone.domain.nemo.transformations import NemoArrayRange2LoopTrans

__all__ = ['CreateNemoInvokeScheduleTrans',
           'CreateNemoKernelTrans',
           'CreateNemoLoopTrans',
           'CreateNemoPSyTrans',
           'NemoAllArrayRange2LoopTrans',
           'NemoArrayRange2LoopTrans',
           'NemoLoopFuseTrans',
           'NemoOuterArrayRange2LoopTrans']<|MERGE_RESOLUTION|>--- conflicted
+++ resolved
@@ -49,14 +49,10 @@
     import NemoArrayRange2LoopTrans
 from psyclone.domain.nemo.transformations.nemo_allarrayrange2loop_trans \
     import NemoAllArrayRange2LoopTrans
-<<<<<<< HEAD
+from psyclone.domain.nemo.transformations.nemo_loop_fuse \
+    import NemoLoopFuseTrans
 from psyclone.domain.nemo.transformations.nemo_outerarrayrange2loop_trans \
     import NemoOuterArrayRange2LoopTrans
-
-=======
-from psyclone.domain.nemo.transformations.nemo_loop_fuse \
-    import NemoLoopFuseTrans
->>>>>>> 9d3f688b
 
 # The entities in the __all__ list are made available to import directly from
 # this package e.g.:
