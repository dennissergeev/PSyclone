# -----------------------------------------------------------------------------
# BSD 3-Clause License
#
# Copyright (c) 2017-2021 and Technology Facilities Council.
# All rights reserved.
#
# Redistribution and use in source and binary forms, with or without
# modification, are permitted provided that the following conditions are met:
#
# * Redistributions of source code must retain the above copyright notice, this
#   list of conditions and the following disclaimer.
#
# * Redistributions in binary form must reproduce the above copyright notice,
#   this list of conditions and the following disclaimer in the documentation
#   and/or other materials provided with the distribution.
#
# * Neither the name of the copyright holder nor the names of its
#   contributors may be used to endorse or promote products derived from
#   this software without specific prior written permission.
#
# THIS SOFTWARE IS PROVIDED BY THE COPYRIGHT HOLDERS AND CONTRIBUTORS
# "AS IS" AND ANY EXPRESS OR IMPLIED WARRANTIES, INCLUDING, BUT NOT
# LIMITED TO, THE IMPLIED WARRANTIES OF MERCHANTABILITY AND FITNESS
# FOR A PARTICULAR PURPOSE ARE DISCLAIMED. IN NO EVENT SHALL THE
# COPYRIGHT HOLDER OR CONTRIBUTORS BE LIABLE FOR ANY DIRECT, INDIRECT,
# INCIDENTAL, SPECIAL, EXEMPLARY, OR CONSEQUENTIAL DAMAGES (INCLUDING,
# BUT NOT LIMITED TO, PROCUREMENT OF SUBSTITUTE GOODS OR SERVICES;
# LOSS OF USE, DATA, OR PROFITS; OR BUSINESS INTERRUPTION) HOWEVER
# CAUSED AND ON ANY THEORY OF LIABILITY, WHETHER IN CONTRACT, STRICT
# LIABILITY, OR TORT (INCLUDING NEGLIGENCE OR OTHERWISE) ARISING IN
# ANY WAY OUT OF THE USE OF THIS SOFTWARE, EVEN IF ADVISED OF THE
# POSSIBILITY OF SUCH DAMAGE.
# -----------------------------------------------------------------------------
# Authors R. W. Ford, A. R. Porter and S. Siso, STFC Daresbury Lab
# Modified: A. B. G. Chalk, STFC Daresbury Lab

''' Fortran code-generation library. This wraps the f2py fortran parser to
    provide routines which can be used to generate fortran code. '''

from __future__ import absolute_import, print_function
import abc
import six
from fparser.common.readfortran import FortranStringReader
from fparser.common.sourceinfo import FortranFormat
from fparser.one.statements import Comment, Case
from fparser.one.block_statements import SelectCase, SelectType, EndSelect
from fparser.one.parsefortran import FortranParser
# This alis is useful to refer to parts of fparser.one later but
# cannot be used for imports (as that involves looking for the
# specified name in sys.modules).
from fparser import one as fparser1
from psyclone.errors import InternalError

# Module-wide utility methods


def bubble_up_type(obj):
    '''
    Checks whether the supplied object must be bubbled-up (e.g. from
    within DO loops).

    :returns: True if the supplied object is of a type which must be \
              bubbled-up and False otherwise.
    '''
    return isinstance(obj, (UseGen, BaseDeclGen))


def index_of_object(alist, obj):
    '''Effectively implements list.index(obj) but returns the index of
    the first item in the list that *is* the supplied object (rather than
    comparing values) '''
    for idx, body in enumerate(alist):
        if body is obj:
            return idx
    raise Exception("Object {0} not found in list".format(str(obj)))


# This section subclasses the f2py comment class so that we can
# reason about directives


class Directive(Comment):
    '''
    Base class for directives so we can reason about them when walking
    the tree. Sub-classes the fparser1 Comment class.

    :param root: the parent node in the AST to which we are adding the \
                 directive
    :type root: subclass of :py:class:`fparser.common.base_classes.Statement`
    :param line: the fparser object which we will manipulate to create \
                 the desired directive.
    :type line: :py:class:`fparser.common.readfortran.Comment`
    :param str position: e.g. 'begin' or 'end' (language specific)
    :param str dir_type: the type of directive that this is (e.g. \
                         'parallel do')
    '''
    def __init__(self, root, line, position, dir_type):
        if dir_type not in self._types:
            raise RuntimeError("Error, unrecognised directive type '{0}'. "
                               "Should be one of {1}".
                               format(dir_type, self._types))
        if position not in self._positions:
            raise RuntimeError("Error, unrecognised position '{0}'. "
                               "Should be one of {1}".
                               format(position, self._positions))
        self._my_type = dir_type
        self._position = position
        Comment.__init__(self, root, line)

    @property
    def type(self):
        '''
        :returns: the type of this Directive.
        :rtype: str
        '''
        return self._my_type

    @property
    def position(self):
        '''
        :returns: the position of this Directive ('begin' or 'end').
        :rtype: str
        '''
        return self._position


class OMPDirective(Directive):
    '''
    Subclass Directive for OpenMP directives so we can reason about
    them when walking the tree.

    :param root: the parent node in the AST to which we are adding the \
                 directive.
    :type root: subclass of :py:class:`fparser.common.base_classes.Statement`
    :param line: the fparser object which we will manipulate to create \
                 the desired directive.
    :type line: :py:class:`fparser.common.readfortran.Comment`
    :param str position: e.g. 'begin' or 'end' (language specific).
    :param str dir_type: the type of directive that this is (e.g. \
                         'parallel do').
    '''
    def __init__(self, root, line, position, dir_type):
        self._types = ["parallel do", "parallel", "do", "master", "single",
                       "taskloop", "taskwait"]
        self._positions = ["begin", "end"]

        super(OMPDirective, self).__init__(root, line, position, dir_type)


class ACCDirective(Directive):
    '''
    Subclass Directive for OpenACC directives so we can reason about them
    when walking the tree.

    :param root: the parent node in the AST to which we are adding the \
                 directive.
    :type root: subclass of :py:class:`fparser.common.base_classes.Statement`
    :param line: the fparser object which we will manipulate to create \
                 the desired directive.
    :type line: :py:class:`fparser.common.readfortran.Comment`
    :param str position: e.g. 'begin' or 'end' (language specific).
    :param str dir_type: the type of directive that this is (e.g. \
                         'loop').
    '''
    def __init__(self, root, line, position, dir_type):
        self._types = ["parallel", "kernels", "enter data", "loop"]
        self._positions = ["begin", "end"]

        super(ACCDirective, self).__init__(root, line, position, dir_type)


# This section provides new classes which provide a relatively high
# level interface to creating code and adding code to an existing ast


class BaseGen(object):
    ''' The base class for all classes that are responsible for generating
    distinct code elements (modules, subroutines, do loops etc.) '''
    def __init__(self, parent, root):
        self._parent = parent
        self._root = root
        self._children = []

    @property
    def parent(self):
        ''' Returns the parent of this object '''
        return self._parent

    @property
    def children(self):
        ''' Returns the list of children of this object '''
        return self._children

    @property
    def root(self):
        ''' Returns the root of the tree containing this object '''
        return self._root

    def add(self, new_object, position=None):
        '''Adds a new object to the tree. The actual position is determined by
        the position argument. Note, there are two trees, the first is
        the f2pygen object tree, the other is the f2py generated code
        tree. These are similar but different. At the moment we
        specify where to add things in terms of the f2pygen tree
        (which is a higher level api) but we also insert into the f2py
        tree at exactly the same location which needs to be sorted out
        at some point.

        '''

        # By default the position is 'append'. We set it up this way for
        # safety because in python, default arguments are instantiated
        # as objects at the time of definition. If this object is
        # subsequently modified then the value of the default argument
        # is modified for subsequent calls of this routine.
        if position is None:
            position = ["append"]

        if position[0] == "auto":
            raise Exception("Error: BaseGen:add: auto option must be "
                            "implemented by the sub class!")
        options = ["append", "first", "after", "before", "insert",
                   "before_index", "after_index"]
        if position[0] not in options:
            raise Exception("Error: BaseGen:add: supported positions are "
                            "{0} but found {1}".
                            format(str(options), position[0]))
        if position[0] == "append":
            self.root.content.append(new_object.root)
        elif position[0] == "first":
            self.root.content.insert(0, new_object.root)
        elif position[0] == "insert":
            index = position[1]
            self.root.content.insert(index, new_object.root)
        elif position[0] == "after":
            idx = index_of_object(self.root.content, position[1])
            self.root.content.insert(idx+1, new_object.root)
        elif position[0] == "after_index":
            self.root.content.insert(position[1]+1, new_object.root)
        elif position[0] == "before_index":
            self.root.content.insert(position[1], new_object.root)
        elif position[0] == "before":
            try:
                idx = index_of_object(self.root.content, position[1])
            except Exception as err:
                print(str(err))
                raise RuntimeError(
                    "Failed to find supplied object in existing content - "
                    "is it a child of the parent?")
            self.root.content.insert(idx, new_object.root)
        else:
            raise Exception("Error: BaseGen:add: internal error, should "
                            "not get to here")
        self.children.append(new_object)

    def previous_loop(self):
        ''' Returns the *last* occurence of a loop in the list of
        siblings of this node '''
        from fparser.one.block_statements import Do
        for sibling in reversed(self.root.content):
            if isinstance(sibling, Do):
                return sibling
        raise RuntimeError("Error, no loop found - there is no previous loop")

    def last_declaration(self):
        '''Returns the *last* occurrence of a Declaration in the list of
            siblings of this node

        '''
        from fparser.one.typedecl_statements import TypeDeclarationStatement
        for sibling in reversed(self.root.content):
            if isinstance(sibling, TypeDeclarationStatement):
                return sibling

        raise RuntimeError("Error, no variable declarations found")

    def start_parent_loop(self, debug=False):
        ''' Searches for the outer-most loop containing this object. Returns
        the index of that line in the content of the parent. '''
        from fparser.one.block_statements import Do
        if debug:
            print("Entered before_parent_loop")
            print("The type of the current node is {0}".format(
                str(type(self.root))))
            print(("If the current node is a Do loop then move up to the "
                   "top of the do loop nest"))

        # First off, check that we do actually have an enclosing Do loop
        current = self.root
        while not isinstance(current, Do) and getattr(current, 'parent', None):
            current = current.parent
        if not isinstance(current, Do):
            raise RuntimeError("This node has no enclosing Do loop")

        current = self.root
        local_current = self
        while isinstance(current.parent, Do):
            if debug:
                print("Parent is a do loop so moving to the parent")
            current = current.parent
            local_current = local_current.parent
        if debug:
            print("The type of the current node is now " + str(type(current)))
            print("The type of parent is " + str(type(current.parent)))
            print("Finding the loops position in its parent ...")
        index = current.parent.content.index(current)
        if debug:
            print("The loop's index is ", index)
        parent = current.parent
        local_current = local_current.parent
        if debug:
            print("The type of the object at the index is " +
                  str(type(parent.content[index])))
            print("If preceding node is a directive then move back one")
        if index == 0:
            if debug:
                print("current index is 0 so finish")
        elif isinstance(parent.content[index-1], Directive):
            if debug:
                print(
                    "preceding node is a directive so find out what type ...\n"
                    "type is {0}\ndirective is {1}".
                    format(parent.content[index-1].position,
                           str(parent.content[index-1])))
            if parent.content[index-1].position == "begin":
                if debug:
                    print("type of directive is begin so move back one")
                index -= 1
            else:
                if debug:
                    print("directive type is not begin so finish")
        else:
            if debug:
                print("preceding node is not a directive so finish")
        if debug:
            print("type of final location ", type(parent.content[index]))
            print("code for final location ", str(parent.content[index]))
        return local_current, parent.content[index]


class ProgUnitGen(BaseGen):
    ''' Functionality relevant to program units (currently modules,
    subroutines)'''
    def __init__(self, parent, sub):
        BaseGen.__init__(self, parent, sub)

    def add(self, content, position=None, bubble_up=False):
        '''
        Specialise the add method to provide module- and subroutine-
        -specific intelligent adding of use statements, implicit
        none statements and declarations if the position argument
        is set to auto (which is the default).

        :param content: the Node (or sub-tree of Nodes) to add in to \
                        the AST.
        :type content: :py:class:`psyclone.f2pygen.BaseGen`
        :param list position: where to insert the node. One of "append", \
                              "first", "insert", "after", "after_index", \
                              "before_index", "before" or "auto". For the \
                              *_index options, the second element of the \
                              list holds the integer index.
        :param bool bubble_up: whether or not object (content) is in the \
                               process of being bubbled-up.
        '''
        # By default the position is 'auto'. We set it up this way for
        # safety because in python, default arguments are instantiated
        # as objects at the time of definition. If this object is
        # subsequently modified then the value of the default argument
        # is modified for subsequent calls of this routine.
        if position is None:
            position = ["auto"]

        # For an object to be added to another we require that they
        # share a common ancestor. This means that the added object must
        # have the current object or one of its ancestors as an ancestor.
        # Loop over the ancestors of this object (starting with itself)
        self_ancestor = self.root
        while self_ancestor:
            # Loop over the ancestors of the object being added
            obj_parent = content.root.parent
            while (obj_parent != self_ancestor and
                   getattr(obj_parent, 'parent', None)):
                obj_parent = obj_parent.parent
            if obj_parent == self_ancestor:
                break
            # Object being added is not an ancestor of the current
            # self_ancestor so move one level back up the tree and
            # try again
            if getattr(self_ancestor, 'parent', None):
                self_ancestor = self_ancestor.parent
            else:
                break

        if obj_parent != self_ancestor:
            raise RuntimeError(
                "Cannot add '{0}' to '{1}' because it is not a descendant "
                "of it or of any of its ancestors.".
                format(str(content), str(self)))

        if bubble_up:
            # If content has been passed on (is being bubbled up) then change
            # its parent to be this object
            content.root.parent = self.root

        if position[0] != "auto":
            # position[0] is not 'auto' so the baseclass can deal with it
            BaseGen.add(self, content, position)
        else:
            # position[0] == "auto" so insert in a context sensitive way
            if isinstance(content, BaseDeclGen):

                if isinstance(content, (DeclGen, CharDeclGen)):
                    # have I already been declared?
                    for child in self._children:
                        if isinstance(child, (DeclGen, CharDeclGen)):
                            # is this declaration the same type as me?
                            if child.root.name == content.root.name:
                                # we are modifying the list so we need
                                # to iterate over a copy
                                for var_name in content.root.entity_decls[:]:
                                    for child_name in child.root.entity_decls:
                                        if var_name.lower() == \
                                           child_name.lower():
                                            content.root.entity_decls.\
                                                remove(var_name)
                                            if not content.root.entity_decls:
                                                # return as all variables in
                                                # this declaration already
                                                # exist
                                                return
                if isinstance(content, TypeDeclGen):
                    # have I already been declared?
                    for child in self._children:
                        if isinstance(child, TypeDeclGen):
                            # is this declaration the same type as me?
                            if child.root.selector[1] == \
                               content.root.selector[1]:
                                # we are modifying the list so we need
                                # to iterate over a copy
                                for var_name in content.root.entity_decls[:]:
                                    for child_name in child.root.entity_decls:
                                        if var_name.lower() == \
                                           child_name.lower():
                                            content.root.entity_decls.\
                                                remove(var_name)
                                            if not content.root.entity_decls:
                                                # return as all variables in
                                                # this declaration already
                                                # exist
                                                return

                index = 0
                # skip over any use statements
                index = self._skip_use_and_comments(index)
                # skip over implicit none if it exists
                index = self._skip_imp_none_and_comments(index)
                # skip over any declarations which have an intent
                try:
                    intent = True
                    while intent:
                        intent = False
                        for attr in self.root.content[index].attrspec:
                            if attr.find("intent") == 0:
                                intent = True
                                index += 1
                                break
                except AttributeError:
                    pass
            elif isinstance(content.root, fparser1.statements.Use):
                # have I already been declared?
                for child in self._children:
                    if isinstance(child, UseGen):
                        if child.root.name == content.root.name:
                            # found an existing use with the same name
                            if not child.root.isonly and not \
                               content.root.isonly:
                                # both are generic use statements so
                                # skip this declaration
                                return
                            if child.root.isonly and not content.root.isonly:
                                # new use is generic and existing use
                                # is specific so we can safely add
                                pass
                            if not child.root.isonly and content.root.isonly:
                                # existing use is generic and new use
                                # is specific so we can skip this
                                # declaration
                                return
                            if child.root.isonly and content.root.isonly:
                                # we are modifying the list so we need
                                # to iterate over a copy
                                for new_name in content.root.items[:]:
                                    for existing_name in child.root.items:
                                        if existing_name.lower() == \
                                           new_name.lower():
                                            content.root.items.remove(new_name)
                                            if not content.root.items:
                                                return
                index = 0
            elif isinstance(content, ImplicitNoneGen):
                # does implicit none already exist?
                for child in self._children:
                    if isinstance(child, ImplicitNoneGen):
                        return
                # skip over any use statements
                index = 0
                index = self._skip_use_and_comments(index)
            else:
                index = len(self.root.content) - 1
            self.root.content.insert(index, content.root)
            self._children.append(content)

    def _skip_use_and_comments(self, index):
        ''' skip over any use statements and comments in the ast '''
        while isinstance(self.root.content[index],
                         fparser1.statements.Use) or\
            isinstance(self.root.content[index],
                       fparser1.statements.Comment):
            index += 1
        # now roll back to previous Use
        while isinstance(self.root.content[index-1],
                         fparser1.statements.Comment):
            index -= 1
        return index

    def _skip_imp_none_and_comments(self, index):
        ''' skip over an implicit none statement if it exists and any
        comments before it '''
        end_index = index
        while isinstance(self.root.content[index],
                         fparser1.typedecl_statements.Implicit) or\
            isinstance(self.root.content[index],
                       fparser1.statements.Comment):
            if isinstance(self.root.content[index],
                          fparser1.typedecl_statements.Implicit):
                end_index = index + 1
                break
            else:
                index = index + 1
        return end_index


class PSyIRGen(BaseGen):
    ''' Create a Fortran block of code that comes from a given PSyIR tree.

    :param parent: node in AST to which we are adding the PSyIR block.
    :type parent: :py:class:`psyclone.f2pygen.BaseGen`
    :param content: the PSyIR tree we are adding.
    :type content: :py:class:`psyclone.psyir.nodes.Node`

    '''

    def __init__(self, parent, content):
        # Import FortranWriter here to avoid circular-dependency
        # pylint: disable=import-outside-toplevel
        from psyclone.psyir.backend.fortran import FortranWriter

        # Use the PSyIR Fortran backend to generate Fortran code of the
        # supplied PSyIR tree and pass the resulting code to the fparser1
        # Fortran parser.
        fortran_writer = FortranWriter()
        reader = FortranStringReader(fortran_writer(content),
                                     ignore_comments=False)
        # Set reader as free form, strict
        reader.set_format(FortranFormat(True, True))
        fparser1_parser = FortranParser(reader, ignore_comments=False)
        fparser1_parser.parse()

        # If the fparser content is larger than 1, add all the nodes but
        # the last one as siblings of self. This is done because self
        # can only represent one node.
        for fparser_node in fparser1_parser.block.content[:-1]:
            f2pygen_node = BaseGen(parent, fparser_node)
            f2pygen_node.root.parent = parent.root
            parent.add(f2pygen_node)

        # Update this f2pygen node to be equivalent to the last of the
        # fparser nodes that represent the provided content.
        BaseGen.__init__(self, parent, fparser1_parser.block.content[-1])
        self.root.parent = parent.root


class ModuleGen(ProgUnitGen):
    ''' create a fortran module '''
    def __init__(self, name="", contains=True, implicitnone=True):
        from fparser import api

        code = '''\
module vanilla
'''
        if contains:
            code += '''\
contains
'''
        code += '''\
end module vanilla
'''
        tree = api.parse(code, ignore_comments=False)
        module = tree.content[0]
        module.name = name
        endmod = module.content[len(module.content)-1]
        endmod.name = name
        ProgUnitGen.__init__(self, None, module)
        if implicitnone:
            self.add(ImplicitNoneGen(self))

    def add_raw_subroutine(self, content):
        ''' adds a subroutine to the module that is a raw f2py parse object.
            This is used for inlining kernel subroutines into a module.
        '''
        from psyclone.parse.kernel import KernelProcedure
        if not isinstance(content, KernelProcedure):
            raise Exception(
                "Expecting a KernelProcedure type but received " +
                str(type(content)))
        content.ast.parent = self.root
        # add content after any existing subroutines
        index = len(self.root.content) - 1
        self.root.content.insert(index, content.ast)


class CommentGen(BaseGen):
    ''' Create a Fortran Comment '''
    def __init__(self, parent, content):
        '''
        :param parent: node in AST to which to add the Comment as a child
        :type parent: :py:class:`psyclone.f2pygen.BaseGen`
        :param str content: the content of the comment
        '''
        reader = FortranStringReader("! content\n", ignore_comments=False)
        reader.set_format(FortranFormat(True, True))  # free form, strict
        subline = reader.next()

        my_comment = Comment(parent.root, subline)
        my_comment.content = content

        BaseGen.__init__(self, parent, my_comment)


class DirectiveGen(BaseGen):
    '''
    Class for creating a Fortran directive, e.g. OpenMP or OpenACC.

    :param parent: node in AST to which to add directive as a child.
    :type parent: :py:class:`psyclone.f2pygen.BaseGen`
    :param str language: the type of directive (e.g. OMP or ACC).
    :param str position: "end" if this is the end of a directive block.
    :param str directive_type: the directive itself (e.g. "PARALLEL DO").
    :param str content: any additional arguments to add to the directive \
                        (e.g. "PRIVATE(ji)").

    :raises RuntimeError: if an unrecognised directive language is specified.
    '''
    def __init__(self, parent, language, position, directive_type, content=""):
        self._supported_languages = ["omp", "acc"]
        self._language = language
        self._directive_type = directive_type

        reader = FortranStringReader("! content\n", ignore_comments=False)
        reader.set_format(FortranFormat(True, True))  # free form, strict
        subline = reader.next()

        if language == "omp":
            my_comment = OMPDirective(parent.root, subline, position,
                                      directive_type)
            my_comment.content = "$omp"
        elif language == "acc":
            my_comment = ACCDirective(parent.root, subline, position,
                                      directive_type)
            my_comment.content = "$acc"
        else:
            raise RuntimeError(
                "Error, unsupported directive language. Expecting one of "
                "{0} but found '{1}'".format(str(self._supported_languages),
                                             language))
        if position == "end":
            my_comment.content += " end"
        my_comment.content += " " + directive_type
        if content != "":
            my_comment.content += " " + content

        BaseGen.__init__(self, parent, my_comment)


class ImplicitNoneGen(BaseGen):
    ''' Generate a Fortran 'implicit none' statement '''
    def __init__(self, parent):
        '''
        :param parent: node in AST to which to add 'implicit none' as a child
        :type parent: :py:class:`psyclone.f2pygen.ModuleGen` or
                      :py:class:`psyclone.f2pygen.SubroutineGen`

        :raises Exception: if `parent` is not a ModuleGen or SubroutineGen
        '''
        if not isinstance(parent, ModuleGen) and not isinstance(parent,
                                                                SubroutineGen):
            raise Exception(
                "The parent of ImplicitNoneGen must be a module or a "
                "subroutine, but found {0}".format(type(parent)))
        reader = FortranStringReader("IMPLICIT NONE\n")
        reader.set_format(FortranFormat(True, True))  # free form, strict
        subline = reader.next()

        from fparser.one.typedecl_statements import Implicit
        my_imp_none = Implicit(parent.root, subline)

        BaseGen.__init__(self, parent, my_imp_none)


class SubroutineGen(ProgUnitGen):
    ''' Generate a Fortran subroutine '''
    def __init__(self, parent, name="", args=None, implicitnone=False):
        '''
        :param parent: node in AST to which to add Subroutine as a child
        :type parent: :py:class:`psyclone.f2pygen.BaseGen`
        :param str name: name of the Fortran subroutine
        :param list args: list of arguments accepted by the subroutine
        :param bool implicitnone: whether or not we should specify
                                  "implicit none" for the body of this
                                  subroutine
        '''
        reader = FortranStringReader(
            "subroutine vanilla(vanilla_arg)\nend subroutine")
        reader.set_format(FortranFormat(True, True))  # free form, strict
        subline = reader.next()
        endsubline = reader.next()

        from fparser.one.block_statements import Subroutine, EndSubroutine
        self._sub = Subroutine(parent.root, subline)
        self._sub.name = name
        if args is None:
            args = []
        self._sub.args = args
        endsub = EndSubroutine(self._sub, endsubline)
        self._sub.content.append(endsub)
        ProgUnitGen.__init__(self, parent, self._sub)
        if implicitnone:
            self.add(ImplicitNoneGen(self))

    @property
    def args(self):
        ''' Returns the list of arguments of this subroutine '''
        return self._sub.args

    @args.setter
    def args(self, namelist):
        ''' sets the subroutine arguments to the values in the list provide.'''
        self._sub.args = namelist


class CallGen(BaseGen):
    ''' Generates a Fortran call of a subroutine '''
    def __init__(self, parent, name="", args=None):
        '''
        :param parent: node in AST to which to add CallGen as a child
        :type parent: :py:class:`psyclone.f2pygen.BaseGen`
        :param str name: the name of the routine to call
        :param list args: list of arguments to pass to the call
        '''
        reader = FortranStringReader("call vanilla(vanilla_arg)")
        reader.set_format(FortranFormat(True, True))  # free form, strict
        myline = reader.next()

        from fparser.one.block_statements import Call
        self._call = Call(parent.root, myline)
        self._call.designator = name
        if args is None:
            args = []
        self._call.items = args

        BaseGen.__init__(self, parent, self._call)


class UseGen(BaseGen):
    ''' Generate a Fortran use statement '''
    def __init__(self, parent, name="", only=False, funcnames=None):
        '''
        :param parent: node in AST to which to add UseGen as a child
        :type parent: :py:class:`psyclone.f2pygen.BaseGen`
        :param str name: name of the module to USE
        :param bool only: whether this USE has an ONLY clause
        :param list funcnames: list of names to follow ONLY clause
        '''
        reader = FortranStringReader("use kern,only : func1_kern=>func1")
        reader.set_format(FortranFormat(True, True))  # free form, strict
        myline = reader.next()
        root = parent.root
        from fparser.one.block_statements import Use
        use = Use(root, myline)
        use.name = name
        use.isonly = only
        if funcnames is None:
            funcnames = []
            use.isonly = False
        local_funcnames = funcnames[:]
        use.items = local_funcnames
        BaseGen.__init__(self, parent, use)


def adduse(name, parent, only=False, funcnames=None):
    '''
    Adds a use statement with the specified name to the supplied object.
    This routine is required when modifying an existing AST (e.g. when
    modifying a kernel). The classes are used when creating an AST from
    scratch (for the PSy layer).

    :param str name: name of module to USE
    :param parent: node in fparser1 AST to which to add this USE as a child
    :type parent: :py:class:`fparser.one.block_statements.*`
    :param bool only: whether this USE has an "ONLY" clause
    :param list funcnames: list of quantities to follow the "ONLY" clause

    :returns: an fparser1 Use object
    :rtype: :py:class:`fparser.one.block_statements.Use`
    '''
    reader = FortranStringReader("use kern,only : func1_kern=>func1")
    reader.set_format(FortranFormat(True, True))  # free form, strict
    myline = reader.next()

    # find an appropriate place to add in our use statement
    while not isinstance(parent, (fparser1.block_statements.Program,
                                  fparser1.block_statements.Module,
                                  fparser1.block_statements.Subroutine)):
        parent = parent.parent
    use = fparser1.block_statements.Use(parent, myline)
    use.name = name
    use.isonly = only
    if funcnames is None:
        funcnames = []
        use.isonly = False
    use.items = funcnames

    parent.content.insert(0, use)
    return use


class AllocateGen(BaseGen):
    ''' Generates a Fortran allocate statement '''
    def __init__(self, parent, content, mold=None):
        '''
        :param parent: node to which to add this ALLOCATE as a child
        :type parent: :py:class:`psyclone.f2pygen.BaseGen`
        :param content: string or list of variables to allocate
        :type content: list of strings or a single string
        :param mold: A string to be used as the 'mold' parameter of ALLOCATE.
        :type mold: str or None.

        :raises RuntimeError: if `content` is not of correct type
        '''
        reader = FortranStringReader("allocate(dummy)")
        reader.set_format(FortranFormat(True, False))  # free form, strict
        myline = reader.next()
        self._decl = fparser1.statements.Allocate(parent.root, myline)
        if isinstance(content, six.string_types):
            self._decl.items = [content]
        elif isinstance(content, list):
            self._decl.items = content
        else:
            raise RuntimeError(
                "AllocateGen expected the content argument to be a str or"
                " a list, but found {0}".format(type(content)))
        if mold:
            self._decl.items.append("mold={0}".format(mold))
        BaseGen.__init__(self, parent, self._decl)


class DeallocateGen(BaseGen):
    ''' Generates a Fortran deallocate statement '''
    def __init__(self, parent, content):
        '''
        :param parent: node to which to add this DEALLOCATE as a child
        :type parent: :py:class:`psyclone.f2pygen.BaseGen`
        :param content: string or list of variables to deallocate
        :type content: list of strings or a single string

        :raises RuntimeError: if `content` is not of correct type
        '''
        reader = FortranStringReader("deallocate(dummy)")
        reader.set_format(FortranFormat(True, False))  # free form, strict
        myline = reader.next()
        self._decl = fparser1.statements.Deallocate(parent.root, myline)
        if isinstance(content, str):
            self._decl.items = [content]
        elif isinstance(content, list):
            self._decl.items = content
        else:
            raise RuntimeError(
                "DeallocateGen expected the content argument to be a str"
                " or a list, but found {0}".format(type(content)))
        BaseGen.__init__(self, parent, self._decl)


@six.add_metaclass(abc.ABCMeta)
class BaseDeclGen(BaseGen):
    '''
    Abstract base class for all types of Fortran declaration. Uses the
    abc module so it cannot be instantiated.

    :param parent: node to which to add this declaration as a child.
    :type parent: :py:class:`psyclone.f2pygen.BaseGen`
    :param str datatype: the (intrinsic) type for this declaration.
    :param list entity_decls: list of variable names to declare.
    :param str intent: the INTENT attribute of this declaration.
    :param bool pointer: whether or not this is a pointer declaration.
    :param str dimension: the DIMENSION specifier (i.e. the xx in \
                          DIMENSION(xx)).
    :param bool allocatable: whether this declaration is for an \
<<<<<<< HEAD
                             ALLOCATABLE quantity
    :param bool save: whether this declaration has the SAVE attribute.
    :param bool target: whether this declaration has the TARGET attribute.
    :param initial_values: Initial value to give each variable.
    :type initial_values: list of str with same no. of elements as entity_decls
    :param bool private: whether this declaration has the PRIVATE attribute.
=======
                             ALLOCATABLE quantity.
    :param bool save: whether this declaration has the SAVE attribute.
    :param bool target: whether this declaration has the TARGET attribute.
    :param initial_values: initial value to give each variable.
    :type initial_values: list of str with same no. of elements as entity_decls
    :param bool private: whether this declaration has the PRIVATE attribute \
                         (default is False).
>>>>>>> 7a6aaa58

    :raises RuntimeError: if no variable names are specified.
    :raises RuntimeError: if the wrong number or type of initial values are \
                          supplied.
    :raises RuntimeError: if initial values are supplied for a quantity that \
                          is allocatable or has INTENT(in).
    :raises NotImplementedError: if initial values are supplied for array \
                                 variables (dimension != "").

    '''
    _decl = None  # Will hold the declaration object created by sub-class

    def __init__(self, parent, datatype="", entity_decls=None, intent="",
                 pointer=False, dimension="", allocatable=False,
                 save=False, target=False, initial_values=None, private=False):
        if entity_decls is None:
            raise RuntimeError(
                "Cannot create a variable declaration without specifying the "
                "name(s) of the variable(s)")

        # If initial values have been supplied then check that there
        # are the right number of them and that they are consistent
        # with the type of the variable(s) being declared.
        if initial_values:
            if len(initial_values) != len(entity_decls):
                raise RuntimeError(
                    "f2pygen.DeclGen.init: number of initial values supplied "
                    "({0}) does not match the number of variables to be "
                    "declared ({1}: {2})".format(len(initial_values),
                                                 len(entity_decls),
                                                 str(entity_decls)))
            if allocatable:
                raise RuntimeError(
                    "Cannot specify initial values for variable(s) {0} "
                    "because they have the 'allocatable' attribute.".
                    format(str(entity_decls)))
            if dimension:
                raise NotImplementedError(
                    "Specifying initial values for array declarations is not "
                    "currently supported.")
            if intent.lower() == "in":
                raise RuntimeError(
                    "Cannot assign (initial) values to variable(s) {0} as "
                    "they have INTENT(in).".format(str(entity_decls)))
            # Call sub-class-provided implementation to check actual
            # values provided.
            self._check_initial_values(datatype, initial_values)

        # Store the list of variable names
        self._names = entity_decls[:]

        # Make a copy of entity_decls as we may modify it
        local_entity_decls = entity_decls[:]
        if initial_values:
            # Create a list of 2-tuples
            value_pairs = zip(local_entity_decls, initial_values)
            # Construct an assignment from each tuple
            self._decl.entity_decls = ["=".join(_) for _ in value_pairs]
        else:
            self._decl.entity_decls = local_entity_decls

        # Construct the list of attributes
        my_attrspec = []
        if intent != "":
            my_attrspec.append("intent({0})".format(intent))
        if pointer:
            my_attrspec.append("pointer")
        if target:
            my_attrspec.append("target")
        if allocatable:
            my_attrspec.append("allocatable")
        if save:
            my_attrspec.append("save")
        if private:
            my_attrspec.append("private")
        if dimension != "":
            my_attrspec.append("dimension({0})".format(dimension))
        self._decl.attrspec = my_attrspec

        super(BaseDeclGen, self).__init__(parent, self._decl)

    @property
    def names(self):
        '''
        :returns: the names of the variables being declared.
        :rtype: list of str.
        '''
        return self._names

    @property
    def root(self):
        '''
        :returns: the associated Type object.
        :rtype: \
        :py:class:`fparser.one.typedecl_statements.TypeDeclarationStatement`.
        '''
        return self._decl

    @abc.abstractmethod
    def _check_initial_values(self, dtype, values):
        '''
        Check that the supplied values are consistent with the requested
        data type. This method must be overridden in any sub-class of
        BaseDeclGen and is called by the BaseDeclGen constructor.

        :param str dtype: Fortran type.
        :param list values: list of values as strings.
        :raises RuntimeError: if the supplied values are not consistent \
                              with the specified data type or are not \
                              supported.
        '''


class DeclGen(BaseDeclGen):
    '''Generates a Fortran declaration for variables of various intrinsic
    types (integer, real and logical). For character variables
    CharDeclGen should be used.

    :param parent: node to which to add this declaration as a child.
    :type parent: :py:class:`psyclone.f2pygen.BaseGen`
    :param str datatype: the (intrinsic) type for this declaration.
    :param list entity_decls: list of variable names to declare.
    :param str intent: the INTENT attribute of this declaration.
    :param bool pointer: whether or not this is a pointer declaration.
    :param str kind: the KIND attribute to use for this declaration.
    :param str dimension: the DIMENSION specifier (i.e. the xx in \
                          DIMENSION(xx)).
    :param bool allocatable: whether this declaration is for an \
                             ALLOCATABLE quantity.
    :param bool save: whether this declaration has the SAVE attribute.
    :param bool target: whether this declaration has the TARGET attribute.
    :param initial_values: initial value to give each variable.
    :type initial_values: list of str with same no. of elements as \
                          entity_decls
    :param bool private: whether this declaration has the PRIVATE attribute \
                         (default is False).

    :raises RuntimeError: if datatype is not one of DeclGen.SUPPORTED_TYPES.

    '''
    # The Fortran intrinsic types supported by this class
    SUPPORTED_TYPES = ["integer", "real", "logical"]

    def __init__(self, parent, datatype="", entity_decls=None, intent="",
                 pointer=False, kind="", dimension="", allocatable=False,
                 save=False, target=False, initial_values=None, private=False):

        dtype = datatype.lower()
        if dtype not in self.SUPPORTED_TYPES:
            raise RuntimeError(
                "f2pygen.DeclGen.init: Only {0} types are currently"
                " supported and you specified '{1}'"
                .format(self.SUPPORTED_TYPES, datatype))

        fort_fmt = FortranFormat(True, False)  # free form, strict
        if dtype == "integer":
            reader = FortranStringReader("integer :: vanilla")
            reader.set_format(fort_fmt)
            myline = reader.next()
            self._decl = fparser1.typedecl_statements.Integer(parent.root,
                                                              myline)
        elif dtype == "real":
            reader = FortranStringReader("real :: vanilla")
            reader.set_format(fort_fmt)
            myline = reader.next()
            self._decl = fparser1.typedecl_statements.Real(parent.root, myline)
        elif dtype == "logical":
            reader = FortranStringReader("logical :: vanilla")
            reader.set_format(fort_fmt)
            myline = reader.next()
            self._decl = fparser1.typedecl_statements.Logical(parent.root,
                                                              myline)
        else:
            # Defensive programming in case SUPPORTED_TYPES is added to
            # but not handled here
            raise InternalError(
                "Type '{0}' is in DeclGen.SUPPORTED_TYPES "
                "but not handled by constructor.".format(dtype))

        # Add any kind-selector
        if kind:
            self._decl.selector = ('', kind)

        super(DeclGen, self).__init__(parent=parent, datatype=datatype,
                                      entity_decls=entity_decls,
                                      intent=intent, pointer=pointer,
                                      dimension=dimension,
                                      allocatable=allocatable, save=save,
                                      target=target,
                                      initial_values=initial_values,
                                      private=private)

    def _check_initial_values(self, dtype, values):
        '''
        Check that the supplied values are consistent with the requested
        data type. Note that this checking is fairly basic and does not
        support a number of valid Fortran forms (e.g. arithmetic expressions
        involving constants or parameters).

        :param str dtype: Fortran intrinsic type.
        :param list values: list of values as strings.
        :raises RuntimeError: if the supplied values are not consistent \
                              with the specified data type or are not \
                              supported.
        '''
        from fparser.two.pattern_tools import abs_name, \
            abs_logical_literal_constant, abs_signed_int_literal_constant, \
            abs_signed_real_literal_constant
        if dtype == "logical":
            # Can be .true., .false. or a valid Fortran variable name
            for val in values:
                if not abs_logical_literal_constant.match(val) and \
                   not abs_name.match(val):
                    raise RuntimeError(
                        "Initial value of '{0}' for a logical variable is "
                        "invalid or unsupported".format(val))
        elif dtype == "integer":
            # Can be a an integer expression or a valid Fortran variable name
            for val in values:
                if not abs_signed_int_literal_constant.match(val) and \
                   not abs_name.match(val):
                    raise RuntimeError(
                        "Initial value of '{0}' for an integer variable is "
                        "invalid or unsupported".format(val))
        elif dtype == "real":
            # Can be a floating-point expression or a valid Fortran name
            for val in values:
                if not abs_signed_real_literal_constant.match(val) and \
                   not abs_name.match(val):
                    raise RuntimeError(
                        "Initial value of '{0}' for a real variable is "
                        "invalid or unsupported".format(val))
        else:
            # We should never get to here because we check that the type
            # is supported before calling this routine.
            raise InternalError(
                "unsupported type '{0}' - should be "
                "one of {1}".format(dtype, DeclGen.SUPPORTED_TYPES))


class CharDeclGen(BaseDeclGen):
    '''
    Generates a Fortran declaration for character variables.

    :param parent: node to which to add this declaration as a child.
    :type parent: :py:class:`psyclone.f2pygen.BaseGen`.
    :param list entity_decls: list of variable names to declare.
    :param str intent: the INTENT attribute of this declaration.
    :param bool pointer: whether or not this is a pointer declaration.
    :param str kind: the KIND attribute to use for this declaration.
    :param str dimension: the DIMENSION specifier (i.e. the xx in \
                          DIMENSION(xx)).
    :param bool allocatable: whether this declaration is for an \
                             ALLOCATABLE quantity.
    :param bool save: whether this declaration has the SAVE attribute.
    :param bool target: whether this declaration has the TARGET attribute.
    :param str length: expression to use for the (len=xx) selector.
    :param initial_values: list of initial values, one for each variable. \
        Each of these can be either a variable name or a literal, quoted \
        string (e.g. "'hello'"). Default is None.
    :type initial_values: list of str with same no. of elements as entity_decls
    :param bool private: whether this declaration has the PRIVATE attribute.

    '''
    def __init__(self, parent, entity_decls=None, intent="",
                 pointer=False, kind="", dimension="", allocatable=False,
                 save=False, target=False, length="", initial_values=None,
                 private=False):

        reader = FortranStringReader(
            "character(len=vanilla_len) :: vanilla")
        reader.set_format(FortranFormat(True, False))
        myline = reader.next()
        self._decl = fparser1.typedecl_statements.Character(parent.root,
                                                            myline)
        # Add character- and kind-selectors
        self._decl.selector = (length, kind)

        super(CharDeclGen, self).__init__(parent=parent,
                                          datatype="character",
                                          entity_decls=entity_decls,
                                          intent=intent, pointer=pointer,
                                          dimension=dimension,
                                          allocatable=allocatable, save=save,
                                          target=target,
                                          initial_values=initial_values,
                                          private=private)

    def _check_initial_values(self, _, values):
        '''
        Check that initial values provided for a Character declaration are
        valid.
        :param _: for consistency with base-class interface.
        :param list values: list of strings containing initial values.
        :raises RuntimeError: if any of the supplied initial values is not \
                              valid for a Character declaration.
        '''
        from fparser.two.pattern_tools import abs_name
        # Can be a quoted string or a valid Fortran name
        # TODO it would be nice if fparser.two.pattern_tools provided
        # e.g. abs_character_literal_constant
        for val in values:
            if not abs_name.match(val):
                if not ((val.startswith("'") and val.endswith("'")) or
                        (val.startswith('"') and val.endswith('"'))):
                    raise RuntimeError(
                        "Initial value of '{0}' for a character variable "
                        "is invalid or unsupported".format(val))


class TypeDeclGen(BaseDeclGen):
    '''
    Generates a Fortran declaration for variables of a derived type.

    :param parent: node to which to add this declaration as a child.
    :type parent: :py:class:`psyclone.f2pygen.BaseGen`
    :param str datatype: the type for this declaration.
    :param list entity_decls: list of variable names to declare.
    :param str intent: the INTENT attribute of this declaration.
    :param bool pointer: whether or not this is a pointer declaration.
    :param str dimension: the DIMENSION specifier (i.e. the xx in \
                          DIMENSION(xx)).
    :param bool allocatable: whether this declaration is for an \
                             ALLOCATABLE quantity.
    :param bool save: whether this declaration has the SAVE attribute.
    :param bool target: whether this declaration has the TARGET attribute.
    :param bool is_class: whether this is a class rather than type declaration.
    :param bool private: whether or not this declaration has the PRIVATE \
                         attribute. (Defaults to False.)
    '''
    def __init__(self, parent, datatype="", entity_decls=None, intent="",
                 pointer=False, dimension="", allocatable=False,
                 save=False, target=False, is_class=False, private=False):
        if is_class:
            reader = FortranStringReader("class(vanillatype) :: vanilla")
        else:
            reader = FortranStringReader("type(vanillatype) :: vanilla")
        reader.set_format(FortranFormat(True, False))  # free form, strict
        myline = reader.next()
        if is_class:
            self._decl = fparser1.typedecl_statements.Class(parent.root,
                                                            myline)
        else:
            self._decl = fparser1.typedecl_statements.Type(parent.root, myline)
        self._decl.selector = ('', datatype)

        super(TypeDeclGen, self).__init__(parent=parent, datatype=datatype,
                                          entity_decls=entity_decls,
                                          intent=intent, pointer=pointer,
                                          dimension=dimension,
                                          allocatable=allocatable, save=save,
                                          target=target, private=private)

    def _check_initial_values(self, _type, _values):
        '''
        Simply here to override abstract method in base class. It is an
        error if we ever call it because we don't support initial values for
        declarations of derived types.

        :param str _type: the type of the Fortran variable to be declared.
        :param list _values: list of str containing initialisation \
                             values/expressions.
        :raises InternalError: because specifying initial values for \
                               variables of derived type is not supported.
        '''
        raise InternalError(
            "This method should not have been called because initial values "
            "for derived-type declarations are not supported.")


class TypeCase(Case):
    ''' Generate a Fortran SELECT CASE statement '''
    # TODO can this whole class be deleted?
    def tofortran(self, isfix=None):
        tab = self.get_indent_tab(isfix=isfix)
        type_str = 'TYPE IS'
        if self.items:
            item_list = []
            for item in self.items:
                item_list.append((' : '.join(item)).strip())
            type_str += ' ( %s )' % (', '.join(item_list))
        else:
            type_str = 'CLASS DEFAULT'
        if self.name:
            type_str += ' ' + self.name
        return tab + type_str


class SelectionGen(BaseGen):
    ''' Generate a Fortran SELECT block '''
    # TODO can this whole class be deleted?

    def __init__(self, parent, expr="UNSET", typeselect=False):
        '''
        Construct a SelectionGen for creating a SELECT block

        :param parent: node to which to add this select block as a child
        :type parent: :py:class:`psyclone.f2pygen.BaseGen`
        :param str expr: the CASE expression
        :param bool typeselect: whether or not this is a SELECT TYPE rather
                                than a SELECT CASE
        '''
        self._typeselect = typeselect
        reader = FortranStringReader(
            "SELECT CASE (x)\nCASE (1)\nCASE DEFAULT\nEND SELECT")
        reader.set_format(FortranFormat(True, True))  # free form, strict
        select_line = reader.next()
        self._case_line = reader.next()
        self._case_default_line = reader.next()
        end_select_line = reader.next()
        if self._typeselect:
            select = SelectType(parent.root, select_line)
        else:
            select = SelectCase(parent.root, select_line)
        endselect = EndSelect(select, end_select_line)
        select.expr = expr
        select.content.append(endselect)
        BaseGen.__init__(self, parent, select)

    def addcase(self, casenames, content=None):
        ''' Add a case to this select block '''
        if content is None:
            content = []
        if self._typeselect:
            case = TypeCase(self.root, self._case_line)
        else:
            case = Case(self.root, self._case_line)
        case.items = [casenames]
        self.root.content.insert(0, case)
        idx = 0
        for stmt in content:
            idx += 1
            self.root.content.insert(idx, stmt.root)

    def adddefault(self):
        ''' Add the default case to this select block '''
        if self._typeselect:
            case_default = TypeCase(self.root, self._case_default_line)
        else:
            case_default = Case(self.root, self._case_default_line)
        self.root.content.insert(len(self.root.content)-1, case_default)


class DoGen(BaseGen):
    ''' Create a Fortran Do loop '''
    def __init__(self, parent, variable_name, start, end, step=None):
        '''
        :param parent: the node to which to add this do loop as a child
        :type parent: :py:class:`psyclone.f2pygen.BaseGen`
        :param str variable_name: the name of the loop variable
        :param str start: start value for Do loop
        :param str end: upper-limit of Do loop
        :param str step: increment to use in Do loop
        '''
        reader = FortranStringReader("do i=1,n\nend do")
        reader.set_format(FortranFormat(True, True))  # free form, strict
        doline = reader.next()
        enddoline = reader.next()
        dogen = fparser1.block_statements.Do(parent.root, doline)
        dogen.loopcontrol = variable_name + "=" + start + "," + end
        if step is not None:
            dogen.loopcontrol = dogen.loopcontrol + "," + step
        enddo = fparser1.block_statements.EndDo(dogen, enddoline)
        dogen.content.append(enddo)

        BaseGen.__init__(self, parent, dogen)

    def add(self, content, position=None, bubble_up=False):
        if position is None:
            position = ["auto"]

        if position[0] == "auto" and bubble_up:
            # There's currently no case where a bubbled-up statement
            # will live within a do loop so bubble it up again.
            self.parent.add(content, bubble_up=True)
            return

        if position[0] == "auto" or position[0] == "append":
            if position[0] == "auto" and bubble_up_type(content):
                # use and declaration statements cannot appear in a do loop
                # so pass on to parent
                self.parent.add(content, bubble_up=True)
                return
            else:
                # append at the end of the loop. This is not a simple
                # append as the last element in the loop is the "end
                # do" so we insert at the penultimate location
                BaseGen.add(self, content,
                            position=["insert", len(self.root.content)-1])
        else:
            BaseGen.add(self, content, position=position)


class IfThenGen(BaseGen):
    ''' Generate a fortran if, then, end if statement. '''

    def __init__(self, parent, clause):
        '''
        :param parent: Node to which to add this IfThen as a child
        :type parent: :py:class:`psyclone.f2pygen.BaseGen`
        :param str clause: the condition, xx, to evaluate in the if(xx)then
        '''
        reader = FortranStringReader("if (dummy) then\nend if")
        reader.set_format(FortranFormat(True, True))  # free form, strict
        ifthenline = reader.next()
        endifline = reader.next()

        my_if = fparser1.block_statements.IfThen(parent.root, ifthenline)
        my_if.expr = clause
        my_endif = fparser1.block_statements.EndIfThen(my_if, endifline)
        my_if.content.append(my_endif)

        BaseGen.__init__(self, parent, my_if)

    def add(self, content, position=None):
        if position is None:
            position = ["auto"]
        if position[0] == "auto" or position[0] == "append":
            if position[0] == "auto" and bubble_up_type(content):
                # use and declaration statements cannot appear in an if
                # block so pass on (bubble-up) to parent
                self.parent.add(content, bubble_up=True)
            else:
                # append at the end of the loop. This is not a simple
                # append as the last element in the if is the "end if"
                # so we insert at the penultimate location
                BaseGen.add(self, content,
                            position=["insert", len(self.root.content)-1])
        else:
            BaseGen.add(self, content, position=position)


class AssignGen(BaseGen):
    ''' Generates a Fortran statement where a value is assigned to a
        variable quantity '''

    def __init__(self, parent, lhs="", rhs="", pointer=False):
        '''
        :param parent: the node to which to add this assignment as a child
        :type parent: :py:class:`psyclone.f2pygen.BaseGen`
        :param str lhs: the LHS of the assignment expression
        :param str rhs: the RHS of the assignment expression
        :param bool pointer: whether or not this is a pointer assignment
        '''
        if pointer:
            reader = FortranStringReader("lhs=>rhs")
        else:
            reader = FortranStringReader("lhs=rhs")
        reader.set_format(FortranFormat(True, True))  # free form, strict
        myline = reader.next()
        if pointer:
            self._assign = fparser1.statements.PointerAssignment(parent.root,
                                                                 myline)
        else:
            self._assign = fparser1.statements.Assignment(parent.root, myline)
        self._assign.expr = rhs
        self._assign.variable = lhs
        BaseGen.__init__(self, parent, self._assign)<|MERGE_RESOLUTION|>--- conflicted
+++ resolved
@@ -905,14 +905,6 @@
     :param str dimension: the DIMENSION specifier (i.e. the xx in \
                           DIMENSION(xx)).
     :param bool allocatable: whether this declaration is for an \
-<<<<<<< HEAD
-                             ALLOCATABLE quantity
-    :param bool save: whether this declaration has the SAVE attribute.
-    :param bool target: whether this declaration has the TARGET attribute.
-    :param initial_values: Initial value to give each variable.
-    :type initial_values: list of str with same no. of elements as entity_decls
-    :param bool private: whether this declaration has the PRIVATE attribute.
-=======
                              ALLOCATABLE quantity.
     :param bool save: whether this declaration has the SAVE attribute.
     :param bool target: whether this declaration has the TARGET attribute.
@@ -920,7 +912,6 @@
     :type initial_values: list of str with same no. of elements as entity_decls
     :param bool private: whether this declaration has the PRIVATE attribute \
                          (default is False).
->>>>>>> 7a6aaa58
 
     :raises RuntimeError: if no variable names are specified.
     :raises RuntimeError: if the wrong number or type of initial values are \
