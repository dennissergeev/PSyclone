--- conflicted
+++ resolved
@@ -128,7 +128,6 @@
     trans = OMPTaskloopTrans()
     cnode = Node()
     with pytest.raises(NotImplementedError) as err:
-<<<<<<< HEAD
         trans._directive(cnode, collapse=True)
     assert ("The COLLAPSE clause is not yet supported for "
             "'!$omp taskloop' directives" in str(err.value))
@@ -375,11 +374,6 @@
   enddo
   !$omp end loop\n'''
     assert expected in fortran_writer(tree)
-=======
-        trans._directive(cnode, collapse=2)
-    assert ("The COLLAPSE clause is not yet supported for '!$omp do' "
-            "directives" in str(err.value))
->>>>>>> ed8f863e
 
 
 def test_ifblock_children_region():
