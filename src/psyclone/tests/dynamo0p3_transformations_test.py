--- conflicted
+++ resolved
@@ -56,11 +56,6 @@
     Dynamo0p3AsyncHaloExchangeTrans, \
     Dynamo0p3KernelConstTrans
 from psyclone.configuration import Config
-<<<<<<< HEAD
-
-from .dynamo0p3_build import Dynamo0p3Build
-=======
->>>>>>> 609ece47
 
 
 # The version of the API that the tests in this file
