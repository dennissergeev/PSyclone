--- conflicted
+++ resolved
@@ -32,11 +32,8 @@
 # POSSIBILITY OF SUCH DAMAGE.
 # ------------------------------------------------------------------------------
 # Author: J. Henrichs, Bureau of Meteorology
-<<<<<<< HEAD
 # Modified: I. Kavcic, Met Office
-=======
 # Modifications: A. R. Porter, STFC Daresbury Laboratory
->>>>>>> ddf31636
 
 # The compiler to use may be specified via the F90 environment
 #
