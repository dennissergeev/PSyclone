# -----------------------------------------------------------------------------
# BSD 3-Clause License
#
# Copyright (c) 2017-2022 and Technology Facilities Council.
# All rights reserved.
#
# Redistribution and use in source and binary forms, with or without
# modification, are permitted provided that the following conditions are met:
#
# * Redistributions of source code must retain the above copyright notice, this
#   list of conditions and the following disclaimer.
#
# * Redistributions in binary form must reproduce the above copyright notice,
#   this list of conditions and the following disclaimer in the documentation
#   and/or other materials provided with the distribution.
#
# * Neither the name of the copyright holder nor the names of its
#   contributors may be used to endorse or promote products derived from
#   this software without specific prior written permission.
#
# THIS SOFTWARE IS PROVIDED BY THE COPYRIGHT HOLDERS AND CONTRIBUTORS
# "AS IS" AND ANY EXPRESS OR IMPLIED WARRANTIES, INCLUDING, BUT NOT
# LIMITED TO, THE IMPLIED WARRANTIES OF MERCHANTABILITY AND FITNESS
# FOR A PARTICULAR PURPOSE ARE DISCLAIMED. IN NO EVENT SHALL THE
# COPYRIGHT HOLDER OR CONTRIBUTORS BE LIABLE FOR ANY DIRECT, INDIRECT,
# INCIDENTAL, SPECIAL, EXEMPLARY, OR CONSEQUENTIAL DAMAGES (INCLUDING,
# BUT NOT LIMITED TO, PROCUREMENT OF SUBSTITUTE GOODS OR SERVICES;
# LOSS OF USE, DATA, OR PROFITS; OR BUSINESS INTERRUPTION) HOWEVER
# CAUSED AND ON ANY THEORY OF LIABILITY, WHETHER IN CONTRACT, STRICT
# LIABILITY, OR TORT (INCLUDING NEGLIGENCE OR OTHERWISE) ARISING IN
# ANY WAY OUT OF THE USE OF THIS SOFTWARE, EVEN IF ADVISED OF THE
# POSSIBILITY OF SUCH DAMAGE.
# -----------------------------------------------------------------------------
# Authors R. W. Ford, A. R. Porter and S. Siso, STFC Daresbury Lab
# Modified: A. B. G. Chalk, STFC Daresbury Lab

''' Fortran code-generation library. This wraps the f2py fortran parser to
    provide routines which can be used to generate fortran code. '''

from __future__ import absolute_import, print_function
import abc
import six
from fparser.common.readfortran import FortranStringReader
from fparser.common.sourceinfo import FortranFormat
from fparser.one.statements import Comment, Case
from fparser.one.block_statements import SelectCase, SelectType, EndSelect
from fparser.one.parsefortran import FortranParser
# This alis is useful to refer to parts of fparser.one later but
# cannot be used for imports (as that involves looking for the
# specified name in sys.modules).
from fparser import one as fparser1
from psyclone.errors import InternalError

# Module-wide utility methods


def bubble_up_type(obj):
    '''
    Checks whether the supplied object must be bubbled-up (e.g. from
    within DO loops).

    :returns: True if the supplied object is of a type which must be \
              bubbled-up and False otherwise.
    '''
    return isinstance(obj, (UseGen, BaseDeclGen))


def index_of_object(alist, obj):
    '''Effectively implements list.index(obj) but returns the index of
    the first item in the list that *is* the supplied object (rather than
    comparing values) '''
    for idx, body in enumerate(alist):
        if body is obj:
            return idx
    raise Exception("Object {0} not found in list".format(str(obj)))


# This section subclasses the f2py comment class so that we can
# reason about directives


class Directive(Comment):
    '''
    Base class for directives so we can reason about them when walking
    the tree. Sub-classes the fparser1 Comment class.

    :param root: the parent node in the AST to which we are adding the \
                 directive
    :type root: subclass of :py:class:`fparser.common.base_classes.Statement`
    :param line: the fparser object which we will manipulate to create \
                 the desired directive.
    :type line: :py:class:`fparser.common.readfortran.Comment`
    :param str position: e.g. 'begin' or 'end' (language specific)
    :param str dir_type: the type of directive that this is (e.g. \
                         'parallel do')
    '''
    def __init__(self, root, line, position, dir_type):
        if dir_type not in self._types:
            raise RuntimeError("Error, unrecognised directive type '{0}'. "
                               "Should be one of {1}".
                               format(dir_type, self._types))
        if position not in self._positions:
            raise RuntimeError("Error, unrecognised position '{0}'. "
                               "Should be one of {1}".
                               format(position, self._positions))
        self._my_type = dir_type
        self._position = position
        Comment.__init__(self, root, line)

    @property
    def type(self):
        '''
        :returns: the type of this Directive.
        :rtype: str
        '''
        return self._my_type

    @property
    def position(self):
        '''
        :returns: the position of this Directive ('begin' or 'end').
        :rtype: str
        '''
        return self._position


class OMPDirective(Directive):
    '''
    Subclass Directive for OpenMP directives so we can reason about
    them when walking the tree.

    :param root: the parent node in the AST to which we are adding the \
                 directive.
    :type root: subclass of :py:class:`fparser.common.base_classes.Statement`
    :param line: the fparser object which we will manipulate to create \
                 the desired directive.
    :type line: :py:class:`fparser.common.readfortran.Comment`
    :param str position: e.g. 'begin' or 'end' (language specific).
    :param str dir_type: the type of directive that this is (e.g. \
                         'parallel do').
    '''
    def __init__(self, root, line, position, dir_type):
        self._types = ["parallel do", "parallel", "do", "master", "single",
<<<<<<< HEAD
                       "taskloop", "taskwait", "task"]
=======
                       "taskloop", "taskwait", "declare"]
>>>>>>> bf58e5c1
        self._positions = ["begin", "end"]

        super(OMPDirective, self).__init__(root, line, position, dir_type)


class ACCDirective(Directive):
    '''
    Subclass Directive for OpenACC directives so we can reason about them
    when walking the tree.

    :param root: the parent node in the AST to which we are adding the \
                 directive.
    :type root: subclass of :py:class:`fparser.common.base_classes.Statement`
    :param line: the fparser object which we will manipulate to create \
                 the desired directive.
    :type line: :py:class:`fparser.common.readfortran.Comment`
    :param str position: e.g. 'begin' or 'end' (language specific).
    :param str dir_type: the type of directive that this is (e.g. \
                         'loop').
    '''
    def __init__(self, root, line, position, dir_type):
        self._types = ["parallel", "kernels", "enter data", "loop", "routine"]
        self._positions = ["begin", "end"]

        super(ACCDirective, self).__init__(root, line, position, dir_type)


# This section provides new classes which provide a relatively high
# level interface to creating code and adding code to an existing ast


class BaseGen(object):
    ''' The base class for all classes that are responsible for generating
    distinct code elements (modules, subroutines, do loops etc.) '''
    def __init__(self, parent, root):
        self._parent = parent
        self._root = root
        self._children = []

    @property
    def parent(self):
        ''' Returns the parent of this object '''
        return self._parent

    @property
    def children(self):
        ''' Returns the list of children of this object '''
        return self._children

    @property
    def root(self):
        ''' Returns the root of the tree containing this object '''
        return self._root

    def add(self, new_object, position=None):
        '''Adds a new object to the tree. The actual position is determined by
        the position argument. Note, there are two trees, the first is
        the f2pygen object tree, the other is the f2py generated code
        tree. These are similar but different. At the moment we
        specify where to add things in terms of the f2pygen tree
        (which is a higher level api) but we also insert into the f2py
        tree at exactly the same location which needs to be sorted out
        at some point.

        '''

        # By default the position is 'append'. We set it up this way for
        # safety because in python, default arguments are instantiated
        # as objects at the time of definition. If this object is
        # subsequently modified then the value of the default argument
        # is modified for subsequent calls of this routine.
        if position is None:
            position = ["append"]

        if position[0] == "auto":
            raise Exception("Error: BaseGen:add: auto option must be "
                            "implemented by the sub class!")
        options = ["append", "first", "after", "before", "insert",
                   "before_index", "after_index"]
        if position[0] not in options:
            raise Exception("Error: BaseGen:add: supported positions are "
                            "{0} but found {1}".
                            format(str(options), position[0]))
        if position[0] == "append":
            self.root.content.append(new_object.root)
        elif position[0] == "first":
            self.root.content.insert(0, new_object.root)
        elif position[0] == "insert":
            index = position[1]
            self.root.content.insert(index, new_object.root)
        elif position[0] == "after":
            idx = index_of_object(self.root.content, position[1])
            self.root.content.insert(idx+1, new_object.root)
        elif position[0] == "after_index":
            self.root.content.insert(position[1]+1, new_object.root)
        elif position[0] == "before_index":
            self.root.content.insert(position[1], new_object.root)
        elif position[0] == "before":
            try:
                idx = index_of_object(self.root.content, position[1])
            except Exception as err:
                print(str(err))
                raise RuntimeError(
                    "Failed to find supplied object in existing content - "
                    "is it a child of the parent?")
            self.root.content.insert(idx, new_object.root)
        else:
            raise Exception("Error: BaseGen:add: internal error, should "
                            "not get to here")
        self.children.append(new_object)

    def previous_loop(self):
        ''' Returns the *last* occurence of a loop in the list of
        siblings of this node '''
        from fparser.one.block_statements import Do
        for sibling in reversed(self.root.content):
            if isinstance(sibling, Do):
                return sibling
        raise RuntimeError("Error, no loop found - there is no previous loop")

    def last_declaration(self):
        '''Returns the *last* occurrence of a Declaration in the list of
            siblings of this node

        '''
        from fparser.one.typedecl_statements import TypeDeclarationStatement
        for sibling in reversed(self.root.content):
            if isinstance(sibling, TypeDeclarationStatement):
                return sibling

        raise RuntimeError("Error, no variable declarations found")

    def start_parent_loop(self, debug=False):
        ''' Searches for the outer-most loop containing this object. Returns
        the index of that line in the content of the parent. '''
        from fparser.one.block_statements import Do
        if debug:
            print("Entered before_parent_loop")
            print("The type of the current node is {0}".format(
                str(type(self.root))))
            print(("If the current node is a Do loop then move up to the "
                   "top of the do loop nest"))

        # First off, check that we do actually have an enclosing Do loop
        current = self.root
        while not isinstance(current, Do) and getattr(current, 'parent', None):
            current = current.parent
        if not isinstance(current, Do):
            raise RuntimeError("This node has no enclosing Do loop")

        current = self.root
        local_current = self
        while isinstance(current.parent, Do):
            if debug:
                print("Parent is a do loop so moving to the parent")
            current = current.parent
            local_current = local_current.parent
        if debug:
            print("The type of the current node is now " + str(type(current)))
            print("The type of parent is " + str(type(current.parent)))
            print("Finding the loops position in its parent ...")
        index = current.parent.content.index(current)
        if debug:
            print("The loop's index is ", index)
        parent = current.parent
        local_current = local_current.parent
        if debug:
            print("The type of the object at the index is " +
                  str(type(parent.content[index])))
            print("If preceding node is a directive then move back one")
        if index == 0:
            if debug:
                print("current index is 0 so finish")
        elif isinstance(parent.content[index-1], Directive):
            if debug:
                print(
                    "preceding node is a directive so find out what type ...\n"
                    "type is {0}\ndirective is {1}".
                    format(parent.content[index-1].position,
                           str(parent.content[index-1])))
            if parent.content[index-1].position == "begin":
                if debug:
                    print("type of directive is begin so move back one")
                index -= 1
            else:
                if debug:
                    print("directive type is not begin so finish")
        else:
            if debug:
                print("preceding node is not a directive so finish")
        if debug:
            print("type of final location ", type(parent.content[index]))
            print("code for final location ", str(parent.content[index]))
        return local_current, parent.content[index]


class ProgUnitGen(BaseGen):
    ''' Functionality relevant to program units (currently modules,
    subroutines)'''
    def __init__(self, parent, sub):
        BaseGen.__init__(self, parent, sub)

    def add(self, content, position=None, bubble_up=False):
        '''
        Specialise the add method to provide module- and subroutine-
        -specific intelligent adding of use statements, implicit
        none statements and declarations if the position argument
        is set to auto (which is the default).

        :param content: the Node (or sub-tree of Nodes) to add in to \
                        the AST.
        :type content: :py:class:`psyclone.f2pygen.BaseGen`
        :param list position: where to insert the node. One of "append", \
                              "first", "insert", "after", "after_index", \
                              "before_index", "before" or "auto". For the \
                              *_index options, the second element of the \
                              list holds the integer index.
        :param bool bubble_up: whether or not object (content) is in the \
                               process of being bubbled-up.
        '''
        # By default the position is 'auto'. We set it up this way for
        # safety because in python, default arguments are instantiated
        # as objects at the time of definition. If this object is
        # subsequently modified then the value of the default argument
        # is modified for subsequent calls of this routine.
        if position is None:
            position = ["auto"]

        # For an object to be added to another we require that they
        # share a common ancestor. This means that the added object must
        # have the current object or one of its ancestors as an ancestor.
        # Loop over the ancestors of this object (starting with itself)
        self_ancestor = self.root
        while self_ancestor:
            # Loop over the ancestors of the object being added
            obj_parent = content.root.parent
            while (obj_parent != self_ancestor and
                   getattr(obj_parent, 'parent', None)):
                obj_parent = obj_parent.parent
            if obj_parent == self_ancestor:
                break
            # Object being added is not an ancestor of the current
            # self_ancestor so move one level back up the tree and
            # try again
            if getattr(self_ancestor, 'parent', None):
                self_ancestor = self_ancestor.parent
            else:
                break

        if obj_parent != self_ancestor:
            raise RuntimeError(
                "Cannot add '{0}' to '{1}' because it is not a descendant "
                "of it or of any of its ancestors.".
                format(str(content), str(self)))

        if bubble_up:
            # If content has been passed on (is being bubbled up) then change
            # its parent to be this object
            content.root.parent = self.root

        if position[0] != "auto":
            # position[0] is not 'auto' so the baseclass can deal with it
            BaseGen.add(self, content, position)
        else:
            # position[0] == "auto" so insert in a context sensitive way
            if isinstance(content, BaseDeclGen):

                if isinstance(content, (DeclGen, CharDeclGen)):
                    # have I already been declared?
                    for child in self._children:
                        if isinstance(child, (DeclGen, CharDeclGen)):
                            # is this declaration the same type as me?
                            if child.root.name == content.root.name:
                                # we are modifying the list so we need
                                # to iterate over a copy
                                for var_name in content.root.entity_decls[:]:
                                    for child_name in child.root.entity_decls:
                                        if var_name.lower() == \
                                           child_name.lower():
                                            content.root.entity_decls.\
                                                remove(var_name)
                                            if not content.root.entity_decls:
                                                # return as all variables in
                                                # this declaration already
                                                # exist
                                                return
                if isinstance(content, TypeDeclGen):
                    # have I already been declared?
                    for child in self._children:
                        if isinstance(child, TypeDeclGen):
                            # is this declaration the same type as me?
                            if child.root.selector[1] == \
                               content.root.selector[1]:
                                # we are modifying the list so we need
                                # to iterate over a copy
                                for var_name in content.root.entity_decls[:]:
                                    for child_name in child.root.entity_decls:
                                        if var_name.lower() == \
                                           child_name.lower():
                                            content.root.entity_decls.\
                                                remove(var_name)
                                            if not content.root.entity_decls:
                                                # return as all variables in
                                                # this declaration already
                                                # exist
                                                return

                index = 0
                # skip over any use statements
                index = self._skip_use_and_comments(index)
                # skip over implicit none if it exists
                index = self._skip_imp_none_and_comments(index)
                # skip over any declarations which have an intent
                try:
                    intent = True
                    while intent:
                        intent = False
                        for attr in self.root.content[index].attrspec:
                            if attr.find("intent") == 0:
                                intent = True
                                index += 1
                                break
                except AttributeError:
                    pass
            elif isinstance(content.root, fparser1.statements.Use):
                # have I already been declared?
                for child in self._children:
                    if isinstance(child, UseGen):
                        if child.root.name == content.root.name:
                            # found an existing use with the same name
                            if not child.root.isonly and not \
                               content.root.isonly:
                                # both are generic use statements so
                                # skip this declaration
                                return
                            if child.root.isonly and not content.root.isonly:
                                # new use is generic and existing use
                                # is specific so we can safely add
                                pass
                            if not child.root.isonly and content.root.isonly:
                                # existing use is generic and new use
                                # is specific so we can skip this
                                # declaration
                                return
                            if child.root.isonly and content.root.isonly:
                                # we are modifying the list so we need
                                # to iterate over a copy
                                for new_name in content.root.items[:]:
                                    for existing_name in child.root.items:
                                        if existing_name.lower() == \
                                           new_name.lower():
                                            content.root.items.remove(new_name)
                                            if not content.root.items:
                                                return
                index = 0
            elif isinstance(content, ImplicitNoneGen):
                # does implicit none already exist?
                for child in self._children:
                    if isinstance(child, ImplicitNoneGen):
                        return
                # skip over any use statements
                index = 0
                index = self._skip_use_and_comments(index)
            else:
                index = len(self.root.content) - 1
            self.root.content.insert(index, content.root)
            self._children.append(content)

    def _skip_use_and_comments(self, index):
        ''' skip over any use statements and comments in the ast '''
        while isinstance(self.root.content[index],
                         fparser1.statements.Use) or\
            isinstance(self.root.content[index],
                       fparser1.statements.Comment):
            index += 1
        # now roll back to previous Use
        while isinstance(self.root.content[index-1],
                         fparser1.statements.Comment):
            index -= 1
        return index

    def _skip_imp_none_and_comments(self, index):
        ''' skip over an implicit none statement if it exists and any
        comments before it '''
        end_index = index
        while isinstance(self.root.content[index],
                         fparser1.typedecl_statements.Implicit) or\
            isinstance(self.root.content[index],
                       fparser1.statements.Comment):
            if isinstance(self.root.content[index],
                          fparser1.typedecl_statements.Implicit):
                end_index = index + 1
                break
            else:
                index = index + 1
        return end_index


class PSyIRGen(BaseGen):
    ''' Create a Fortran block of code that comes from a given PSyIR tree.

    :param parent: node in AST to which we are adding the PSyIR block.
    :type parent: :py:class:`psyclone.f2pygen.BaseGen`
    :param content: the PSyIR tree we are adding.
    :type content: :py:class:`psyclone.psyir.nodes.Node`

    '''

    def __init__(self, parent, content):
        # Import FortranWriter here to avoid circular-dependency
        # pylint: disable=import-outside-toplevel
        from psyclone.psyir.backend.fortran import FortranWriter

        # Use the PSyIR Fortran backend to generate Fortran code of the
        # supplied PSyIR tree and pass the resulting code to the fparser1
        # Fortran parser.
        fortran_writer = FortranWriter()
        reader = FortranStringReader(fortran_writer(content),
                                     ignore_comments=False)
        # Set reader as free form, strict
        reader.set_format(FortranFormat(True, True))
        fparser1_parser = FortranParser(reader, ignore_comments=False)
        fparser1_parser.parse()

        # If the fparser content is larger than 1, add all the nodes but
        # the last one as siblings of self. This is done because self
        # can only represent one node.
        for fparser_node in fparser1_parser.block.content[:-1]:
            f2pygen_node = BaseGen(parent, fparser_node)
            f2pygen_node.root.parent = parent.root
            parent.add(f2pygen_node)

        # Update this f2pygen node to be equivalent to the last of the
        # fparser nodes that represent the provided content.
        BaseGen.__init__(self, parent, fparser1_parser.block.content[-1])
        self.root.parent = parent.root


class ModuleGen(ProgUnitGen):
    ''' create a fortran module '''
    def __init__(self, name="", contains=True, implicitnone=True):
        from fparser import api

        code = '''\
module vanilla
'''
        if contains:
            code += '''\
contains
'''
        code += '''\
end module vanilla
'''
        tree = api.parse(code, ignore_comments=False)
        module = tree.content[0]
        module.name = name
        endmod = module.content[len(module.content)-1]
        endmod.name = name
        ProgUnitGen.__init__(self, None, module)
        if implicitnone:
            self.add(ImplicitNoneGen(self))

    def add_raw_subroutine(self, content):
        ''' adds a subroutine to the module that is a raw f2py parse object.
            This is used for inlining kernel subroutines into a module.
        '''
        from psyclone.parse.kernel import KernelProcedure
        if not isinstance(content, KernelProcedure):
            raise Exception(
                "Expecting a KernelProcedure type but received " +
                str(type(content)))
        content.ast.parent = self.root
        # add content after any existing subroutines
        index = len(self.root.content) - 1
        self.root.content.insert(index, content.ast)


class CommentGen(BaseGen):
    ''' Create a Fortran Comment '''
    def __init__(self, parent, content):
        '''
        :param parent: node in AST to which to add the Comment as a child
        :type parent: :py:class:`psyclone.f2pygen.BaseGen`
        :param str content: the content of the comment
        '''
        reader = FortranStringReader("! content\n", ignore_comments=False)
        reader.set_format(FortranFormat(True, True))  # free form, strict
        subline = reader.next()

        my_comment = Comment(parent.root, subline)
        my_comment.content = content

        BaseGen.__init__(self, parent, my_comment)


class DirectiveGen(BaseGen):
    '''
    Class for creating a Fortran directive, e.g. OpenMP or OpenACC.

    :param parent: node in AST to which to add directive as a child.
    :type parent: :py:class:`psyclone.f2pygen.BaseGen`
    :param str language: the type of directive (e.g. OMP or ACC).
    :param str position: "end" if this is the end of a directive block.
    :param str directive_type: the directive itself (e.g. "PARALLEL DO").
    :param str content: any additional arguments to add to the directive \
                        (e.g. "PRIVATE(ji)").

    :raises RuntimeError: if an unrecognised directive language is specified.
    '''
    def __init__(self, parent, language, position, directive_type, content=""):
        self._supported_languages = ["omp", "acc"]
        self._language = language
        self._directive_type = directive_type

        reader = FortranStringReader("! content\n", ignore_comments=False)
        reader.set_format(FortranFormat(True, True))  # free form, strict
        subline = reader.next()

        if language == "omp":
            my_comment = OMPDirective(parent.root, subline, position,
                                      directive_type)
            my_comment.content = "$omp"
        elif language == "acc":
            my_comment = ACCDirective(parent.root, subline, position,
                                      directive_type)
            my_comment.content = "$acc"
        else:
            raise RuntimeError(
                "Error, unsupported directive language. Expecting one of "
                "{0} but found '{1}'".format(str(self._supported_languages),
                                             language))
        if position == "end":
            my_comment.content += " end"
        my_comment.content += " " + directive_type
        if content != "":
            my_comment.content += " " + content

        BaseGen.__init__(self, parent, my_comment)


class ImplicitNoneGen(BaseGen):
    ''' Generate a Fortran 'implicit none' statement '''
    def __init__(self, parent):
        '''
        :param parent: node in AST to which to add 'implicit none' as a child
        :type parent: :py:class:`psyclone.f2pygen.ModuleGen` or
                      :py:class:`psyclone.f2pygen.SubroutineGen`

        :raises Exception: if `parent` is not a ModuleGen or SubroutineGen
        '''
        if not isinstance(parent, ModuleGen) and not isinstance(parent,
                                                                SubroutineGen):
            raise Exception(
                "The parent of ImplicitNoneGen must be a module or a "
                "subroutine, but found {0}".format(type(parent)))
        reader = FortranStringReader("IMPLICIT NONE\n")
        reader.set_format(FortranFormat(True, True))  # free form, strict
        subline = reader.next()

        from fparser.one.typedecl_statements import Implicit
        my_imp_none = Implicit(parent.root, subline)

        BaseGen.__init__(self, parent, my_imp_none)


class SubroutineGen(ProgUnitGen):
    ''' Generate a Fortran subroutine '''
    def __init__(self, parent, name="", args=None, implicitnone=False):
        '''
        :param parent: node in AST to which to add Subroutine as a child
        :type parent: :py:class:`psyclone.f2pygen.BaseGen`
        :param str name: name of the Fortran subroutine
        :param list args: list of arguments accepted by the subroutine
        :param bool implicitnone: whether or not we should specify
                                  "implicit none" for the body of this
                                  subroutine
        '''
        reader = FortranStringReader(
            "subroutine vanilla(vanilla_arg)\nend subroutine")
        reader.set_format(FortranFormat(True, True))  # free form, strict
        subline = reader.next()
        endsubline = reader.next()

        from fparser.one.block_statements import Subroutine, EndSubroutine
        self._sub = Subroutine(parent.root, subline)
        self._sub.name = name
        if args is None:
            args = []
        self._sub.args = args
        endsub = EndSubroutine(self._sub, endsubline)
        self._sub.content.append(endsub)
        ProgUnitGen.__init__(self, parent, self._sub)
        if implicitnone:
            self.add(ImplicitNoneGen(self))

    @property
    def args(self):
        ''' Returns the list of arguments of this subroutine '''
        return self._sub.args

    @args.setter
    def args(self, namelist):
        ''' sets the subroutine arguments to the values in the list provide.'''
        self._sub.args = namelist


class CallGen(BaseGen):
    ''' Generates a Fortran call of a subroutine '''
    def __init__(self, parent, name="", args=None):
        '''
        :param parent: node in AST to which to add CallGen as a child
        :type parent: :py:class:`psyclone.f2pygen.BaseGen`
        :param str name: the name of the routine to call
        :param list args: list of arguments to pass to the call
        '''
        reader = FortranStringReader("call vanilla(vanilla_arg)")
        reader.set_format(FortranFormat(True, True))  # free form, strict
        myline = reader.next()

        from fparser.one.block_statements import Call
        self._call = Call(parent.root, myline)
        self._call.designator = name
        if args is None:
            args = []
        self._call.items = args

        BaseGen.__init__(self, parent, self._call)


class UseGen(BaseGen):
    ''' Generate a Fortran use statement '''
    def __init__(self, parent, name="", only=False, funcnames=None):
        '''
        :param parent: node in AST to which to add UseGen as a child
        :type parent: :py:class:`psyclone.f2pygen.BaseGen`
        :param str name: name of the module to USE
        :param bool only: whether this USE has an ONLY clause
        :param list funcnames: list of names to follow ONLY clause
        '''
        reader = FortranStringReader("use kern,only : func1_kern=>func1")
        reader.set_format(FortranFormat(True, True))  # free form, strict
        myline = reader.next()
        root = parent.root
        from fparser.one.block_statements import Use
        use = Use(root, myline)
        use.name = name
        use.isonly = only
        if funcnames is None:
            funcnames = []
            use.isonly = False
        local_funcnames = funcnames[:]
        use.items = local_funcnames
        BaseGen.__init__(self, parent, use)


def adduse(name, parent, only=False, funcnames=None):
    '''
    Adds a use statement with the specified name to the supplied object.
    This routine is required when modifying an existing AST (e.g. when
    modifying a kernel). The classes are used when creating an AST from
    scratch (for the PSy layer).

    :param str name: name of module to USE
    :param parent: node in fparser1 AST to which to add this USE as a child
    :type parent: :py:class:`fparser.one.block_statements.*`
    :param bool only: whether this USE has an "ONLY" clause
    :param list funcnames: list of quantities to follow the "ONLY" clause

    :returns: an fparser1 Use object
    :rtype: :py:class:`fparser.one.block_statements.Use`
    '''
    reader = FortranStringReader("use kern,only : func1_kern=>func1")
    reader.set_format(FortranFormat(True, True))  # free form, strict
    myline = reader.next()

    # find an appropriate place to add in our use statement
    while not isinstance(parent, (fparser1.block_statements.Program,
                                  fparser1.block_statements.Module,
                                  fparser1.block_statements.Subroutine)):
        parent = parent.parent
    use = fparser1.block_statements.Use(parent, myline)
    use.name = name
    use.isonly = only
    if funcnames is None:
        funcnames = []
        use.isonly = False
    use.items = funcnames

    parent.content.insert(0, use)
    return use


class AllocateGen(BaseGen):
    ''' Generates a Fortran allocate statement '''
    def __init__(self, parent, content, mold=None):
        '''
        :param parent: node to which to add this ALLOCATE as a child
        :type parent: :py:class:`psyclone.f2pygen.BaseGen`
        :param content: string or list of variables to allocate
        :type content: list of strings or a single string
        :param mold: A string to be used as the 'mold' parameter of ALLOCATE.
        :type mold: str or None.

        :raises RuntimeError: if `content` is not of correct type
        '''
        reader = FortranStringReader("allocate(dummy)")
        reader.set_format(FortranFormat(True, False))  # free form, strict
        myline = reader.next()
        self._decl = fparser1.statements.Allocate(parent.root, myline)
        if isinstance(content, six.string_types):
            self._decl.items = [content]
        elif isinstance(content, list):
            self._decl.items = content
        else:
            raise RuntimeError(
                "AllocateGen expected the content argument to be a str or"
                " a list, but found {0}".format(type(content)))
        if mold:
            self._decl.items.append("mold={0}".format(mold))
        BaseGen.__init__(self, parent, self._decl)


class DeallocateGen(BaseGen):
    ''' Generates a Fortran deallocate statement '''
    def __init__(self, parent, content):
        '''
        :param parent: node to which to add this DEALLOCATE as a child
        :type parent: :py:class:`psyclone.f2pygen.BaseGen`
        :param content: string or list of variables to deallocate
        :type content: list of strings or a single string

        :raises RuntimeError: if `content` is not of correct type
        '''
        reader = FortranStringReader("deallocate(dummy)")
        reader.set_format(FortranFormat(True, False))  # free form, strict
        myline = reader.next()
        self._decl = fparser1.statements.Deallocate(parent.root, myline)
        if isinstance(content, str):
            self._decl.items = [content]
        elif isinstance(content, list):
            self._decl.items = content
        else:
            raise RuntimeError(
                "DeallocateGen expected the content argument to be a str"
                " or a list, but found {0}".format(type(content)))
        BaseGen.__init__(self, parent, self._decl)


@six.add_metaclass(abc.ABCMeta)
class BaseDeclGen(BaseGen):
    '''
    Abstract base class for all types of Fortran declaration. Uses the
    abc module so it cannot be instantiated.

    :param parent: node to which to add this declaration as a child.
    :type parent: :py:class:`psyclone.f2pygen.BaseGen`
    :param str datatype: the (intrinsic) type for this declaration.
    :param list entity_decls: list of variable names to declare.
    :param str intent: the INTENT attribute of this declaration.
    :param bool pointer: whether or not this is a pointer declaration.
    :param str dimension: the DIMENSION specifier (i.e. the xx in \
                          DIMENSION(xx)).
    :param bool allocatable: whether this declaration is for an \
                             ALLOCATABLE quantity.
    :param bool save: whether this declaration has the SAVE attribute.
    :param bool target: whether this declaration has the TARGET attribute.
    :param initial_values: initial value to give each variable.
    :type initial_values: list of str with same no. of elements as entity_decls
    :param bool private: whether this declaration has the PRIVATE attribute \
                         (default is False).

    :raises RuntimeError: if no variable names are specified.
    :raises RuntimeError: if the wrong number or type of initial values are \
                          supplied.
    :raises RuntimeError: if initial values are supplied for a quantity that \
                          is allocatable or has INTENT(in).
    :raises NotImplementedError: if initial values are supplied for array \
                                 variables (dimension != "").

    '''
    _decl = None  # Will hold the declaration object created by sub-class

    def __init__(self, parent, datatype="", entity_decls=None, intent="",
                 pointer=False, dimension="", allocatable=False,
                 save=False, target=False, initial_values=None, private=False):
        if entity_decls is None:
            raise RuntimeError(
                "Cannot create a variable declaration without specifying the "
                "name(s) of the variable(s)")

        # If initial values have been supplied then check that there
        # are the right number of them and that they are consistent
        # with the type of the variable(s) being declared.
        if initial_values:
            if len(initial_values) != len(entity_decls):
                raise RuntimeError(
                    "f2pygen.DeclGen.init: number of initial values supplied "
                    "({0}) does not match the number of variables to be "
                    "declared ({1}: {2})".format(len(initial_values),
                                                 len(entity_decls),
                                                 str(entity_decls)))
            if allocatable:
                raise RuntimeError(
                    "Cannot specify initial values for variable(s) {0} "
                    "because they have the 'allocatable' attribute.".
                    format(str(entity_decls)))
            if dimension:
                raise NotImplementedError(
                    "Specifying initial values for array declarations is not "
                    "currently supported.")
            if intent.lower() == "in":
                raise RuntimeError(
                    "Cannot assign (initial) values to variable(s) {0} as "
                    "they have INTENT(in).".format(str(entity_decls)))
            # Call sub-class-provided implementation to check actual
            # values provided.
            self._check_initial_values(datatype, initial_values)

        # Store the list of variable names
        self._names = entity_decls[:]

        # Make a copy of entity_decls as we may modify it
        local_entity_decls = entity_decls[:]
        if initial_values:
            # Create a list of 2-tuples
            value_pairs = zip(local_entity_decls, initial_values)
            # Construct an assignment from each tuple
            self._decl.entity_decls = ["=".join(_) for _ in value_pairs]
        else:
            self._decl.entity_decls = local_entity_decls

        # Construct the list of attributes
        my_attrspec = []
        if intent != "":
            my_attrspec.append("intent({0})".format(intent))
        if pointer:
            my_attrspec.append("pointer")
        if target:
            my_attrspec.append("target")
        if allocatable:
            my_attrspec.append("allocatable")
        if save:
            my_attrspec.append("save")
        if private:
            my_attrspec.append("private")
        if dimension != "":
            my_attrspec.append("dimension({0})".format(dimension))
        self._decl.attrspec = my_attrspec

        super(BaseDeclGen, self).__init__(parent, self._decl)

    @property
    def names(self):
        '''
        :returns: the names of the variables being declared.
        :rtype: list of str.
        '''
        return self._names

    @property
    def root(self):
        '''
        :returns: the associated Type object.
        :rtype: \
        :py:class:`fparser.one.typedecl_statements.TypeDeclarationStatement`.
        '''
        return self._decl

    @abc.abstractmethod
    def _check_initial_values(self, dtype, values):
        '''
        Check that the supplied values are consistent with the requested
        data type. This method must be overridden in any sub-class of
        BaseDeclGen and is called by the BaseDeclGen constructor.

        :param str dtype: Fortran type.
        :param list values: list of values as strings.
        :raises RuntimeError: if the supplied values are not consistent \
                              with the specified data type or are not \
                              supported.
        '''


class DeclGen(BaseDeclGen):
    '''Generates a Fortran declaration for variables of various intrinsic
    types (integer, real and logical). For character variables
    CharDeclGen should be used.

    :param parent: node to which to add this declaration as a child.
    :type parent: :py:class:`psyclone.f2pygen.BaseGen`
    :param str datatype: the (intrinsic) type for this declaration.
    :param list entity_decls: list of variable names to declare.
    :param str intent: the INTENT attribute of this declaration.
    :param bool pointer: whether or not this is a pointer declaration.
    :param str kind: the KIND attribute to use for this declaration.
    :param str dimension: the DIMENSION specifier (i.e. the xx in \
                          DIMENSION(xx)).
    :param bool allocatable: whether this declaration is for an \
                             ALLOCATABLE quantity.
    :param bool save: whether this declaration has the SAVE attribute.
    :param bool target: whether this declaration has the TARGET attribute.
    :param initial_values: initial value to give each variable.
    :type initial_values: list of str with same no. of elements as \
                          entity_decls
    :param bool private: whether this declaration has the PRIVATE attribute \
                         (default is False).

    :raises RuntimeError: if datatype is not one of DeclGen.SUPPORTED_TYPES.

    '''
    # The Fortran intrinsic types supported by this class
    SUPPORTED_TYPES = ["integer", "real", "logical"]

    def __init__(self, parent, datatype="", entity_decls=None, intent="",
                 pointer=False, kind="", dimension="", allocatable=False,
                 save=False, target=False, initial_values=None, private=False):

        dtype = datatype.lower()
        if dtype not in self.SUPPORTED_TYPES:
            raise RuntimeError(
                "f2pygen.DeclGen.init: Only {0} types are currently"
                " supported and you specified '{1}'"
                .format(self.SUPPORTED_TYPES, datatype))

        fort_fmt = FortranFormat(True, False)  # free form, strict
        if dtype == "integer":
            reader = FortranStringReader("integer :: vanilla")
            reader.set_format(fort_fmt)
            myline = reader.next()
            self._decl = fparser1.typedecl_statements.Integer(parent.root,
                                                              myline)
        elif dtype == "real":
            reader = FortranStringReader("real :: vanilla")
            reader.set_format(fort_fmt)
            myline = reader.next()
            self._decl = fparser1.typedecl_statements.Real(parent.root, myline)
        elif dtype == "logical":
            reader = FortranStringReader("logical :: vanilla")
            reader.set_format(fort_fmt)
            myline = reader.next()
            self._decl = fparser1.typedecl_statements.Logical(parent.root,
                                                              myline)
        else:
            # Defensive programming in case SUPPORTED_TYPES is added to
            # but not handled here
            raise InternalError(
                "Type '{0}' is in DeclGen.SUPPORTED_TYPES "
                "but not handled by constructor.".format(dtype))

        # Add any kind-selector
        if kind:
            self._decl.selector = ('', kind)

        super(DeclGen, self).__init__(parent=parent, datatype=datatype,
                                      entity_decls=entity_decls,
                                      intent=intent, pointer=pointer,
                                      dimension=dimension,
                                      allocatable=allocatable, save=save,
                                      target=target,
                                      initial_values=initial_values,
                                      private=private)

    def _check_initial_values(self, dtype, values):
        '''
        Check that the supplied values are consistent with the requested
        data type. Note that this checking is fairly basic and does not
        support a number of valid Fortran forms (e.g. arithmetic expressions
        involving constants or parameters).

        :param str dtype: Fortran intrinsic type.
        :param list values: list of values as strings.
        :raises RuntimeError: if the supplied values are not consistent \
                              with the specified data type or are not \
                              supported.
        '''
        from fparser.two.pattern_tools import abs_name, \
            abs_logical_literal_constant, abs_signed_int_literal_constant, \
            abs_signed_real_literal_constant
        if dtype == "logical":
            # Can be .true., .false. or a valid Fortran variable name
            for val in values:
                if not abs_logical_literal_constant.match(val) and \
                   not abs_name.match(val):
                    raise RuntimeError(
                        "Initial value of '{0}' for a logical variable is "
                        "invalid or unsupported".format(val))
        elif dtype == "integer":
            # Can be a an integer expression or a valid Fortran variable name
            for val in values:
                if not abs_signed_int_literal_constant.match(val) and \
                   not abs_name.match(val):
                    raise RuntimeError(
                        "Initial value of '{0}' for an integer variable is "
                        "invalid or unsupported".format(val))
        elif dtype == "real":
            # Can be a floating-point expression or a valid Fortran name
            for val in values:
                if not abs_signed_real_literal_constant.match(val) and \
                   not abs_name.match(val):
                    raise RuntimeError(
                        "Initial value of '{0}' for a real variable is "
                        "invalid or unsupported".format(val))
        else:
            # We should never get to here because we check that the type
            # is supported before calling this routine.
            raise InternalError(
                "unsupported type '{0}' - should be "
                "one of {1}".format(dtype, DeclGen.SUPPORTED_TYPES))


class CharDeclGen(BaseDeclGen):
    '''
    Generates a Fortran declaration for character variables.

    :param parent: node to which to add this declaration as a child.
    :type parent: :py:class:`psyclone.f2pygen.BaseGen`.
    :param list entity_decls: list of variable names to declare.
    :param str intent: the INTENT attribute of this declaration.
    :param bool pointer: whether or not this is a pointer declaration.
    :param str kind: the KIND attribute to use for this declaration.
    :param str dimension: the DIMENSION specifier (i.e. the xx in \
                          DIMENSION(xx)).
    :param bool allocatable: whether this declaration is for an \
                             ALLOCATABLE quantity.
    :param bool save: whether this declaration has the SAVE attribute.
    :param bool target: whether this declaration has the TARGET attribute.
    :param str length: expression to use for the (len=xx) selector.
    :param initial_values: list of initial values, one for each variable. \
        Each of these can be either a variable name or a literal, quoted \
        string (e.g. "'hello'"). Default is None.
    :type initial_values: list of str with same no. of elements as entity_decls
    :param bool private: whether this declaration has the PRIVATE attribute.

    '''
    def __init__(self, parent, entity_decls=None, intent="",
                 pointer=False, kind="", dimension="", allocatable=False,
                 save=False, target=False, length="", initial_values=None,
                 private=False):

        reader = FortranStringReader(
            "character(len=vanilla_len) :: vanilla")
        reader.set_format(FortranFormat(True, False))
        myline = reader.next()
        self._decl = fparser1.typedecl_statements.Character(parent.root,
                                                            myline)
        # Add character- and kind-selectors
        self._decl.selector = (length, kind)

        super(CharDeclGen, self).__init__(parent=parent,
                                          datatype="character",
                                          entity_decls=entity_decls,
                                          intent=intent, pointer=pointer,
                                          dimension=dimension,
                                          allocatable=allocatable, save=save,
                                          target=target,
                                          initial_values=initial_values,
                                          private=private)

    def _check_initial_values(self, _, values):
        '''
        Check that initial values provided for a Character declaration are
        valid.
        :param _: for consistency with base-class interface.
        :param list values: list of strings containing initial values.
        :raises RuntimeError: if any of the supplied initial values is not \
                              valid for a Character declaration.
        '''
        from fparser.two.pattern_tools import abs_name
        # Can be a quoted string or a valid Fortran name
        # TODO it would be nice if fparser.two.pattern_tools provided
        # e.g. abs_character_literal_constant
        for val in values:
            if not abs_name.match(val):
                if not ((val.startswith("'") and val.endswith("'")) or
                        (val.startswith('"') and val.endswith('"'))):
                    raise RuntimeError(
                        "Initial value of '{0}' for a character variable "
                        "is invalid or unsupported".format(val))


class TypeDeclGen(BaseDeclGen):
    '''
    Generates a Fortran declaration for variables of a derived type.

    :param parent: node to which to add this declaration as a child.
    :type parent: :py:class:`psyclone.f2pygen.BaseGen`
    :param str datatype: the type for this declaration.
    :param list entity_decls: list of variable names to declare.
    :param str intent: the INTENT attribute of this declaration.
    :param bool pointer: whether or not this is a pointer declaration.
    :param str dimension: the DIMENSION specifier (i.e. the xx in \
                          DIMENSION(xx)).
    :param bool allocatable: whether this declaration is for an \
                             ALLOCATABLE quantity.
    :param bool save: whether this declaration has the SAVE attribute.
    :param bool target: whether this declaration has the TARGET attribute.
    :param bool is_class: whether this is a class rather than type declaration.
    :param bool private: whether or not this declaration has the PRIVATE \
                         attribute. (Defaults to False.)
    '''
    def __init__(self, parent, datatype="", entity_decls=None, intent="",
                 pointer=False, dimension="", allocatable=False,
                 save=False, target=False, is_class=False, private=False):
        if is_class:
            reader = FortranStringReader("class(vanillatype) :: vanilla")
        else:
            reader = FortranStringReader("type(vanillatype) :: vanilla")
        reader.set_format(FortranFormat(True, False))  # free form, strict
        myline = reader.next()
        if is_class:
            self._decl = fparser1.typedecl_statements.Class(parent.root,
                                                            myline)
        else:
            self._decl = fparser1.typedecl_statements.Type(parent.root, myline)
        self._decl.selector = ('', datatype)

        super(TypeDeclGen, self).__init__(parent=parent, datatype=datatype,
                                          entity_decls=entity_decls,
                                          intent=intent, pointer=pointer,
                                          dimension=dimension,
                                          allocatable=allocatable, save=save,
                                          target=target, private=private)

    def _check_initial_values(self, _type, _values):
        '''
        Simply here to override abstract method in base class. It is an
        error if we ever call it because we don't support initial values for
        declarations of derived types.

        :param str _type: the type of the Fortran variable to be declared.
        :param list _values: list of str containing initialisation \
                             values/expressions.
        :raises InternalError: because specifying initial values for \
                               variables of derived type is not supported.
        '''
        raise InternalError(
            "This method should not have been called because initial values "
            "for derived-type declarations are not supported.")


class TypeCase(Case):
    ''' Generate a Fortran SELECT CASE statement '''
    # TODO can this whole class be deleted?
    def tofortran(self, isfix=None):
        tab = self.get_indent_tab(isfix=isfix)
        type_str = 'TYPE IS'
        if self.items:
            item_list = []
            for item in self.items:
                item_list.append((' : '.join(item)).strip())
            type_str += ' ( %s )' % (', '.join(item_list))
        else:
            type_str = 'CLASS DEFAULT'
        if self.name:
            type_str += ' ' + self.name
        return tab + type_str


class SelectionGen(BaseGen):
    ''' Generate a Fortran SELECT block '''
    # TODO can this whole class be deleted?

    def __init__(self, parent, expr="UNSET", typeselect=False):
        '''
        Construct a SelectionGen for creating a SELECT block

        :param parent: node to which to add this select block as a child
        :type parent: :py:class:`psyclone.f2pygen.BaseGen`
        :param str expr: the CASE expression
        :param bool typeselect: whether or not this is a SELECT TYPE rather
                                than a SELECT CASE
        '''
        self._typeselect = typeselect
        reader = FortranStringReader(
            "SELECT CASE (x)\nCASE (1)\nCASE DEFAULT\nEND SELECT")
        reader.set_format(FortranFormat(True, True))  # free form, strict
        select_line = reader.next()
        self._case_line = reader.next()
        self._case_default_line = reader.next()
        end_select_line = reader.next()
        if self._typeselect:
            select = SelectType(parent.root, select_line)
        else:
            select = SelectCase(parent.root, select_line)
        endselect = EndSelect(select, end_select_line)
        select.expr = expr
        select.content.append(endselect)
        BaseGen.__init__(self, parent, select)

    def addcase(self, casenames, content=None):
        ''' Add a case to this select block '''
        if content is None:
            content = []
        if self._typeselect:
            case = TypeCase(self.root, self._case_line)
        else:
            case = Case(self.root, self._case_line)
        case.items = [casenames]
        self.root.content.insert(0, case)
        idx = 0
        for stmt in content:
            idx += 1
            self.root.content.insert(idx, stmt.root)

    def adddefault(self):
        ''' Add the default case to this select block '''
        if self._typeselect:
            case_default = TypeCase(self.root, self._case_default_line)
        else:
            case_default = Case(self.root, self._case_default_line)
        self.root.content.insert(len(self.root.content)-1, case_default)


class DoGen(BaseGen):
    ''' Create a Fortran Do loop '''
    def __init__(self, parent, variable_name, start, end, step=None):
        '''
        :param parent: the node to which to add this do loop as a child
        :type parent: :py:class:`psyclone.f2pygen.BaseGen`
        :param str variable_name: the name of the loop variable
        :param str start: start value for Do loop
        :param str end: upper-limit of Do loop
        :param str step: increment to use in Do loop
        '''
        reader = FortranStringReader("do i=1,n\nend do")
        reader.set_format(FortranFormat(True, True))  # free form, strict
        doline = reader.next()
        enddoline = reader.next()
        dogen = fparser1.block_statements.Do(parent.root, doline)
        dogen.loopcontrol = variable_name + "=" + start + "," + end
        if step is not None:
            dogen.loopcontrol = dogen.loopcontrol + "," + step
        enddo = fparser1.block_statements.EndDo(dogen, enddoline)
        dogen.content.append(enddo)

        BaseGen.__init__(self, parent, dogen)

    def add(self, content, position=None, bubble_up=False):
        if position is None:
            position = ["auto"]

        if position[0] == "auto" and bubble_up:
            # There's currently no case where a bubbled-up statement
            # will live within a do loop so bubble it up again.
            self.parent.add(content, bubble_up=True)
            return

        if position[0] == "auto" or position[0] == "append":
            if position[0] == "auto" and bubble_up_type(content):
                # use and declaration statements cannot appear in a do loop
                # so pass on to parent
                self.parent.add(content, bubble_up=True)
                return
            else:
                # append at the end of the loop. This is not a simple
                # append as the last element in the loop is the "end
                # do" so we insert at the penultimate location
                BaseGen.add(self, content,
                            position=["insert", len(self.root.content)-1])
        else:
            BaseGen.add(self, content, position=position)


class IfThenGen(BaseGen):
    ''' Generate a fortran if, then, end if statement. '''

    def __init__(self, parent, clause):
        '''
        :param parent: Node to which to add this IfThen as a child
        :type parent: :py:class:`psyclone.f2pygen.BaseGen`
        :param str clause: the condition, xx, to evaluate in the if(xx)then
        '''
        reader = FortranStringReader("if (dummy) then\nend if")
        reader.set_format(FortranFormat(True, True))  # free form, strict
        ifthenline = reader.next()
        endifline = reader.next()

        my_if = fparser1.block_statements.IfThen(parent.root, ifthenline)
        my_if.expr = clause
        my_endif = fparser1.block_statements.EndIfThen(my_if, endifline)
        my_if.content.append(my_endif)

        BaseGen.__init__(self, parent, my_if)

    def add(self, content, position=None):
        if position is None:
            position = ["auto"]
        if position[0] == "auto" or position[0] == "append":
            if position[0] == "auto" and bubble_up_type(content):
                # use and declaration statements cannot appear in an if
                # block so pass on (bubble-up) to parent
                self.parent.add(content, bubble_up=True)
            else:
                # append at the end of the loop. This is not a simple
                # append as the last element in the if is the "end if"
                # so we insert at the penultimate location
                BaseGen.add(self, content,
                            position=["insert", len(self.root.content)-1])
        else:
            BaseGen.add(self, content, position=position)


class AssignGen(BaseGen):
    ''' Generates a Fortran statement where a value is assigned to a
        variable quantity '''

    def __init__(self, parent, lhs="", rhs="", pointer=False):
        '''
        :param parent: the node to which to add this assignment as a child
        :type parent: :py:class:`psyclone.f2pygen.BaseGen`
        :param str lhs: the LHS of the assignment expression
        :param str rhs: the RHS of the assignment expression
        :param bool pointer: whether or not this is a pointer assignment
        '''
        if pointer:
            reader = FortranStringReader("lhs=>rhs")
        else:
            reader = FortranStringReader("lhs=rhs")
        reader.set_format(FortranFormat(True, True))  # free form, strict
        myline = reader.next()
        if pointer:
            self._assign = fparser1.statements.PointerAssignment(parent.root,
                                                                 myline)
        else:
            self._assign = fparser1.statements.Assignment(parent.root, myline)
        self._assign.expr = rhs
        self._assign.variable = lhs
        BaseGen.__init__(self, parent, self._assign)<|MERGE_RESOLUTION|>--- conflicted
+++ resolved
@@ -141,11 +141,7 @@
     '''
     def __init__(self, root, line, position, dir_type):
         self._types = ["parallel do", "parallel", "do", "master", "single",
-<<<<<<< HEAD
-                       "taskloop", "taskwait", "task"]
-=======
-                       "taskloop", "taskwait", "declare"]
->>>>>>> bf58e5c1
+                       "taskloop", "taskwait", "task", "declare"]
         self._positions = ["begin", "end"]
 
         super(OMPDirective, self).__init__(root, line, position, dir_type)
