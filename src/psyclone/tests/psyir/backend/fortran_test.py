# -----------------------------------------------------------------------------
# BSD 3-Clause License
#
# Copyright (c) 2019, Science and Technology Facilities Council.
# All rights reserved.
#
# Redistribution and use in source and binary forms, with or without
# modification, are permitted provided that the following conditions are met:
#
# * Redistributions of source code must retain the above copyright notice, this
#   list of conditions and the following disclaimer.
#
# * Redistributions in binary form must reproduce the above copyright notice,
#   this list of conditions and the following disclaimer in the documentation
#   and/or other materials provided with the distribution.
#
# * Neither the name of the copyright holder nor the names of its
#   contributors may be used to endorse or promote products derived from
#   this software without specific prior written permission.
#
# THIS SOFTWARE IS PROVIDED BY THE COPYRIGHT HOLDERS AND CONTRIBUTORS
# "AS IS" AND ANY EXPRESS OR IMPLIED WARRANTIES, INCLUDING, BUT NOT
# LIMITED TO, THE IMPLIED WARRANTIES OF MERCHANTABILITY AND FITNESS
# FOR A PARTICULAR PURPOSE ARE DISCLAIMED. IN NO EVENT SHALL THE
# COPYRIGHT HOLDER OR CONTRIBUTORS BE LIABLE FOR ANY DIRECT, INDIRECT,
# INCIDENTAL, SPECIAL, EXEMPLARY, OR CONSEQUENTIAL DAMAGES (INCLUDING,
# BUT NOT LIMITED TO, PROCUREMENT OF SUBSTITUTE GOODS OR SERVICES;
# LOSS OF USE, DATA, OR PROFITS; OR BUSINESS INTERRUPTION) HOWEVER
# CAUSED AND ON ANY THEORY OF LIABILITY, WHETHER IN CONTRACT, STRICT
# LIABILITY, OR TORT (INCLUDING NEGLIGENCE OR OTHERWISE) ARISING IN
# ANY WAY OUT OF THE USE OF THIS SOFTWARE, EVEN IF ADVISED OF THE
# POSSIBILITY OF SUCH DAMAGE.
# -----------------------------------------------------------------------------
# Author R. W. Ford, STFC Daresbury Lab
# -----------------------------------------------------------------------------

'''Performs pytest tests on the psyclone.psyir.backend.fortran module'''

from __future__ import absolute_import

import pytest
from fparser.two.parser import ParserFactory
<<<<<<< HEAD
from fparser.two import Fortran2003
from fparser.api import get_reader
from psyclone.psyir.backend.base import VisitorError
from psyclone.psyir.backend.fortran import gen_intent, gen_dims, gen_kind, \
    FortranWriter
from psyclone.psyGen import Symbol, Fparser2ASTProcessor, Node, CodeBlock
from psyclone.tests.psyclone_test_utils import create_schedule
=======
from fparser.common.readfortran import FortranStringReader
from psyclone.psyir.backend.base import VisitorError
from psyclone.psyir.backend.fortran import gen_intent, gen_dims, gen_kind, \
    FortranWriter
from psyclone.psyGen import Symbol, Node, CodeBlock
from psyclone.psyir.frontend.fparser2 import Fparser2Reader


@pytest.fixture(scope="function")
def fort_writer():
    '''Create and return a FortanWriter object with default settings.'''
    return FortranWriter()
>>>>>>> 745e2076


def test_gen_intent():
    '''Check the gen_intent function produces the expected intent
    strings.

    '''
    symbol = Symbol("dummy", "integer",
                    interface=Symbol.Argument(access=Symbol.Access.UNKNOWN))
    assert gen_intent(symbol) is None
    symbol = Symbol("dummy", "integer",
                    interface=Symbol.Argument(Symbol.Access.READ))
    assert gen_intent(symbol) == "in"
    symbol = Symbol("dummy", "integer",
                    interface=Symbol.Argument(Symbol.Access.WRITE))
    assert gen_intent(symbol) == "out"
    symbol = Symbol("dummy", "integer",
                    interface=Symbol.Argument(Symbol.Access.READWRITE))
    assert gen_intent(symbol) == "inout"


def test_gen_intent_error(monkeypatch):
    '''Check the gen_intent function raises an exception if an unsupported
    access type is found.

    '''
    symbol = Symbol("dummy", "integer",
                    interface=Symbol.Argument(access=Symbol.Access.UNKNOWN))
    monkeypatch.setattr(symbol.interface, "_access", "UNSUPPORTED")
    with pytest.raises(VisitorError) as excinfo:
        _ = gen_intent(symbol)
    assert "Unsupported access ''UNSUPPORTED'' found." in str(excinfo)


def test_gen_dims():
    '''Check the gen_dims function produces the expected dimension
    strings.

    '''
    arg = Symbol("arg", "integer",
                 interface=Symbol.Argument(access=Symbol.Access.UNKNOWN))
    symbol = Symbol("dummy", "integer", shape=[arg, 2, None],
                    interface=Symbol.Argument(access=Symbol.Access.UNKNOWN))
    assert gen_dims(symbol) == ["arg", "2", ":"]


def test_gen_dims_error(monkeypatch):
    '''Check the gen_dims function raises an exception if a symbol shape
    entry is not supported.

    '''
    symbol = Symbol("dummy", "integer",
                    interface=Symbol.Argument(access=Symbol.Access.UNKNOWN))
    monkeypatch.setattr(symbol, "_shape", ["invalid"])
    with pytest.raises(NotImplementedError) as excinfo:
        _ = gen_dims(symbol)
    assert "unsupported gen_dims index 'invalid'" in str(excinfo)


def test_gen_kind():
    '''Check the gen_kind function produces the expected kind values. Note
    these are currently hardcoded to support the LFRic API. Issue #375
    captures this problem.

    '''
    int_symbol = Symbol(
        "dummy1", "integer",
        interface=Symbol.Argument(access=Symbol.Access.UNKNOWN))
    real_symbol = Symbol(
        "dummy2", "real",
        interface=Symbol.Argument(access=Symbol.Access.UNKNOWN))
    logical_symbol = Symbol(
        "dummy3", "boolean",
        interface=Symbol.Argument(access=Symbol.Access.UNKNOWN))

    assert gen_kind(int_symbol) == "i_def"
    assert gen_kind(real_symbol) == "r_def"
    assert gen_kind(logical_symbol) is None


def test_fw_gen_declaration(fort_writer):
    '''Check the FortranWriter class gen_declaration method produces
    the expected declarations.

    '''
    # Basic entry
    symbol = Symbol("dummy1", "integer")
    result = fort_writer.gen_declaration(symbol)
    assert result == "integer(i_def) :: dummy1\n"

    # Array with intent
    symbol = Symbol("dummy2", "integer", shape=[2, None, 2],
                    interface=Symbol.Argument(access=Symbol.Access.READ))
    result = fort_writer.gen_declaration(symbol)
    assert result == "integer(i_def), dimension(2,:,2), intent(in) :: dummy2\n"

    # Array with unknown intent
    symbol = Symbol("dummy2", "integer", shape=[2, None, 2],
                    interface=Symbol.Argument(access=Symbol.Access.UNKNOWN))
    result = fort_writer.gen_declaration(symbol)
    assert result == "integer(i_def), dimension(2,:,2) :: dummy2\n"

    # Constant
    symbol = Symbol("dummy3", "integer", constant_value=10)
    result = fort_writer.gen_declaration(symbol)
    assert result == "integer(i_def), parameter :: dummy3 = 10\n"


<<<<<<< HEAD
def test_fw_exception():
=======
def create_schedule(code, ast_processor=Fparser2Reader):
    '''Utility function that returns a PSyIR tree from Fortran
    code using fparser2 and (by default) Fparser2Reader.

    :param str code: Fortran code.
    :param ast_processor: the particular front-end to use. Defaults \
    to Fparser2Reader.
    :type ast_processor: :py:class:`psyclone.psyGen.Fparser2Reader`


    :returns: PSyIR tree representing the Fortran code.
    :rtype: Subclass of :py:class:`psyclone.psyGen.Node`

    '''
    reader = FortranStringReader(code)
    f2003_parser = ParserFactory().create(std="f2003")
    parse_tree = f2003_parser(reader)

    # Generate PSyIR schedule from fparser2 parse tree
    processor = ast_processor()
    schedule = processor.generate_schedule("tmp", parse_tree)

    return schedule


def test_fw_exception(fort_writer):
>>>>>>> 745e2076
    '''Check the FortranWriter class instance raises an exception if an
    unsupported PSyIR node is found.

    '''
    # Generate fparser2 parse tree from Fortran code.
    code = (
        "module test\n"
        "contains\n"
        "subroutine tmp()\n"
        "  integer :: a,b,c\n"
        "  a = b/c\n"
        "end subroutine tmp\n"
        "end module test")
    schedule = create_schedule(code)

    # pylint: disable=abstract-method
    # modify the reference to b to be something unsupported
    class Unsupported(Node):
        '''A PSyIR node that will not be supported by the Fortran visitor.'''
    # pylint: enable=abstract-method

    unsupported = Unsupported()
    assignment = schedule[0]
    binary_operation = assignment.rhs
    # The assignment.rhs method has no setter so access the reference
    # directly instead via children.
    assignment.children[1] = unsupported
    unsupported.children = binary_operation.children

    # Generate Fortran from the PSyIR schedule
    with pytest.raises(VisitorError) as excinfo:
        _ = fort_writer(schedule)
    assert "Unsupported node 'Unsupported' found" in str(excinfo)


def test_fw_kernelschedule(fort_writer, monkeypatch):
    '''Check the FortranWriter class outputs correct code when a
    KernelSchedule node is found. Also tests that an exception is
    raised if KernelSchedule.name does not have a value.

    '''
    # Generate fparser2 parse tree from Fortran code.
    code = (
        "module test\n"
        "contains\n"
        "subroutine tmp(a,b,c)\n"
        "  real, intent(out) :: a(:)\n"
        "  real, intent(in) :: b(:)\n"
        "  integer, intent(in) :: c\n"
        "  a = b/c\n"
        "end subroutine tmp\n"
        "end module test")
    schedule = create_schedule(code)

    # Generate Fortran from the PSyIR schedule
    result = fort_writer(schedule)

    assert(
        "module tmp_mod\n"
        "  use constants_mod, only : r_def, i_def\n"
        "  implicit none\n"
        "  contains\n"
        "  subroutine tmp(a,b,c)\n"
        "    real(r_def), dimension(:), intent(out) :: a\n"
        "    real(r_def), dimension(:), intent(in) :: b\n"
        "    integer(i_def), intent(in) :: c\n"
        "\n"
        "    a=b / c\n"
        "\n"
        "  end subroutine tmp\n"
        "end module tmp_mod") in result

    monkeypatch.setattr(schedule, "_name", None)
    with pytest.raises(VisitorError) as excinfo:
        _ = fort_writer(schedule)
    assert "Expected node name to have a value." in str(excinfo)

# assignment and binaryoperation (not intrinsics) are already checked
# within previous tests


def test_fw_binaryoperator(fort_writer):
    '''Check the FortranWriter class binary_operation method correctly
    prints out the Fortran representation of an intrinsic. Uses sign
    as the example.

    '''
    # Generate fparser2 parse tree from Fortran code.
    code = (
        "module test\n"
        "contains\n"
        "subroutine tmp(a,n)\n"
        "  integer, intent(in) :: n\n"
        "  real, intent(out) :: a(n)\n"
        "    a = sign(1.0,1.0)\n"
        "end subroutine tmp\n"
        "end module test")
    schedule = create_schedule(code)

    # Generate Fortran from the PSyIR schedule
    result = fort_writer(schedule)
    assert "a=SIGN(1.0, 1.0)" in result


def test_fw_binaryoperator_unknown(fort_writer, monkeypatch):
    '''Check the FortranWriter class binary_operation method raises an
    exception if an unknown binary operator is found.

    '''
    # Generate fparser2 parse tree from Fortran code.
    code = (
        "module test\n"
        "contains\n"
        "subroutine tmp(a,n)\n"
        "  integer, intent(in) :: n\n"
        "  real, intent(out) :: a(n)\n"
        "    a = sign(1.0,1.0)\n"
        "end subroutine tmp\n"
        "end module test")
    schedule = create_schedule(code)
    # Remove sign() from the list of supported binary operators
    monkeypatch.delitem(Fparser2Reader.binary_operators, "sign")
    # Generate Fortran from the PSyIR schedule
    with pytest.raises(VisitorError) as excinfo:
        _ = fort_writer(schedule)
    assert "Unexpected binary op" in str(excinfo)


def test_fw_naryopeator(fort_writer):
    ''' Check that the FortranWriter class nary_operation method correctly
    prints out the Fortran representation of an intrinsic.

    '''
    # Generate fparser2 parse tree from Fortran code.
    code = (
        "module test\n"
        "contains\n"
        "subroutine tmp(a,n)\n"
        "  integer, intent(in) :: n\n"
        "  real, intent(out) :: a\n"
        "    a = max(1.0,1.0,2.0)\n"
        "end subroutine tmp\n"
        "end module test")
    schedule = create_schedule(code)

    # Generate Fortran from the PSyIR schedule
    result = fort_writer(schedule)
    assert "a=MAX(1.0, 1.0, 2.0)" in result


def test_fw_naryopeator_unknown(fort_writer, monkeypatch):
    ''' Check that the FortranWriter class nary_operation method raises
    the expected error if it encounters an unknown operator.

    '''
    # Generate fparser2 parse tree from Fortran code.
    code = (
        "module test\n"
        "contains\n"
        "subroutine tmp(a,n)\n"
        "  integer, intent(in) :: n\n"
        "  real, intent(out) :: a\n"
        "    a = max(1.0,1.0,2.0)\n"
        "end subroutine tmp\n"
        "end module test")
    schedule = create_schedule(code)
    # Remove max() from the list of supported nary operators
    monkeypatch.delitem(Fparser2Reader.nary_operators, "max")
    # Generate Fortran from the PSyIR schedule
    with pytest.raises(VisitorError) as err:
        _ = fort_writer(schedule)
    assert "Unexpected N-ary op" in str(err)


def test_fw_reference(fort_writer):
    '''Check the FortranWriter class reference method prints the
    appropriate information (the name of the reference it points to).
    Also check the method raises an exception if it has children as
    this is not expected.

    '''
    # Generate fparser2 parse tree from Fortran code. The line of
    # interest is a(n) = 0.0. The additional a=1 line is added to get
    # round a bug in the parser.
    code = (
        "module test\n"
        "contains\n"
        "subroutine tmp(a,n)\n"
        "  integer, intent(in) :: n\n"
        "  real, intent(out) :: a(n)\n"
        "    a = 1\n"
        "    a(n) = 0.0\n"
        "end subroutine tmp\n"
        "end module test")
    schedule = create_schedule(code)

    # Generate Fortran from the PSyIR schedule
    result = fort_writer(schedule)

    # The asserts need to be split as the declaration order can change
    # between different versions of Psython.
    assert (
        "module tmp_mod\n"
        "  use constants_mod, only : r_def, i_def\n"
        "  implicit none\n"
        "  contains\n"
        "  subroutine tmp(a,n)\n"
        "    integer(i_def), intent(in) :: n\n"
        "    real(r_def), dimension(n), intent(out) :: a\n"
        "\n"
        "    a=1\n"
        "    a(n)=0.0\n"
        "\n"
        "  end subroutine tmp\n"
        "end module tmp_mod") in result

    # Now add a child to the reference node
    reference = schedule[1].lhs.children[0]
    reference.children = ["hello"]

    # Generate Fortran from the PSyIR schedule
    with pytest.raises(VisitorError) as excinfo:
        result = fort_writer(schedule)
    assert "PSyIR Reference node should not have any children." in str(excinfo)


def test_fw_array(fort_writer):
    '''Check the FortranWriter class array method correctly prints
    out the Fortran representation of an array

    '''
    # Generate fparser2 parse tree from Fortran code.
    code = (
        "module test\n"
        "contains\n"
        "subroutine tmp(a,n)\n"
        "  integer, intent(in) :: n\n"
        "  real, intent(out) :: a(n,n,n)\n"
        "    a(2,n,3) = 0.0\n"
        "end subroutine tmp\n"
        "end module test")
    schedule = create_schedule(code)

    # Generate Fortran from the PSyIR schedule
    result = fort_writer(schedule)
    assert "a(2,n,3)=0.0" in result

# literal is already checked within previous tests


def test_fw_ifblock(fort_writer):
    '''Check the FortranWriter class ifblock method
    correctly prints out the Fortran representation.

    '''
    # Generate fparser2 parse tree from Fortran code.
    code = (
        "module test\n"
        "contains\n"
        "subroutine tmp(a,n)\n"
        "  integer, intent(inout) :: n\n"
        "  real, intent(out) :: a(n)\n"
        "    if (n.gt.2) then\n"
        "      n=n+1\n"
        "    end if\n"
        "    if (n.gt.4) then\n"
        "      a = -1\n"
        "    else\n"
        "      a = 1\n"
        "    end if\n"
        "end subroutine tmp\n"
        "end module test")
    schedule = create_schedule(code)

    # Generate Fortran from the PSyIR schedule
    result = fort_writer(schedule)
    assert (
        "    if (n > 2) then\n"
        "      n=n + 1\n"
        "    end if\n"
        "    if (n > 4) then\n"
        "      a=-1\n"
        "    else\n"
        "      a=1\n"
        "    end if\n") in result


def test_fw_loop(fort_writer):
    '''Check the FortranWriter class loop method
    correctly prints out the Fortran representation.

    '''
    # Generate fparser2 parse tree from Fortran code.
    code = (
        "module test\n"
        "contains\n"
        "subroutine tmp()\n"
        "  integer :: i, sum\n"
        "  sum = 0\n"
        "  do i = 1, 20, 2\n"
        "    sum = sum + i\n"
        "  end do\n"
        "end subroutine tmp\n"
        "end module test")
    schedule = create_schedule(code)

    # Generate Fortran from the PSyIR schedule
    result = fort_writer(schedule)
    assert "do i = 1, 20, 2\n" in result


def test_fw_unaryoperator(fort_writer):
    '''Check the FortranWriter class unary_operation method
    correctly prints out the Fortran representation. Uses -1 as the
    example.

    '''
    # Generate fparser2 parse tree from Fortran code.
    code = (
        "module test\n"
        "contains\n"
        "subroutine tmp(a,n)\n"
        "  integer, intent(in) :: n\n"
        "  real, intent(out) :: a(n)\n"
        "    a = -1\n"
        "end subroutine tmp\n"
        "end module test")
    schedule = create_schedule(code)

    # Generate Fortran from the PSyIR schedule
    result = fort_writer(schedule)
    assert "a=-1" in result


def test_fw_unaryoperator2(fort_writer):
    '''Check the FortranWriter class unary_operation method correctly
    prints out the Fortran representation of an intrinsic. Uses sin as
    the example.

    '''
    # Generate fparser2 parse tree from Fortran code.
    code = (
        "module test\n"
        "contains\n"
        "subroutine tmp(a,n)\n"
        "  integer, intent(in) :: n\n"
        "  real, intent(out) :: a(n)\n"
        "    a = sin(1.0)\n"
        "end subroutine tmp\n"
        "end module test")
    schedule = create_schedule(code)

    # Generate Fortran from the PSyIR schedule
    result = fort_writer(schedule)
    assert "a=SIN(1.0)" in result


def test_fw_unaryoperator_unknown(fort_writer, monkeypatch):
    '''Check the FortranWriter class unary_operation method raises an
    exception if an unknown unary operator is found.

    '''
    # Generate fparser2 parse tree from Fortran code.
    code = (
        "module test\n"
        "contains\n"
        "subroutine tmp(a,n)\n"
        "  integer, intent(in) :: n\n"
        "  real, intent(out) :: a(n)\n"
        "    a = sin(1.0)\n"
        "end subroutine tmp\n"
        "end module test")
    schedule = create_schedule(code)
    # Remove sin() from the dict of unary operators
    monkeypatch.delitem(Fparser2Reader.unary_operators, "sin")
    # Generate Fortran from the PSyIR schedule
    with pytest.raises(VisitorError) as excinfo:
        _ = fort_writer(schedule)
    assert "Unexpected unary op" in str(excinfo)


def test_fw_return(fort_writer):
    '''Check the FortranWriter class return method
    correctly prints out the Fortran representation.

    '''
    # Generate fparser2 parse tree from Fortran code.
    code = (
        "module test\n"
        "contains\n"
        "subroutine tmp()\n"
        "  return\n"
        "end subroutine tmp\n"
        "end module test")
    schedule = create_schedule(code)

    # Generate Fortran from the PSyIR schedule
    result = fort_writer(schedule)
    assert "    return\n" in result


def test_fw_codeblock_1(fort_writer):
    '''Check the FortranWriter class codeblock method correctly
    prints out the Fortran code contained within it.

    '''
    # Generate fparser2 parse tree from Fortran code.
    code = (
        "module test\n"
        "contains\n"
        "subroutine tmp()\n"
        "  integer :: a\n"
        "  a=1\n"
        "  print *,\"I am a code block\"\n"
        "  print *,\"with more than one line\"\n"
        "end subroutine tmp\n"
        "end module test")
    schedule = create_schedule(code)
    # Check a code block exists in the schedule
    assert schedule.walk(CodeBlock)
    # Generate Fortran from the PSyIR schedule
    result = fort_writer(schedule)
    assert (
        "    a=1\n"
        "    PRINT *, \"I am a code block\"\n"
        "    PRINT *, \"with more than one line\"\n" in result)


def test_fw_codeblock_2(fort_writer):
    '''Check the FortranWriter class codeblock method correctly prints out
    the Fortran representation when there is a code block that is part
    of a line (not a whole line). In this case the ":" in the array
    access is a code block.

    '''
    # Generate fparser2 parse tree from Fortran code.
    code = (
        "module test\n"
        "contains\n"
        "subroutine tmp(a,n)\n"
        "  integer, intent(in) :: n\n"
        "  real, intent(out) :: a(n,n,n)\n"
        "    a(2,n,:) = 0.0\n"
        "end subroutine tmp\n"
        "end module test")
    schedule = create_schedule(code)

    # Check a code block exists in the schedule
    assert schedule.walk(CodeBlock)

    # Generate Fortran from the PSyIR schedule
    result = fort_writer(schedule)
    assert "a(2,n,:)=0.0" in result


def test_fw_codeblock_3(fort_writer):
    '''Check the FortranWriter class codeblock method raises the expected
    exception if an unsupported CodeBlock structure value is found.

    '''
    code_block = CodeBlock([], "unsupported")
    with pytest.raises(VisitorError) as excinfo:
        _ = fort_writer.codeblock_node(code_block)
    assert ("Unsupported CodeBlock Structure 'unsupported' found."
            in str(excinfo.value))


def get_nemo_schedule(parser, code):
    '''Utility function that returns the first schedule for a code with
    the nemo api.

    :param parser: the parser class.
    :type parser: :py:class:`fparser.two.Fortran2003.Program`
    :param str code: the code as a string.

    :returns: the first schedule in the supplied code.
    :rtype: :py:class:`psyclone.nemo.NemoInvokeSchedule`

    '''
    from psyclone.psyGen import PSyFactory
    reader = FortranStringReader(code)
    prog = parser(reader)
    psy = PSyFactory(api="nemo").create(prog)
    return psy.invokes.invoke_list[0].schedule


def test_fw_nemoinvokeschedule(fort_writer, parser):
    '''Check that the FortranWriter class nemoinvokeschedule accepts the
    NemoInvokeSchedule node and prints the expected code (from any
    children of the node as the node itself simply calls its
    children).

    '''
    from psyclone.nemo import NemoInvokeSchedule
    code = (
        "program test\n"
        "  a=1\n"
        "end program test\n")
    schedule = get_nemo_schedule(parser, code)
    assert isinstance(schedule, NemoInvokeSchedule)
    result = fort_writer(schedule)
    assert "a=1\n" in result


def test_fw_nemokern(fort_writer, parser):
    '''Check the FortranWriter class nemokern method prints the
    class information and calls any children. This method is used to
    output nothing for a NemoKern object and simply call its children
    as NemoKern is a collection of PSyIR nodes so needs no
    output itself.

    '''
    from psyclone.nemo import NemoKern
    # Generate fparser2 parse tree from Fortran code.
    code = (
        "program test\n"
        "  integer :: a,b,c\n"
        "  do k=1,n\n"
        "    do j=1,n\n"
        "      do i=1,n\n"
        "        a(i,j,k) = 0.0\n"
        "      end do\n"
        "    end do\n"
        "  end do\n"
        "end program test")
    schedule = get_nemo_schedule(parser, code)

    kernel = schedule[0].loop_body[0].loop_body[0].loop_body[0]
    assert isinstance(kernel, NemoKern)

    result = fort_writer(schedule)
    assert (
        "    do i = 1, n, 1\n"
        "      a(i,j,k)=0.0\n"
        "    enddo\n" in result)


def test_fw_nemoimplicitloop(fort_writer, parser):
    '''Check that the FortranWriter class nemoimplicitloop accepts the
    NemoImplicitLoop node and prints the expected code.

    '''
    from psyclone.nemo import NemoImplicitLoop
    code = (
        "program test\n"
        "  real a(10,10,10)\n"
        "  a(:,:,:)=0.0\n"
        "end program test\n")
    schedule = get_nemo_schedule(parser, code)
    implicit_loop = schedule[0]
    assert isinstance(implicit_loop, NemoImplicitLoop)
    result = fort_writer(schedule)
    assert "a(:, :, :) = 0.0\n" in result


@pytest.mark.xfail(reason="issue #430 : module name should be specified")
def test_module_name():
    '''Check the FortranWriter class outputs the module name specified in
    the original kernel.

    '''
    # Generate fparser2 parse tree from Fortran code.
    code = (
        "module test\n"
        "contains\n"
        "subroutine tmp(a,b,c)\n"
        "  real, intent(out) :: a(:)\n"
        "  real, intent(in) :: b(:)\n"
        "  integer, intent(in) :: c\n"
        "  a = b/c\n"
        "end subroutine tmp\n"
        "end module test")
    schedule = create_schedule(code)

    # Generate Fortran from the PSyIR schedule
    fvisitor = FortranWriter()
    result = fvisitor(schedule)

    assert(
        "module test\n"
        "  use constants_mod, only : r_def, i_def\n"
        "  implicit none\n"
        "  contains\n"
        "  subroutine tmp(a,b,c)\n"
        "    real(r_def), dimension(:), intent(out) :: a\n"
        "    real(r_def), dimension(:), intent(in) :: b\n"
        "    integer(i_def), intent(in) :: c\n"
        "\n"
        "    a=b / c\n"
        "\n"
        "  end subroutine tmp\n"
        "end module test") in result<|MERGE_RESOLUTION|>--- conflicted
+++ resolved
@@ -40,28 +40,19 @@
 
 import pytest
 from fparser.two.parser import ParserFactory
-<<<<<<< HEAD
-from fparser.two import Fortran2003
-from fparser.api import get_reader
-from psyclone.psyir.backend.base import VisitorError
-from psyclone.psyir.backend.fortran import gen_intent, gen_dims, gen_kind, \
-    FortranWriter
-from psyclone.psyGen import Symbol, Fparser2ASTProcessor, Node, CodeBlock
-from psyclone.tests.psyclone_test_utils import create_schedule
-=======
 from fparser.common.readfortran import FortranStringReader
 from psyclone.psyir.backend.base import VisitorError
 from psyclone.psyir.backend.fortran import gen_intent, gen_dims, gen_kind, \
     FortranWriter
 from psyclone.psyGen import Symbol, Node, CodeBlock
 from psyclone.psyir.frontend.fparser2 import Fparser2Reader
+from psyclone.tests.psyclone_test_utils import create_schedule
 
 
 @pytest.fixture(scope="function")
 def fort_writer():
     '''Create and return a FortanWriter object with default settings.'''
     return FortranWriter()
->>>>>>> 745e2076
 
 
 def test_gen_intent():
@@ -170,36 +161,7 @@
     assert result == "integer(i_def), parameter :: dummy3 = 10\n"
 
 
-<<<<<<< HEAD
-def test_fw_exception():
-=======
-def create_schedule(code, ast_processor=Fparser2Reader):
-    '''Utility function that returns a PSyIR tree from Fortran
-    code using fparser2 and (by default) Fparser2Reader.
-
-    :param str code: Fortran code.
-    :param ast_processor: the particular front-end to use. Defaults \
-    to Fparser2Reader.
-    :type ast_processor: :py:class:`psyclone.psyGen.Fparser2Reader`
-
-
-    :returns: PSyIR tree representing the Fortran code.
-    :rtype: Subclass of :py:class:`psyclone.psyGen.Node`
-
-    '''
-    reader = FortranStringReader(code)
-    f2003_parser = ParserFactory().create(std="f2003")
-    parse_tree = f2003_parser(reader)
-
-    # Generate PSyIR schedule from fparser2 parse tree
-    processor = ast_processor()
-    schedule = processor.generate_schedule("tmp", parse_tree)
-
-    return schedule
-
-
 def test_fw_exception(fort_writer):
->>>>>>> 745e2076
     '''Check the FortranWriter class instance raises an exception if an
     unsupported PSyIR node is found.
 
