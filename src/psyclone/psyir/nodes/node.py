# -----------------------------------------------------------------------------
# BSD 3-Clause License
#
# Copyright (c) 2017-2020, Science and Technology Facilities Council.
# All rights reserved.
#
# Redistribution and use in source and binary forms, with or without
# modification, are permitted provided that the following conditions are met:
#
# * Redistributions of source code must retain the above copyright notice, this
#   list of conditions and the following disclaimer.
#
# * Redistributions in binary form must reproduce the above copyright notice,
#   this list of conditions and the following disclaimer in the documentation
#   and/or other materials provided with the distribution.
#
# * Neither the name of the copyright holder nor the names of its
#   contributors may be used to endorse or promote products derived from
#   this software without specific prior written permission.
#
# THIS SOFTWARE IS PROVIDED BY THE COPYRIGHT HOLDERS AND CONTRIBUTORS
# "AS IS" AND ANY EXPRESS OR IMPLIED WARRANTIES, INCLUDING, BUT NOT
# LIMITED TO, THE IMPLIED WARRANTIES OF MERCHANTABILITY AND FITNESS
# FOR A PARTICULAR PURPOSE ARE DISCLAIMED. IN NO EVENT SHALL THE
# COPYRIGHT HOLDER OR CONTRIBUTORS BE LIABLE FOR ANY DIRECT, INDIRECT,
# INCIDENTAL, SPECIAL, EXEMPLARY, OR CONSEQUENTIAL DAMAGES (INCLUDING,
# BUT NOT LIMITED TO, PROCUREMENT OF SUBSTITUTE GOODS OR SERVICES;
# LOSS OF USE, DATA, OR PROFITS; OR BUSINESS INTERRUPTION) HOWEVER
# CAUSED AND ON ANY THEORY OF LIABILITY, WHETHER IN CONTRACT, STRICT
# LIABILITY, OR TORT (INCLUDING NEGLIGENCE OR OTHERWISE) ARISING IN
# ANY WAY OUT OF THE USE OF THIS SOFTWARE, EVEN IF ADVISED OF THE
# POSSIBILITY OF SUCH DAMAGE.
# -----------------------------------------------------------------------------
# Authors R. W. Ford, A. R. Porter and S. Siso, STFC Daresbury Lab
#         I. Kavcic, Met Office
#         J. Henrichs, Bureau of Meteorology
# -----------------------------------------------------------------------------

''' This module contains the abstract Node implementation.'''

import abc
<<<<<<< HEAD
from psyclone.psyir.symbols import SymbolError, DataSymbol
=======
from psyclone.psyir.symbols import SymbolError, Symbol, UnresolvedInterface
>>>>>>> 055cca26
from psyclone.errors import GenerationError, InternalError

# Colour map to use when writing Invoke schedule to terminal. (Requires
# that the termcolor package be installed. If it isn't then output is not
# coloured.) See https://pypi.python.org/pypi/termcolor for details.
SCHEDULE_COLOUR_MAP = {"Schedule": "white",
                       "Loop": "red",
                       "GlobalSum": "cyan",
                       "Directive": "green",
                       "HaloExchange": "blue",
                       "HaloExchangeStart": "yellow",
                       "HaloExchangeEnd": "yellow",
                       "BuiltIn": "magenta",
                       "CodedKern": "magenta",
                       "InlinedKern": "magenta",
                       "PSyData": "green",
                       "Profile": "green",
                       "Extract": "green",
                       "ReadOnlyVerify": "green",
                       "If": "red",
                       "Assignment": "blue",
                       "Range": "white",
                       "Reference": "yellow",
                       "Operation": "blue",
                       "Literal": "yellow",
                       "Return": "yellow",
                       "CodeBlock": "red",
                       "Container": "green",
                       "Call": "cyan"}


# Default indentation string
INDENTATION_STRING = "    "

# We use the termcolor module (if available) to enable us to produce
# coloured, textual representations of Invoke schedules. If it's not
# available then we don't use colour.
try:
    from termcolor import colored
except ImportError:
    # We don't have the termcolor package available so provide
    # alternative routine
    def colored(text, _):
        '''
        Returns the supplied text argument unchanged. This is a swap-in
        replacement for when termcolor.colored is not available.

        :param text: Text to return
        :type text: string
        :param _: Fake argument, only required to match interface
                  provided by termcolor.colored
        :returns: The supplied text, unchanged
        :rtype: string
        '''
        return text


def _graphviz_digraph_class():
    '''
    Wrapper that returns the graphviz Digraph type if graphviz is installed
    and None otherwise.

    :returns: the graphviz Digraph type or None.
    :rtype: :py:class:`graphviz.Digraph` or NoneType.

    '''
    try:
        import graphviz as gv
        return gv.Digraph
    except ImportError:
        # TODO #11 add a warning to a log file here
        # silently return if graphviz bindings are not installed
        return None


class ChildrenList(list):
    '''
    Customized list to keep track of the children nodes. It is initialised with
    a callback function that allows the validation of the inserted children.
    Since this is a subclass of the standard list, all operations (e.g. append,
    insert, extend, comparisons, list arithmetic operations) are conserved and
    making use of the validation.

    :param node: reference to the node where the list belongs.
    :type node: :py:class:`psyclone.psyir.nodes.Node`
    :param validation_function: callback function to the validation method.
    :type validation_function: \
            function(int, :py:class:`psyclone.psyir.nodes.Node`)
    :param str validation_text: textual representation of the valid children.

    '''
    def __init__(self, node, validation_function, validation_text):
        super(ChildrenList, self).__init__()
        self._node_reference = node
        self._validation_function = validation_function
        self._validation_text = validation_text

    def _validate_item(self, index, item):
        '''
        Validates the provided index and item before continuing inserting the
        item into the list.

        :param int index: position where the item is inserted into.
        :param item: object that needs to be validated in the given position.
        :type item: :py:class:`psyclone.psyir.nodes.Node`

        :raises GenerationError: if the given index and item are not valid \
            children for this list.
        '''
        if not self._validation_function(index, item):
            errmsg = "Item '{0}' can't be child {1} of '{2}'.".format(
                item.__class__.__name__, index,
                self._node_reference.coloured_name(False))
            if self._validation_text == "<LeafNode>":
                errmsg = errmsg + " {0} is a LeafNode and doesn't accept " \
                    "children.".format(
                        self._node_reference.coloured_name(False))
            else:
                errmsg = errmsg + " The valid format is: '{0}'.".format(
                    self._validation_text)

            raise GenerationError(errmsg)

    def append(self, item):
        ''' Extends list append method with children node validation.

        :param item: item to be appened to the list.
        :type item: :py:class:`psyclone.psyir.nodes.Node`

        '''
        self._validate_item(len(self), item)
        super(ChildrenList, self).append(item)

    def __setitem__(self, index, item):
        ''' Extends list __setitem__ method with children node validation.

        :param int index: position where to insert the item.
        :param item: item to be inserted to the list.
        :type item: :py:class:`psyclone.psyir.nodes.Node`

        '''
        self._validate_item(index, item)
        super(ChildrenList, self).__setitem__(index, item)

    def insert(self, index, item):
        ''' Extends list insert method with children node validation.

        :param int index: position where to insert the item.
        :param item: item to be inserted to the list.
        :type item: :py:class:`psyclone.psyir.nodes.Node`

        '''
        positiveindex = index if index >= 0 else len(self) - index
        self._validate_item(positiveindex, item)
        # Check that all displaced items will still in valid positions
        for position in range(positiveindex, len(self)):
            self._validate_item(position + 1, self[position])
        super(ChildrenList, self).insert(index, item)

    def extend(self, items):
        ''' Extends list extend method with children node validation.

        :param items: list of items to be appened to the list.
        :type items: list of :py:class:`psyclone.psyir.nodes.Node`

        '''
        for index, item in enumerate(items):
            self._validate_item(len(self) + index, item)
        super(ChildrenList, self).extend(items)

    # Methods below don't insert elements but have the potential to displace
    # or change the order of the items in-place.
    def __delitem__(self, index):
        ''' Extends list __delitem__ method with children node validation.

        :param int index: position where to insert the item.

        '''
        positiveindex = index if index >= 0 else len(self) - index
        for position in range(positiveindex + 1, len(self)):
            self._validate_item(position - 1, self[position])
        super(ChildrenList, self).__delitem__(index)

    def remove(self, item):
        ''' Extends list remove method with children node validation.

        :param item: item to be deleted the list.
        :type item: :py:class:`psyclone.psyir.nodes.Node`

        '''
        for position in range(self.index(item) + 1, len(self)):
            self._validate_item(position - 1, self[position])
        super(ChildrenList, self).remove(item)

    def pop(self, index=-1):
        ''' Extends list pop method with children node validation.

        :param int index: position of the item that is popped out, if not \
            given, the last element is popped out.

        :returns: the last value or the given index value from the list.
        :rtype: :py:class:`psyclone.psyir.nodes.Node`

        '''
        positiveindex = index if index >= 0 else len(self) - index
        for position in range(positiveindex, len(self)):
            self._validate_item(position - 1, self[position])
        return super(ChildrenList, self).pop(index)

    def reverse(self):
        ''' Extends list reverse method with children node validation. '''
        for index, item in enumerate(self):
            self._validate_item(len(self) - index - 1, item)
        super(ChildrenList, self).reverse()


class Node(object):
    '''
    Base class for a PSyIR node.

    :param ast: reference into the fparser2 AST corresponding to this node.
    :type ast: sub-class of :py:class:`fparser.two.Fortran2003.Base`
    :param children: the PSyIR nodes that are children of this node.
    :type children: list of :py:class:`psyclone.psyir.nodes.Node`
    :param parent: that parent of this node in the PSyIR tree.
    :type parent: :py:class:`psyclone.psyir.nodes.Node`
    :param annotations: Tags that provide additional information about \
        the node. The node should still be functionally correct when \
        ignoring these tags.
    :type annotations: list of str

    :raises InternalError: if an invalid annotation tag is supplied.

    '''
    # pylint: disable=too-many-public-methods
    # Define two class constants: START_DEPTH and START_POSITION
    # START_DEPTH is used to calculate depth of all Nodes in the tree
    # (1 for main Nodes and increasing for their descendants).
    START_DEPTH = 0
    # START_POSITION is used to to calculate position of all Nodes in
    # the tree (absolute or relative to a parent).
    START_POSITION = 0
    # The list of valid annotations for this Node. Populated by sub-class.
    valid_annotations = tuple()
    # Textual description of the node. (Set up with None since this is
    # an abstract class, subclasses need to initialize them with strings.)
    # In python >= 3 this can be better implemented by creating @classmethod
    # properties for each of them and chain the ABC @abstractmethod annotation.
    _children_valid_format = None
    _text_name = None
    _colour_key = None

    def __init__(self, ast=None, children=None, parent=None, annotations=None):
        self._children = ChildrenList(self, self._validate_child,
                                      self._children_valid_format)
        if children:
            self._children.extend(children)
        self._parent = parent
        # Reference into fparser2 AST (if any)
        self._ast = ast
        # Ref. to last fparser2 parse tree node associated with this Node.
        # This is required when adding directives.
        self._ast_end = None
        # List of tags that provide additional information about this Node.
        self._annotations = []
        if annotations:
            for annotation in annotations:
                if annotation in self.valid_annotations:
                    self._annotations.append(annotation)
                else:
                    raise InternalError(
                        "{0} with unrecognised annotation '{1}', valid "
                        "annotations are: {2}.".format(
                            self.__class__.__name__, annotation,
                            self.valid_annotations))

    @staticmethod
    def _validate_child(position, child):
        '''
         Decides whether a given child and position are valid for this node.
         The generic implementation always returns False, this simplifies the
         specializations as Leaf nodes will have by default the expected
         behaviour, and non-leaf nodes need to modify this method to its
         particular constrains anyway. Issue #765 explores if this method
         can be auto-generated using the _children_valid_format string.

        :param int position: the position to be validated.
        :param child: a child to be validated.
        :type child: :py:class:`psyclone.psyir.nodes.Node`

        :return: whether the given child and position are valid for this node.
        :rtype: bool

        '''
        # pylint: disable=unused-argument
        # Position and child argument names are kept for better documentation,
        # but the generic method always returns False.
        return False

    def coloured_name(self, colour=True):
        '''
        Returns the display name of this Node, optionally with colour control
        codes (requires that the termcolor package be installed).

        :param bool colour: whether or not to include colour control codes \
                            in the result.

        :returns: the name of this node, optionally with colour control codes.
        :rtype: str
        '''
        if not self._text_name:
            raise NotImplementedError(
                "_text_name is an abstract attribute which needs to be "
                "given a string value in the concrete class '{0}'."
                "".format(type(self).__name__))
        if colour:
            try:
                return colored(self._text_name,
                               SCHEDULE_COLOUR_MAP[self._colour_key])
            except KeyError:
                pass
        return self._text_name

    def node_str(self, colour=True):
        '''
        :param bool colour: whether or not to include control codes for \
                            coloured text.

        :returns: a text description of this node. Will typically be \
                  overridden by sub-class.
        :rtype: str
        '''
        return self.coloured_name(colour) + "[]"

    @abc.abstractmethod
    def __str__(self):
        return self.node_str(False)

    def math_equal(self, other):
        '''Returns True if the self has the same results as other. The
        implementation in the base class just confirms that the type is the
        same, and the number of children as well.

        :param other: the node to compare self with.
        :type other: py:class:`psyclone.psyir.nodes.Node`.

        :returns: whether self has the same result as other.
        :rtype: bool
        '''

        # pylint: disable=unidiomatic-typecheck
        if type(self) != type(other):
            return False

        if len(self.children) != len(other.children):
            return False

        for i, entity in enumerate(self.children):
            if not entity.math_equal(other.children[i]):
                return False
        return True

    @property
    def ast(self):
        '''
        :returns: a reference to that part of the fparser2 parse tree that \
                  this node represents or None.
        :rtype: sub-class of :py:class:`fparser.two.utils.Base`
        '''
        return self._ast

    @property
    def ast_end(self):
        '''
        :returns: a reference to the last node in the fparser2 parse tree \
                  that represents a child of this PSyIR node or None.
        :rtype: sub-class of :py:class:`fparser.two.utils.Base`
        '''
        return self._ast_end

    @ast.setter
    def ast(self, ast):
        '''
        Set a reference to the fparser2 node associated with this Node.

        :param ast: fparser2 node associated with this Node.
        :type ast: :py:class:`fparser.two.utils.Base`
        '''
        self._ast = ast

    @ast_end.setter
    def ast_end(self, ast_end):
        '''
        Set a reference to the last fparser2 node associated with this Node.

        :param ast: last fparser2 node associated with this Node.
        :type ast: :py:class:`fparser.two.utils.Base`
        '''
        self._ast_end = ast_end

    @property
    def annotations(self):
        ''' Return the list of annotations attached to this Node.

        :returns: List of anotations
        :rtype: list of str
        '''
        return self._annotations

    def dag(self, file_name='dag', file_format='svg'):
        '''
        Create a dag of this node and its children, write it to file and
        return the graph object.

        :param str file_name: name of the file to create.
        :param str file_format: format of the file to create. (Must be one \
                                recognised by Graphviz.)

        :returns: the graph object or None (if the graphviz bindings are not \
                  installed).
        :rtype: :py:class:`graphviz.Digraph` or NoneType

        :raises GenerationError: if the specified file format is not \
                                 recognised by Graphviz.

        '''
        digraph = _graphviz_digraph_class()
        if digraph is None:
            return None
        try:
            graph = digraph(format=file_format)
        except ValueError:
            raise GenerationError(
                "unsupported graphviz file format '{0}' provided".
                format(file_format))
        self.dag_gen(graph)
        graph.render(filename=file_name)
        return graph

    def dag_gen(self, graph):
        '''Output my node's graph (dag) information and call any
        children. Nodes with children are represented as two vertices,
        a start and an end. Forward dependencies are represented as
        green edges, backward dependencies are represented as red
        edges (but their direction is reversed so the layout looks
        reasonable) and parent child dependencies are represented as
        blue edges.'''
        # pylint: disable=too-many-branches
        from psyclone.psyir.nodes.loop import Loop
        # names to append to my default name to create start and end vertices
        start_postfix = "_start"
        end_postfix = "_end"
        if self.children:
            # I am represented by two vertices, a start and an end
            graph.node(self.dag_name+start_postfix)
            graph.node(self.dag_name+end_postfix)
        else:
            # I am represented by a single vertex
            graph.node(self.dag_name)
        # first deal with forward dependencies
        remote_node = self.forward_dependence()
        local_name = self.dag_name
        if self.children:
            # edge will come from my end vertex as I am a forward dependence
            local_name += end_postfix
        if remote_node:
            # this node has a forward dependence
            remote_name = remote_node.dag_name
            if remote_node.children:
                # the remote node has children so I will connect to
                # its start vertex
                remote_name += start_postfix
            # Create the forward dependence edge in green
            graph.edge(local_name, remote_name, color="green")
        elif self.parent:
            # this node is a child of another node and has no forward
            # dependence. Therefore connect it to the the end vertex
            # of its parent. Use blue to indicate a parent child
            # relationship.
            remote_name = self.parent.dag_name + end_postfix
            graph.edge(local_name, remote_name, color="blue")
        # now deal with backward dependencies. When creating the edges
        # we reverse the direction of the dependence (place
        # remote_node before local_node) to help with the graph
        # layout
        remote_node = self.backward_dependence()
        local_name = self.dag_name
        if self.children:
            # the edge will come from my start vertex as I am a
            # backward dependence
            local_name += start_postfix
        if remote_node:
            # this node has a backward dependence.
            remote_name = remote_node.dag_name
            if remote_node.children:
                # the remote node has children so I will connect to
                # its end vertex
                remote_name += end_postfix
            # Create the backward dependence edge in red.
            graph.edge(remote_name, local_name, color="red")
        elif self.parent:
            # this node has a parent and has no backward
            # dependence. Therefore connect it to the the start vertex
            # of its parent. Use blue to indicate a parent child
            # relationship.
            remote_name = self.parent.dag_name + start_postfix
            graph.edge(remote_name, local_name, color="blue")
        # now call any children so they can add their information to
        # the graph
        if isinstance(self, Loop):
            # In case of a loop only look at the body (the other part
            # of the tree contain start, stop, step values):
            self.loop_body.dag_gen(graph)
        else:
            for child in self.children:
                child.dag_gen(graph)

    @property
    def dag_name(self):
        '''Return the base dag name for this node.'''
        return "node_" + str(self.abs_position)

    @property
    def args(self):
        '''Return the list of arguments associated with this Node. The default
        implementation assumes the Node has no directly associated
        arguments (i.e. is not a Kern class or subclass). Arguments of
        any of this nodes descendants are considered to be
        associated. '''
        args = []
        for call in self.kernels():
            args.extend(call.args)
        return args

    def backward_dependence(self):
        '''Returns the closest preceding Node that this Node has a direct
        dependence with or None if there is not one. Only Nodes with
        the same parent as self are returned. Nodes inherit their
        descendants' dependencies. The reason for this is that for
        correctness a node must maintain its parent if it is
        moved. For example a halo exchange and a kernel call may have
        a dependence between them but it is the loop body containing
        the kernel call that the halo exchange must not move beyond
        i.e. the loop body inherits the dependencies of the routines
        within it.'''
        dependence = None
        # look through all the backward dependencies of my arguments
        for arg in self.args:
            dependent_arg = arg.backward_dependence()
            if dependent_arg:
                # this argument has a backward dependence
                node = dependent_arg.call
                # if the remote node is deeper in the tree than me
                # then find the ancestor that is at the same level of
                # the tree as me.
                while node.depth > self.depth:
                    node = node.parent
                if self.sameParent(node):
                    # The remote node (or one of its ancestors) shares
                    # the same parent as me
                    if not dependence:
                        # this is the first dependence found so keep it
                        dependence = node
                    else:
                        # we have already found a dependence
                        if dependence.position < node.position:
                            # the new dependence is closer to me than
                            # the previous dependence so keep it
                            dependence = node
        return dependence

    def forward_dependence(self):
        '''Returns the closest following Node that this Node has a direct
        dependence with or None if there is not one. Only Nodes with
        the same parent as self are returned. Nodes inherit their
        descendants' dependencies. The reason for this is that for
        correctness a node must maintain its parent if it is
        moved. For example a halo exchange and a kernel call may have
        a dependence between them but it is the loop body containing
        the kernel call that the halo exchange must not move beyond
        i.e. the loop body inherits the dependencies of the routines
        within it.'''
        dependence = None
        # look through all the forward dependencies of my arguments
        for arg in self.args:
            dependent_arg = arg.forward_dependence()
            if dependent_arg:
                # this argument has a forward dependence
                node = dependent_arg.call
                # if the remote node is deeper in the tree than me
                # then find the ancestor that is at the same level of
                # the tree as me.
                while node.depth > self.depth:
                    node = node.parent
                if self.sameParent(node):
                    # The remote node (or one of its ancestors) shares
                    # the same parent as me
                    if not dependence:
                        # this is the first dependence found so keep it
                        dependence = node
                    else:
                        if dependence.position > node.position:
                            # the new dependence is closer to me than
                            # the previous dependence so keep it
                            dependence = node
        return dependence

    def is_valid_location(self, new_node, position="before"):
        '''If this Node can be moved to the new_node
        (where position determines whether it is before of after the
        new_node) without breaking any data dependencies then return True,
        otherwise return False.

        :param new_node: Node to which this node should be moved.
        :type new_node: :py:class:`psyclone.psyir.nodes.Node`
        :param str position: either 'before' or 'after'.

        :raises GenerationError: if new_node is not an\
                instance of :py:class:`psyclone.psyir.nodes.Node`.
        :raises GenerationError: if position is not 'before' or 'after'.
        :raises GenerationError: if self and new_node do not have the same\
                parent.
        :raises GenerationError: self and new_node are the same Node.

        :returns: whether or not the specified location is valid for this node.
        :rtype: bool

        '''
        # First perform correctness checks
        # 1: check new_node is a Node
        if not isinstance(new_node, Node):
            raise GenerationError(
                "In the psyir.nodes.Node.is_valid_location() method the "
                "supplied argument is not a Node, it is a '{0}'.".
                format(type(new_node).__name__))

        # 2: check position has a valid value
        valid_positions = ["before", "after"]
        if position not in valid_positions:
            raise GenerationError(
                "The position argument in the psyGenNode.is_valid_location() "
                "method must be one of {0} but found '{1}'".format(
                    valid_positions, position))

        # 3: check self and new_node have the same parent
        if not self.sameParent(new_node):
            raise GenerationError(
                "In the psyir.nodes.Node.is_valid_location() method "
                "the node and the location do not have the same parent")

        # 4: check proposed new position is not the same as current position
        new_position = new_node.position
        if new_position < self.position and position == "after":
            new_position += 1
        elif new_position > self.position and position == "before":
            new_position -= 1

        if self.position == new_position:
            raise GenerationError(
                "In the psyir.nodes.Node.is_valid_location() method, the "
                "node and the location are the same so this transformation "
                "would have no effect.")

        # Now determine whether the new location is valid in terms of
        # data dependencies
        # Treat forward and backward dependencies separately
        if new_position < self.position:
            # the new_node is before this node in the schedule
            prev_dep_node = self.backward_dependence()
            if not prev_dep_node:
                # There are no backward dependencies so the move is valid
                return True
            # return (is the dependent node before the new_position?)
            return prev_dep_node.position < new_position
        # new_node.position > self.position
        # the new_node is after this node in the schedule
        next_dep_node = self.forward_dependence()
        if not next_dep_node:
            # There are no forward dependencies so the move is valid
            return True
        # return (is the dependent node after the new_position?)
        return next_dep_node.position > new_position

    @property
    def depth(self):
        '''
        Returns this Node's depth in the tree: 1 for the Schedule
        and increasing for its descendants at each level.
        :returns: depth of the Node in the tree
        :rtype: int
        '''
        my_depth = self.START_DEPTH
        node = self
        while node is not None:
            node = node.parent
            my_depth += 1
        return my_depth

    def view(self, indent=0, index=None):
        ''' Print out description of current node to stdout and
        then call view() on all child nodes.

        :param int indent: depth of indent for output text.
        :param int index: the position of this Node wrt its siblings or None.

        '''
        from psyclone.psyir.nodes import Schedule
        if not isinstance(self.parent, Schedule) or index is None:
            print("{0}{1}".format(self.indent(indent),
                                  self.node_str(colour=True)))
        else:
            print("{0}{1}: {2}".format(self.indent(indent), index,
                                       self.node_str(colour=True)))
        for idx, entity in enumerate(self._children):
            entity.view(indent=indent + 1, index=idx)

    @staticmethod
    def indent(count, indent=INDENTATION_STRING):
        '''
        Helper function to produce indentation strings.

        :param int count: Number of indentation levels.
        :param str indent: String representing one indentation level.
        :returns: Complete indentation string.
        :rtype: str
        '''
        return count * indent

    def list(self, indent=0):
        result = ""
        for entity in self._children:
            result += str(entity)+"\n"
        return result

    def addchild(self, child, index=None):
        if index is not None:
            self._children.insert(index, child)
        else:
            self._children.append(child)

    @property
    def children(self):
        return self._children

    @children.setter
    def children(self, my_children):
        ''' Set a new children list.

        :param my_children: new list of children.
        :type my_children: list or NoneType

        :raises TypeError: if the given children parameter is not a list \
            nor NoneType.
        '''
        if my_children is None:
            self._children = None
        elif isinstance(my_children, list):
            self._children = ChildrenList(self, self._validate_child,
                                          self._children_valid_format)
            self._children.extend(my_children)
        else:
            raise TypeError("The 'my_children' parameter of the node.children"
                            " setter must be a list or None.")

    @property
    def parent(self):
        return self._parent

    @parent.setter
    def parent(self, my_parent):
        self._parent = my_parent

    @property
    def position(self):
        '''
        Find a Node's position relative to its parent Node (starting
        with 0 if it does not have a parent).

        :returns: relative position of a Node to its parent
        :rtype: int
        '''
        if self.parent is None:
            return self.START_POSITION
        return self.parent.children.index(self)

    @property
    def abs_position(self):
        '''
        Find a Node's absolute position in the tree (starting with 0 if
        it is the root). Needs to be computed dynamically from the
        starting position (0) as its position may change.

        :returns: absolute position of a Node in the tree
        :rtype: int

        :raises InternalError: if the absolute position cannot be found
        '''
        from psyclone.psyir.nodes import Schedule
        if self.root == self and isinstance(self.root, Schedule):
            return self.START_POSITION
        found, position = self._find_position(self.root.children,
                                              self.START_POSITION)
        if not found:
            raise InternalError("Error in search for Node position "
                                "in the tree")
        return position

    def _find_position(self, children, position):
        '''
        Recurse through the tree depth first returning position of
        a Node if found.
        :param children: list of Nodes which are children of this Node
        :type children: list of :py:class:`psyclone.psyir.nodes.Node`
        :returns: position of the Node in the tree
        :rtype: int
        :raises InternalError: if the starting position is < 0
        '''
        if position < self.START_POSITION:
            raise InternalError(
                "Search for Node position started from {0} "
                "instead of {1}.".format(position, self.START_POSITION))
        for child in children:
            position += 1
            if child == self:
                return True, position
            if child.children:
                found, position = self._find_position(child.children, position)
                if found:
                    return True, position
        return False, position

    @property
    def root(self):
        node = self
        while node.parent is not None:
            node = node.parent
        return node

    def sameRoot(self, node_2):
        if self.root == node_2.root:
            return True
        return False

    def sameParent(self, node_2):
        if self.parent is None or node_2.parent is None:
            return False
        if self.parent == node_2.parent:
            return True
        return False

    def walk(self, my_type, stop_type=None):
        ''' Recurse through the PSyIR tree and return all objects that are
        an instance of 'my_type', which is either a single class or a tuple
        of classes. In the latter case all nodes are returned that are
        instances of any classes in the tuple. The recursion into the tree
        is stopped if an instance of 'stop_type' (which is either a single
        class or a tuple of classes) is found. This can be used to avoid
        analysing e.g. inlined kernels, or as performance optimisation to
        reduce the number of recursive calls.

        :param my_type: the class(es) for which the instances are collected.
        :type my_type: either a single :py:class:`psyclone.Node` class \
            or a tuple of such classes
        :param stop_type: class(es) at which recursion is halted (optional)."

        :type stop_type: None or a single :py:class:`psyclone.Node` \
            class or a tuple of such classes

        :returns: list with all nodes that are instances of my_type \
            starting at and including this node.
        :rtype: list of :py:class:`psyclone.Node` instances.
        '''
        local_list = []
        if isinstance(self, my_type):
            local_list.append(self)

        # Stop recursion further into the tree if an instance of a class
        # listed in stop_type is found.
        if stop_type and isinstance(self, stop_type):
            return local_list
        for child in self.children:
            local_list += child.walk(my_type, stop_type)
        return local_list

    def ancestor(self, my_type, excluding=None, include_self=False):
        '''
        Search back up tree and check whether we have an ancestor that is
        an instance of the supplied type. If we do then we return
        it otherwise we return None. An individual (or tuple of) (sub-)
        class(es) to ignore may be provided via the `excluding` argument. If
        include_self is True then the current node is included in the search.

        :param my_type: class(es) to search for.
        :type my_type: type or tuple of types
        :param tuple excluding: individual (or tuple of) (sub-)class(es) to \
                                ignore or None.
        :param bool include_self: whether or not to include this node in the \
                                  search.

        :returns: First ancestor Node that is an instance of any of the \
                  requested classes or None if not found.
        :rtype: :py:class:`psyclone.psyir.nodes.Node` or NoneType

        :raises TypeError: if `excluding` is provided but is not a type or \
                           tuple of types.
        '''
        if include_self:
            myparent = self
        else:
            myparent = self.parent

        if excluding is not None:
            if isinstance(excluding, type):
                excludes = (excluding, )
            elif isinstance(excluding, tuple):
                excludes = excluding
            else:
                raise TypeError(
                    "The 'excluding' argument to ancestor() must be a type or "
                    "a tuple of types but got: '{0}'".format(
                        type(excluding).__name__))

        while myparent is not None:
            if isinstance(myparent, my_type):
                if not (excluding and isinstance(myparent, excludes)):
                    # This parent node is not an instance of an excluded
                    # sub-class so return it
                    return myparent
            myparent = myparent.parent
        return None

    def kernels(self):
        '''
        :returns: all kernels that are descendants of this node in the PSyIR.
        :rtype: list of :py:class:`psyclone.psyGen.Kern` sub-classes.
        '''
        from psyclone.psyGen import Kern
        return self.walk(Kern)

    def following(self):
        '''Return all :py:class:`psyclone.psyir.nodes.Node` nodes after me in
        the schedule. Ordering is depth first.

        :returns: a list of nodes
        :rtype: :func:`list` of :py:class:`psyclone.psyir.nodes.Node`

        '''
        all_nodes = self.root.walk(Node)
        position = all_nodes.index(self)
        return all_nodes[position+1:]

    def preceding(self, reverse=None):
        '''Return all :py:class:`psyclone.psyir.nodes.Node` nodes before me
        in the schedule. Ordering is depth first. If the `reverse` argument
        is set to `True` then the node ordering is reversed
        i.e. returning the nodes closest to me first

        :param: reverse: An optional, default `False`, boolean flag
        :type: reverse: bool
        :returns: A list of nodes
        :rtype: :func:`list` of :py:class:`psyclone.psyir.nodes.Node`

        '''
        all_nodes = self.root.walk(Node)
        position = all_nodes.index(self)
        nodes = all_nodes[:position]
        if reverse:
            nodes.reverse()
        return nodes

    def coded_kernels(self):
        '''
        Returns a list of all of the user-supplied kernels (as opposed to
        builtins) that are beneath this node in the PSyIR.

        :returns: all user-supplied kernel calls below this node.
        :rtype: list of :py:class:`psyclone.psyGen.CodedKern`
        '''
        from psyclone.psyGen import CodedKern
        return self.walk(CodedKern)

    def loops(self):
        '''Return all loops currently in this schedule.'''
        from psyclone.psyir.nodes import Loop
        return self.walk(Loop)

    def reductions(self, reprod=None):
        '''Return all calls that have reductions and are decendents of this
        node. If reprod is not provided, all reductions are
        returned. If reprod is False, all builtin reductions that are
        not set to reproducible are returned. If reprod is True, all
        builtins that are set to reproducible are returned.'''
        from psyclone.psyGen import Kern

        call_reduction_list = []
        for call in self.walk(Kern):
            if call.is_reduction:
                if reprod is None:
                    call_reduction_list.append(call)
                elif reprod:
                    if call.reprod_reduction:
                        call_reduction_list.append(call)
                else:
                    if not call.reprod_reduction:
                        call_reduction_list.append(call)
        return call_reduction_list

    def is_openmp_parallel(self):
        ''':returns: True if this Node is within an OpenMP parallel region.

        '''
        from psyclone.psyGen import OMPParallelDirective
        omp_dir = self.ancestor(OMPParallelDirective)
        if omp_dir:
            return True
        return False

    def gen_code(self, parent):
        '''Abstract base class for code generation function.

        :param parent: the parent of this Node in the PSyIR.
        :type parent: :py:class:`psyclone.psyir.nodes.Node`
        '''
        raise NotImplementedError("Please implement me")

    def update(self):
        ''' By default we assume there is no need to update the existing
        fparser2 AST which this Node represents. We simply call the update()
        method of any children. '''
        for child in self._children:
            child.update()

    def reference_accesses(self, var_accesses):
        '''Get all variable access information. The default implementation
        just recurses down to all children.

        :param var_accesses: Stores the output results.
        :type var_accesses: \
            :py:class:`psyclone.core.access_info.VariablesAccessInfo`
        '''
        for child in self._children:
            child.reference_accesses(var_accesses)

    def _insert_schedule(self, children=None, ast=None):
        '''
        Utility method to insert a Schedule between this Node and the
        supplied list of children.

        :param children: nodes which will become children of the \
                         new Schedule.
        :type children: list of :py:class:`psyclone.psyir.nodes.Node`
        :param ast: reference to fparser2 parse tree for associated \
                    Fortran code.
        :type ast: :py:class:`fparser.two.utils.Base`

        :returns: the new Schedule node.
        :rtype: :py:class:`psyclone.psyir.nodes.Schedule`
        '''
        from psyclone.psyir.nodes import Schedule
        sched = Schedule(children=children, parent=self)
        if children:
            # If we have children then set the Schedule's AST pointer to
            # point to the AST associated with them.
            sched.ast = children[0].ast
            for child in children:
                child.parent = sched
        else:
            sched.ast = ast
        return sched

    @property
    def scope(self):
        '''Schedule and Container nodes allow symbols to be scoped via an
        attached symbol table. This property returns the closest
        ancestor Schedule or Container node including self.

        :returns: the closest ancestor Schedule or Container node.
        :rtype: :py:class:`psyclone.psyir.node.Node`

        :raises SymbolError: if there is no Schedule or Container ancestor.

        '''
        # These imports have to be local to this method to avoid circular
        # dependencies.
        # pylint: disable=import-outside-toplevel
        from psyclone.psyir.nodes import Schedule, Container
        node = self.ancestor((Container, Schedule), include_self=True)
        if node:
            return node
        raise SymbolError(
            "Unable to find the scope of node '{0}' as none of its ancestors "
            "are Container or Schedule nodes.".format(self))

    def find_or_create_symbol(self, name, scope_limit=None,
<<<<<<< HEAD
                              symbol_type=DataSymbol):
=======
                              visibility=Symbol.DEFAULT_VISIBILITY):
>>>>>>> 055cca26
        '''Returns the symbol with the name 'name' from a symbol table
        associated with this node or one of its ancestors.  If the symbol
        is not found and there are no ContainerSymbols with wildcard imports
        then an exception is raised. However, if there are one or more
        ContainerSymbols with wildcard imports (which could therefore be
        bringing the symbol into scope) then a new Symbol with the
        specified visibility but of unknown interface is created and
        inserted in the most local SymbolTable that has such an import.
        The scope_limit variable further limits the symbol table search so
        that the search through ancestor nodes stops when the scope_limit node
        is reached i.e. ancestors of the scope_limit node are not searched.

        :param str name: the name of the symbol.
        :param scope_limit: optional Node which limits the symbol \
            search space to the symbol tables of the nodes within the \
            given scope. If it is None (the default), the whole \
            scope (all symbol tables in ancestor nodes) is searched \
            otherwise ancestors of the scope_limit node are not \
            searched.
        :type scope_limit: :py:class:`psyclone.psyir.nodes.Node` or \
            `NoneType`
        :param visibility: the visibility to give to any new symbol.
        :type visibility: :py:class:`psyclone.Symbol.Visbility`

        :returns: the matching symbol.
        :rtype: :py:class:`psyclone.psyir.symbols.Symbol`

        :raises TypeError: if the supplied scope_limit is not a Node.
        :raises ValueError: if the supplied scope_limit node is not an \
            ancestor of the supplied node.
        :raises TypeError: if the supplied visibility is not of \
            `Symbol.Visibility` type.
        :raises SymbolError: if no matching symbol is found and there are \
            no ContainerSymbols from which it might be brought into scope.

        '''
<<<<<<< HEAD
        from psyclone.psyir.symbols import UnresolvedInterface, \
            DeferredType, Symbol
=======
>>>>>>> 055cca26
        if scope_limit:
            # Validate the supplied scope_limit
            if not isinstance(scope_limit, Node):
                raise TypeError(
                    "The scope_limit argument '{0}' provided to the "
                    "find_or_create_symbol method, is not of type `Node`."
                    "".format(str(scope_limit)))

            # Check that the scope_limit Node is an ancestor of this
            # Reference Node and raise an exception if not.
            mynode = self.parent
            while mynode is not None:
                if mynode is scope_limit:
                    # The scope_limit node is an ancestor of the
                    # supplied node.
                    break
                mynode = mynode.parent
            else:
                # The scope_limit node is not an ancestor of the
                # supplied node so raise an exception.
                raise ValueError(
                    "The scope_limit node '{0}' provided to the "
                    "find_or_create_symbol method, is not an ancestor of this "
                    "node '{1}'.".format(str(scope_limit), str(self)))

        # Validate supplied visibility
        if not isinstance(visibility, Symbol.Visibility):
            raise TypeError(
                "The visibility argument '{0}' provided to the "
                "find_or_create_symbol method should be of `Symbol."
                "Visibility` type but instead is: '{1}'."
                "".format(str(visibility), type(visibility).__name__))

        # Keep a list of (symbol table, container) tuples for containers that
        # have wildcard imports into the current scope and therefore may
        # contain the symbol we're searching for.
        possible_containers = []
        # Keep a reference to the most local SymbolTable with a wildcard
        # import in case we need to create a Symbol.
        first_symbol_table = None
        test_node = self

        # Iterate over ancestor Nodes of this Node.
        while test_node:
            # For simplicity, test every Node for the existence of a
            # SymbolTable (rather than checking for the particular
            # Node types which we know to have SymbolTables).
            if hasattr(test_node, 'symbol_table'):
                # This Node does have a SymbolTable.
                symbol_table = test_node.symbol_table

                try:
                    # If the reference matches a Symbol of the correct type
                    # in this SymbolTable then return the Symbol.
                    sym = symbol_table.lookup(name, check_ancestors=False)
                    if type(sym) == Symbol or isinstance(sym, symbol_type):
                        return sym, symbol_table
                    raise SymbolError(
                        "Search for a {0} named '{1}' found a {2} "
                        "instead.".format(symbol_type.__name__, name,
                                          type(sym).__name__))
                except KeyError:
                    # The Reference Node does not match any Symbols in
                    # this SymbolTable. Does this SymbolTable have any
                    # wildcard imports?
                    for csym in symbol_table.containersymbols:
                        if csym.wildcard_import:
                            possible_containers.append((symbol_table, csym))
                            if not first_symbol_table:
                                first_symbol_table = symbol_table

            if test_node is scope_limit:
                # The ancestor scope/top-level Node has been reached and
                # nothing has matched.
                break

            # Move on to the next ancestor.
            test_node = test_node.parent

        if possible_containers:
            # No symbol found but there are one or more Containers from which
<<<<<<< HEAD
            # it may be being brought into scope. Therefore create a DataSymbol
            # of unknown type and deferred interface and add it to the most
            # local SymbolTable.
            symbol = symbol_type(name, DeferredType(),
                                 interface=UnresolvedInterface())
=======
            # it may be being brought into scope. Therefore create a generic
            # Symbol with a deferred interface and add it to the most
            # local SymbolTable with a wildcard import.
            symbol = Symbol(name, interface=UnresolvedInterface(),
                            visibility=visibility)
>>>>>>> 055cca26
            first_symbol_table.add(symbol)
            return symbol, first_symbol_table

        # All requested Nodes have been checked but there has been no
        # match and there are no wildcard imports so raise an exception.
        raise SymbolError(
            "No Symbol found for name '{0}'.".format(name))<|MERGE_RESOLUTION|>--- conflicted
+++ resolved
@@ -39,11 +39,7 @@
 ''' This module contains the abstract Node implementation.'''
 
 import abc
-<<<<<<< HEAD
-from psyclone.psyir.symbols import SymbolError, DataSymbol
-=======
 from psyclone.psyir.symbols import SymbolError, Symbol, UnresolvedInterface
->>>>>>> 055cca26
 from psyclone.errors import GenerationError, InternalError
 
 # Colour map to use when writing Invoke schedule to terminal. (Requires
@@ -1138,11 +1134,7 @@
             "are Container or Schedule nodes.".format(self))
 
     def find_or_create_symbol(self, name, scope_limit=None,
-<<<<<<< HEAD
-                              symbol_type=DataSymbol):
-=======
                               visibility=Symbol.DEFAULT_VISIBILITY):
->>>>>>> 055cca26
         '''Returns the symbol with the name 'name' from a symbol table
         associated with this node or one of its ancestors.  If the symbol
         is not found and there are no ContainerSymbols with wildcard imports
@@ -1179,11 +1171,6 @@
             no ContainerSymbols from which it might be brought into scope.
 
         '''
-<<<<<<< HEAD
-        from psyclone.psyir.symbols import UnresolvedInterface, \
-            DeferredType, Symbol
-=======
->>>>>>> 055cca26
         if scope_limit:
             # Validate the supplied scope_limit
             if not isinstance(scope_limit, Node):
@@ -1265,19 +1252,11 @@
 
         if possible_containers:
             # No symbol found but there are one or more Containers from which
-<<<<<<< HEAD
-            # it may be being brought into scope. Therefore create a DataSymbol
-            # of unknown type and deferred interface and add it to the most
-            # local SymbolTable.
-            symbol = symbol_type(name, DeferredType(),
-                                 interface=UnresolvedInterface())
-=======
             # it may be being brought into scope. Therefore create a generic
             # Symbol with a deferred interface and add it to the most
             # local SymbolTable with a wildcard import.
             symbol = Symbol(name, interface=UnresolvedInterface(),
                             visibility=visibility)
->>>>>>> 055cca26
             first_symbol_table.add(symbol)
             return symbol, first_symbol_table
 
