--- conflicted
+++ resolved
@@ -47,17 +47,10 @@
 import pytest
 
 from fparser import api as fpapi
-<<<<<<< HEAD
-from fparser.common.readfortran import FortranStringReader
-from fparser.two.parser import ParserFactory
-from psyclone.psyir.frontend.fparser2 import Fparser2Reader
-from psyclone.errors import PsycloneError
-=======
 from psyclone.line_length import FortLineLength
 from psyclone.parse.algorithm import parse
 from psyclone.psyGen import PSyFactory
-
->>>>>>> 19685b72
+from psyclone.errors import PsycloneError
 
 # The various file suffixes we recognise as being Fortran
 FORTRAN_SUFFIXES = ["f90", "F90", "x90"]
