--- conflicted
+++ resolved
@@ -66,23 +66,15 @@
 
   subroutine testkern_write_any_w2trace_code(                           &
                                 nlayers, fld1, fld2, fld3,              &
-<<<<<<< HEAD
                                 fld4, fld5, fld6, fld7, fld8,           &
-=======
-                                fld4, fld5, fld6, fld7,                 &
->>>>>>> 836d4ee0
                                 ndf_aspc1, undf_aspc1, map_aspc1,       &
                                 ndf_w0, undf_w0, map_w0,                &
                                 ndf_w1, undf_w1, map_w1,                &
                                 ndf_w2trace, undf_w2trace, map_w2trace, &
                                 ndf_wtheta, undf_wtheta, map_wtheta,    &
                                 ndf_w2h, undf_w2h, map_w2h,             &
-<<<<<<< HEAD
                                 ndf_w2v, undf_w2v, map_w2v,             &
                                 ndf_w2htrace, undf_w2htrace, map_w2htrace)
-=======
-                                ndf_w2v, undf_w2v, map_w2v)
->>>>>>> 836d4ee0
 
     implicit none
 
@@ -97,7 +89,6 @@
     integer(kind=i_def), intent(in) :: ndf_wtheta
     integer(kind=i_def), intent(in) :: undf_aspc1, undf_w0, undf_w1, &
                                        undf_w2trace, undf_wtheta,    &
-<<<<<<< HEAD
                                        undf_w2h, undf_w2v, undf_w2htrace
     integer(kind=i_def), intent(in), dimension(ndf_aspc1)    :: map_aspc1
     integer(kind=i_def), intent(in), dimension(ndf_w0)       :: map_w0
@@ -107,31 +98,14 @@
     integer(kind=i_def), intent(in), dimension(ndf_w2trace)  :: map_w2trace
     integer(kind=i_def), intent(in), dimension(ndf_w2v)      :: map_w2v
     integer(kind=i_def), intent(in), dimension(ndf_wtheta)   :: map_wtheta
-    real(kind=r_def), intent(inout), dimension(undf_aspc1)      :: fld1
-    real(kind=r_def), intent(in),    dimension(undf_w0)         :: fld2
-    real(kind=r_def), intent(in),    dimension(undf_w1)         :: fld3
-    real(kind=r_def), intent(inout), dimension(undf_w2trace)    :: fld4
-    real(kind=r_def), intent(in),    dimension(undf_wtheta)     :: fld5
-    real(kind=r_def), intent(in),    dimension(undf_w2h)        :: fld6
-    real(kind=r_def), intent(in),    dimension(undf_w2v)        :: fld7
-    REAL(KIND=r_def), intent(in),    dimension(undf_w2htrace)   :: fld8
-=======
-                                       undf_w2h, undf_w2v
-    integer(kind=i_def), intent(in), dimension(ndf_aspc1)   :: map_aspc1
-    integer(kind=i_def), intent(in), dimension(ndf_w0)      :: map_w0
-    integer(kind=i_def), intent(in), dimension(ndf_w1)      :: map_w1
-    integer(kind=i_def), intent(in), dimension(ndf_w2h)     :: map_w2h
-    integer(kind=i_def), intent(in), dimension(ndf_w2trace) :: map_w2trace
-    integer(kind=i_def), intent(in), dimension(ndf_w2v)     :: map_w2v
-    integer(kind=i_def), intent(in), dimension(ndf_wtheta)  :: map_wtheta
-    real(kind=r_def), intent(inout), dimension(undf_aspc1)   :: fld1
-    real(kind=r_def), intent(in),    dimension(undf_w0)      :: fld2
-    real(kind=r_def), intent(in),    dimension(undf_w1)      :: fld3
-    real(kind=r_def), intent(inout), dimension(undf_w2trace) :: fld4
-    real(kind=r_def), intent(in),    dimension(undf_wtheta)  :: fld5
-    real(kind=r_def), intent(in),    dimension(undf_w2h)     :: fld6
-    real(kind=r_def), intent(in),    dimension(undf_w2v)     :: fld7
->>>>>>> 836d4ee0
+    real(kind=r_def), intent(inout), dimension(undf_aspc1)    :: fld1
+    real(kind=r_def), intent(in),    dimension(undf_w0)       :: fld2
+    real(kind=r_def), intent(in),    dimension(undf_w1)       :: fld3
+    real(kind=r_def), intent(inout), dimension(undf_w2trace)  :: fld4
+    real(kind=r_def), intent(in),    dimension(undf_wtheta)   :: fld5
+    real(kind=r_def), intent(in),    dimension(undf_w2h)      :: fld6
+    real(kind=r_def), intent(in),    dimension(undf_w2v)      :: fld7
+    REAL(KIND=r_def), intent(in),    dimension(undf_w2htrace) :: fld8
 
   end subroutine testkern_write_any_w2trace_code
 
