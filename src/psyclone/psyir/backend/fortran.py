# -----------------------------------------------------------------------------
# BSD 3-Clause License
#
# Copyright (c) 2019-2021, Science and Technology Facilities Council
# All rights reserved.
#
# Redistribution and use in source and binary forms, with or without
# modification, are permitted provided that the following conditions are met:
#
# * Redistributions of source code must retain the above copyright notice, this
#   list of conditions and the following disclaimer.
#
# * Redistributions in binary form must reproduce the above copyright notice,
#   this list of conditions and the following disclaimer in the documentation
#   and/or other materials provided with the distribution.
#
# * Neither the name of the copyright holder nor the names of its
#   contributors may be used to endorse or promote products derived from
#   this software without specific prior written permission.
#
# THIS SOFTWARE IS PROVIDED BY THE COPYRIGHT HOLDERS AND CONTRIBUTORS
# "AS IS" AND ANY EXPRESS OR IMPLIED WARRANTIES, INCLUDING, BUT NOT
# LIMITED TO, THE IMPLIED WARRANTIES OF MERCHANTABILITY AND FITNESS
# FOR A PARTICULAR PURPOSE ARE DISCLAIMED. IN NO EVENT SHALL THE
# COPYRIGHT HOLDER OR CONTRIBUTORS BE LIABLE FOR ANY DIRECT, INDIRECT,
# INCIDENTAL, SPECIAL, EXEMPLARY, OR CONSEQUENTIAL DAMAGES (INCLUDING,
# BUT NOT LIMITED TO, PROCUREMENT OF SUBSTITUTE GOODS OR SERVICES;
# LOSS OF USE, DATA, OR PROFITS; OR BUSINESS INTERRUPTION) HOWEVER
# CAUSED AND ON ANY THEORY OF LIABILITY, WHETHER IN CONTRACT, STRICT
# LIABILITY, OR TORT (INCLUDING NEGLIGENCE OR OTHERWISE) ARISING IN
# ANY WAY OUT OF THE USE OF THIS SOFTWARE, EVEN IF ADVISED OF THE
# POSSIBILITY OF SUCH DAMAGE.
# -----------------------------------------------------------------------------
# Authors R. W. Ford and S. Siso, STFC Daresbury Lab.
# Modified J. Henrichs, Bureau of Meteorology
# Modified A. R. Porter, STFC Daresbury Lab.
# Modified A. B. G. Chalk, STFC Daresbury Lab.

'''Fortran PSyIR backend. Generates Fortran code from PSyIR
nodes. Currently limited to PSyIR Kernel and NemoInvoke schedules as
PSy-layer PSyIR already has a gen() method to generate Fortran.

'''

# pylint: disable=too-many-lines
from __future__ import absolute_import
import six

from fparser.two import Fortran2003

from psyclone.errors import InternalError
from psyclone.psyir.backend.language_writer import LanguageWriter
from psyclone.psyir.backend.visitor import VisitorError
from psyclone.psyir.frontend.fparser2 import Fparser2Reader, \
    TYPE_MAP_FROM_FORTRAN
from psyclone.psyir.nodes import BinaryOperation, CodeBlock, DataNode, \
    Literal, Operation, Range, Routine, Schedule, UnaryOperation
from psyclone.psyir.symbols import ArgumentInterface, ArrayType, \
    ContainerSymbol, DataSymbol, DataTypeSymbol, RoutineSymbol, ScalarType, \
    Symbol, SymbolTable, UnknownFortranType, UnknownType, UnresolvedInterface

# The list of Fortran instrinsic functions that we know about (and can
# therefore distinguish from array accesses). These are taken from
# fparser.
FORTRAN_INTRINSICS = Fortran2003.Intrinsic_Name.function_names

# Mapping from PSyIR types to Fortran data types. Simply reverse the
# map from the frontend, removing the special case of "double
# precision", which is captured as a REAL intrinsic in the PSyIR.
TYPE_MAP_TO_FORTRAN = {}
for key, item in TYPE_MAP_FROM_FORTRAN.items():
    if key != "double precision":
        TYPE_MAP_TO_FORTRAN[item] = key


def gen_intent(symbol):
    '''Given a DataSymbol instance as input, determine the Fortran intent that
    the DataSymbol should have and return the value as a string.

    :param symbol: the symbol instance.
    :type symbol: :py:class:`psyclone.psyir.symbols.DataSymbol`

    :returns: the Fortran intent of the symbol instance in lower case, \
    or None if the access is unknown or if this is a local variable.
    :rtype: str or NoneType

    '''
    mapping = {ArgumentInterface.Access.UNKNOWN: None,
               ArgumentInterface.Access.READ: "in",
               ArgumentInterface.Access.WRITE: "out",
               ArgumentInterface.Access.READWRITE: "inout"}

    if symbol.is_argument:
        try:
            return mapping[symbol.interface.access]
        except KeyError as excinfo:
            raise six.raise_from(
                VisitorError("Unsupported access '{0}' found."
                             "".format(str(excinfo))), excinfo)
    else:
        return None  # non-Arguments do not have intent


def gen_datatype(datatype, name):
    '''Given a DataType instance as input, return the Fortran datatype
    of the symbol including any specific precision properties.

    :param datatype: the DataType or DataTypeSymbol describing the type of \
                     the declaration.
    :type datatype: :py:class:`psyclone.psyir.symbols.DataType` or \
                    :py:class:`psyclone.psyir.symbols.DataTypeSymbol`
    :param str name: the name of the symbol being declared (only used for \
                     error messages).

    :returns: the Fortran representation of the symbol's datatype \
              including any precision properties.
    :rtype: str

    :raises NotImplementedError: if the symbol has an unsupported \
        datatype.
    :raises VisitorError: if the symbol specifies explicit precision \
        and this is not supported for the datatype.
    :raises VisitorError: if the size of the explicit precision is not \
        supported for the datatype.
    :raises VisitorError: if the size of the symbol is specified by \
        another variable and the datatype is not one that supports the \
        Fortran KIND option.
    :raises NotImplementedError: if the type of the precision object \
        is an unsupported type.

    '''
    if isinstance(datatype, DataTypeSymbol):
        # Symbol is of derived type
        return "type({0})".format(datatype.name)

    if (isinstance(datatype, ArrayType) and
            isinstance(datatype.intrinsic, DataTypeSymbol)):
        # Symbol is an array of derived types
        return "type({0})".format(datatype.intrinsic.name)

    try:
        fortrantype = TYPE_MAP_TO_FORTRAN[datatype.intrinsic]
    except KeyError as error:
        raise six.raise_from(NotImplementedError(
            "Unsupported datatype '{0}' for symbol '{1}' found in "
            "gen_datatype().".format(datatype.intrinsic, name)), error)

    precision = datatype.precision

    if isinstance(precision, int):
        if fortrantype not in ['real', 'integer', 'logical']:
            raise VisitorError("Explicit precision not supported for datatype "
                               "'{0}' in symbol '{1}' in Fortran backend."
                               "".format(fortrantype, name))
        if fortrantype == 'real' and precision not in [4, 8, 16]:
            raise VisitorError(
                "Datatype 'real' in symbol '{0}' supports fixed precision of "
                "[4, 8, 16] but found '{1}'.".format(name, precision))
        if fortrantype in ['integer', 'logical'] and precision not in \
           [1, 2, 4, 8, 16]:
            raise VisitorError(
                "Datatype '{0}' in symbol '{1}' supports fixed precision of "
                "[1, 2, 4, 8, 16] but found '{2}'."
                "".format(fortrantype, name, precision))
        # Precision has an an explicit size. Use the "type*size" Fortran
        # extension for simplicity. We could have used
        # type(kind=selected_int|real_kind(size)) or, for Fortran 2008,
        # ISO_FORTRAN_ENV; type(type64) :: MyType.
        return "{0}*{1}".format(fortrantype, precision)

    if isinstance(precision, ScalarType.Precision):
        # The precision information is not absolute so is either
        # machine specific or is specified via the compiler. Fortran
        # only distinguishes relative precision for single and double
        # precision reals.
        if fortrantype.lower() == "real" and \
           precision == ScalarType.Precision.DOUBLE:
            return "double precision"
        # This logging warning can be added when issue #11 is
        # addressed.
        # import logging
        # logging.warning(
        #      "Fortran does not support relative precision for the '%s' "
        #      "datatype but '%s' was specified for variable '%s'.",
        #      datatype, str(symbol.precision), symbol.name)
        return fortrantype

    if isinstance(precision, DataSymbol):
        if fortrantype not in ["real", "integer", "logical"]:
            raise VisitorError(
                "kind not supported for datatype '{0}' in symbol '{1}' in "
                "Fortran backend.".format(fortrantype, name))
        # The precision information is provided by a parameter, so use KIND.
        return "{0}(kind={1})".format(fortrantype, precision.name)

    raise VisitorError(
        "Unsupported precision type '{0}' found for symbol '{1}' in Fortran "
        "backend.".format(type(precision).__name__, name))


def _reverse_map(op_map):
    '''
    Reverses the supplied fortran2psyir mapping to make a psyir2fortran
    mapping.

    :param op_map: mapping from string representation of operator to \
                   enumerated type.
    :type op_map: :py:class:`collections.OrderedDict`

    :returns: a mapping from PSyIR operation to the equivalent Fortran string.
    :rtype: dict with :py:class:`psyclone.psyir.nodes.Operation.Operator` \
            keys and str values.

    '''
    mapping = {}
    for operator in op_map:
        mapping_key = op_map[operator]
        mapping_value = operator
        # Only choose the first mapping value when there is more
        # than one.
        if mapping_key not in mapping:
            mapping[mapping_key] = mapping_value
    return mapping


def get_fortran_operator(operator):
    '''Determine the Fortran operator that is equivalent to the provided
    PSyIR operator. This is achieved by reversing the Fparser2Reader
    maps that are used to convert from Fortran operator names to PSyIR
    operator names.

    :param operator: a PSyIR operator.
    :type operator: :py:class:`psyclone.psyir.nodes.Operation.Operator`

    :returns: the Fortran operator.
    :rtype: str

    :raises KeyError: if the supplied operator is not known.

    '''
    unary_mapping = _reverse_map(Fparser2Reader.unary_operators)
    if operator in unary_mapping:
        return unary_mapping[operator].upper()

    binary_mapping = _reverse_map(Fparser2Reader.binary_operators)
    if operator in binary_mapping:
        return binary_mapping[operator].upper()

    nary_mapping = _reverse_map(Fparser2Reader.nary_operators)
    if operator in nary_mapping:
        return nary_mapping[operator].upper()
    raise KeyError()


def is_fortran_intrinsic(fortran_operator):
    '''Determine whether the supplied Fortran operator is an intrinsic
    Fortran function or not.

    :param str fortran_operator: the supplied Fortran operator.

    :returns: true if the supplied Fortran operator is a Fortran \
        intrinsic and false otherwise.

    '''
    return fortran_operator in FORTRAN_INTRINSICS


def precedence(fortran_operator):
    '''Determine the relative precedence of the supplied Fortran operator.
    Relative Operator precedence is taken from the Fortran 2008
    specification document and encoded as a list.

    :param str fortran_operator: the supplied Fortran operator.

    :returns: an integer indicating the relative precedence of the \
        supplied Fortran operator. The higher the value, the higher \
        the precedence.

    :raises KeyError: if the supplied operator is not in the \
        precedence list.

    '''
    # The index of the fortran_precedence list indicates relative
    # precedence. Strings within sub-lists have the same precendence
    # apart from the following two caveats. 1) unary + and - have
    # a higher precedence than binary + and -, e.g. -(a-b) !=
    # -a-b and 2) floating point operations are not actually
    # associative due to rounding errors, e.g. potentially (a * b) / c
    # != a * (b / c). Therefore, if a particular ordering is specified
    # then it should be respected. These issues are dealt with in the
    # binaryoperation handler.
    fortran_precedence = [
        ['.EQV.', 'NEQV'],
        ['.OR.'],
        ['.AND.'],
        ['.NOT.'],
        ['.EQ.', '.NE.', '.LT.', '.LE.', '.GT.', '.GE.', '==', '/=', '<',
         '<=', '>', '>='],
        ['//'],
        ['+', '-'],
        ['*', '/'],
        ['**']]
    for oper_list in fortran_precedence:
        if fortran_operator in oper_list:
            return fortran_precedence.index(oper_list)
    raise KeyError()


def add_accessibility_to_unknown_declaration(symbol):
    '''
    Utility that manipulates the unknown Fortran declaration for the supplied
    Symbol so as to ensure that it has the correct accessibility specifier.
    (This is required because we capture an 'unknown' Fortran declaration as
    is and this may or may not include accessibility information.)

    :param symbol: the symbol for which the declaration is required.
    :type symbol: :py:class:`psyclone.psyir.symbols.Symbol`

    :returns: Fortran declaration of the supplied symbol with accessibility \
        information included (public/private).
    :rtype: str

    :raises TypeError: if the supplied argument is not a Symbol of \
        UnknownFortranType.
<<<<<<< HEAD
=======
    :raises InternalError: if the declaration associated with the Symbol is \
        empty.
>>>>>>> 0a0bcbf6
    :raises NotImplementedError: if the original declaration does not use \
        '::' to separate the entity name from its type.
    :raises InternalError: if the declaration stored for the supplied symbol \
        contains accessibility information which does not match the \
        visibility of the supplied symbol.

    '''
    if not isinstance(symbol, Symbol):
        raise TypeError("Expected a Symbol but got '{0}'".format(
            type(symbol).__name__))

    if not isinstance(symbol.datatype, UnknownFortranType):
        raise TypeError("Expected a Symbol of UnknownFortranType but symbol "
                        "'{0}' has type '{1}'".format(symbol.name,
                                                      symbol.datatype))

<<<<<<< HEAD
=======
    if not symbol.datatype.declaration:
        raise InternalError(
            "Symbol '{0}' is of UnknownFortranType but the associated "
            "declaration text is empty.".format(symbol.name))

    # The original declaration text is obtained from fparser2 and will
    # already have had any line-continuation symbols removed.
>>>>>>> 0a0bcbf6
    first_line = symbol.datatype.declaration.split("\n")[0]
    if "::" not in first_line:
        raise NotImplementedError(
            "Cannot add accessibility information to an UnknownFortranType "
            "that does not have '::' in its original declaration: '{0}'".
            format(symbol.datatype.declaration))

    parts = symbol.datatype.declaration.split("::")
    first_part = parts[0].lower()
    if symbol.visibility == Symbol.Visibility.PUBLIC:
        if "public" not in first_part:
            if "private" in first_part:
                raise InternalError(
                    "Symbol '{0}' of UnknownFortranType has public visibility "
                    "but its associated declaration specifies that it is "
                    "private: '{1}'".format(symbol.name,
                                            symbol.datatype.declaration))
            first_part = first_part.rstrip() + ", public "
    else:
        if "private" not in first_part:
            if "public" in first_part:
                raise InternalError(
                    "Symbol '{0}' of UnknownFortranType has private "
                    "visibility but its associated declaration specifies that "
                    "it is public: '{1}'".format(symbol.name,
                                                 symbol.datatype.declaration))
            first_part = first_part.rstrip() + ", private "
    return "::".join([first_part]+parts[1:])


class FortranWriter(LanguageWriter):
    # pylint: disable=too-many-public-methods
    '''Implements a PSyIR-to-Fortran back end for PSyIR kernel code (not
    currently PSyIR algorithm code which has its own gen method for
    generating Fortran).

    :param bool skip_nodes: If skip_nodes is False then an exception \
        is raised if a visitor method for a PSyIR node has not been \
        implemented, otherwise the visitor silently continues. This is an \
        optional argument which defaults to False.
    :param str indent_string: Specifies what to use for indentation. This \
        is an optional argument that defaults to two spaces.
    :param int initial_indent_depth: Specifies how much indentation to \
        start with. This is an optional argument that defaults to 0.
    :param bool check_global_constraints: whether or not to validate all \
        global constraints when walking the tree. Defaults to True.

    '''
    _COMMENT_PREFIX = "! "

    def __init__(self, skip_nodes=False, indent_string="  ",
                 initial_indent_depth=0, check_global_constraints=True):
        # Construct the base class using () as array parenthesis, and
        # % as structure access symbol
        super(FortranWriter, self).__init__(("(", ")"), "%", skip_nodes,
                                            indent_string,
                                            initial_indent_depth,
                                            check_global_constraints)

    def gen_indices(self, indices, var_name=None):
        '''Given a list of PSyIR nodes representing the dimensions of an
        array, return a list of strings representing those array dimensions.
        This is used both for array references and array declarations. Note
        that 'indices' can also be a shape in case of Fortran.

        :param indices: list of PSyIR nodes.
        :type indices: list of :py:class:`psyclone.psyir.symbols.Node`
        :param str var_name: name of the variable for which the dimensions \
            are created. Not used in the Fortran implementation.

        :returns: the Fortran representation of the dimensions.
        :rtype: list of str

        :raises NotImplementedError: if the format of the dimension is not \
            supported.

        '''
        dims = []
        for index in indices:
            if isinstance(index, (DataNode, Range)):
                # literal constant, symbol reference, or computed
                # dimension
                expression = self._visit(index)
                dims.append(expression)
            elif isinstance(index, ArrayType.ArrayBounds):
                # Lower and upper bounds of an array declaration specified
                # by literal constant, symbol reference, or computed dimension
                lower_expression = self._visit(index.lower)
                upper_expression = self._visit(index.upper)
                if lower_expression == "1":
                    # Lower bound of 1 is the default in Fortran
                    dims.append(upper_expression)
                else:
                    dims.append(lower_expression+":"+upper_expression)
            elif isinstance(index, ArrayType.Extent):
                # unknown extent
                dims.append(":")
            else:
                raise NotImplementedError(
                    "unsupported gen_indices index '{0}'".format(str(index)))
        return dims

    def gen_use(self, symbol, symbol_table):
        ''' Performs consistency checks and then creates and returns the
        Fortran use statement(s) for this ContainerSymbol as required for
        the supplied symbol table. If this symbol has both a wildcard import
        and explicit imports then two use statements are generated. (This
        means that when generating Fortran from PSyIR created from Fortran
        code, we replicate the structure of the original.)

        :param symbol: the container symbol instance.
        :type symbol: :py:class:`psyclone.psyir.symbols.ContainerSymbol`
        :param symbol_table: the symbol table containing this container symbol.
        :type symbol_table: :py:class:`psyclone.psyir.symbols.SymbolTable`

        :returns: the Fortran use statement(s) as a string.
        :rtype: str

        :raises VisitorError: if the symbol argument is not a ContainerSymbol.
        :raises VisitorError: if the symbol_table argument is not a \
                            SymbolTable.
        :raises VisitorError: if the supplied symbol is not in the supplied \
                            SymbolTable.
        :raises VisitorError: if the supplied symbol has the same name as an \
                            entry in the SymbolTable but is a different object.
        '''
        if not isinstance(symbol, ContainerSymbol):
            raise VisitorError(
                "gen_use() expects a ContainerSymbol as its first argument "
                "but got '{0}'".format(type(symbol).__name__))
        if not isinstance(symbol_table, SymbolTable):
            raise VisitorError(
                "gen_use() expects a SymbolTable as its second argument but "
                "got '{0}'".format(type(symbol_table).__name__))
        if symbol.name not in symbol_table:
            raise VisitorError("gen_use() - the supplied symbol ('{0}') is not"
                               " in the supplied SymbolTable.".format(
                                   symbol.name))
        if symbol_table.lookup(symbol.name) is not symbol:
            raise VisitorError(
                "gen_use() - the supplied symbol ('{0}') is not the same "
                "object as the entry with that name in the supplied "
                "SymbolTable.".format(symbol.name))

        # Construct the list of symbol names for the ONLY clause
        only_list = [dsym.name for dsym in
                     symbol_table.symbols_imported_from(symbol)]

        # Finally construct the use statements for this Container (module)
        if not only_list and not symbol.wildcard_import:
            # We have a "use xxx, only:" - i.e. an empty only list
            return "{0}use {1}, only :\n".format(self._nindent, symbol.name)
        use_stmts = ""
        if only_list:
            use_stmts = "{0}use {1}, only : {2}\n".format(
                self._nindent, symbol.name, ", ".join(sorted(only_list)))
        # It's possible to have both explicit and wildcard imports from the
        # same Fortran module.
        if symbol.wildcard_import:
            use_stmts += "{0}use {1}\n".format(self._nindent, symbol.name)
        return use_stmts

    def gen_vardecl(self, symbol, include_visibility=False):
        '''Create and return the Fortran variable declaration for this Symbol
        or derived-type member.

        :param symbol: the symbol or member instance.
        :type symbol: :py:class:`psyclone.psyir.symbols.DataSymbol` or \
            :py:class:`psyclone.psyir.nodes.MemberReference`
        :param bool include_visibility: whether to include the visibility of \
            the symbol in the generated declaration (default False).

        :returns: the Fortran variable declaration as a string.
        :rtype: str

        :raises VisitorError: if the symbol is of UnknownFortranType and \
            is not local.
        :raises VisitorError: if the symbol is of known type but does not \
            specify a variable declaration (it is not a local declaration or \
            an argument declaration).
        :raises VisitorError: if the symbol or member is an array with a \
            shape containing a mixture of DEFERRED and other extents.
<<<<<<< HEAD
        :raises VisitorError: if visibility is to be included but is not \
=======
        :raises InternalError: if visibility is to be included but is not \
>>>>>>> 0a0bcbf6
            either PUBLIC or PRIVATE.

        '''
        # pylint: disable=too-many-branches
        # Whether we're dealing with a Symbol or a member of a derived type
        is_symbol = isinstance(symbol, (DataSymbol, RoutineSymbol))
        # Whether we're dealing with an array declaration and, if so, the
        # shape of that array.
        if isinstance(symbol.datatype, ArrayType):
            array_shape = symbol.datatype.shape
        else:
            array_shape = []

        if is_symbol:
            if isinstance(symbol.datatype, UnknownFortranType):
                if isinstance(symbol, RoutineSymbol) and not symbol.is_local:
                    raise VisitorError(
                        "{0} '{1}' is of UnknownFortranType but has"
                        " interface '{2}' instead of LocalInterface. This is "
                        "not supported by the Fortran back-end.".format(
                            type(symbol).__name__,
                            symbol.name, symbol.interface))
            elif not (symbol.is_local or symbol.is_argument):
                raise VisitorError(
                    "gen_vardecl requires the symbol '{0}' to have a Local or "
                    "an Argument interface but found a '{1}' interface."
                    "".format(symbol.name, type(symbol.interface).__name__))

        if isinstance(symbol.datatype, UnknownType):
            if isinstance(symbol.datatype, UnknownFortranType):
                if include_visibility and not isinstance(symbol,
                                                         RoutineSymbol):
                    decln = add_accessibility_to_unknown_declaration(symbol)
                else:
                    decln = symbol.datatype.declaration
                return "{0}{1}\n".format(self._nindent, decln)
            # The Fortran backend only handles unknown *Fortran* declarations.
            raise VisitorError(
                "{0} '{1}' is of '{2}' type. This is not supported by the "
                "Fortran backend.".format(type(symbol).__name__, symbol.name,
                                          type(symbol.datatype).__name__))

        datatype = gen_datatype(symbol.datatype, symbol.name)
        result = "{0}{1}".format(self._nindent, datatype)

        if ArrayType.Extent.DEFERRED in array_shape:
            if not all(dim == ArrayType.Extent.DEFERRED
                       for dim in array_shape):
                raise VisitorError(
                    "A Fortran declaration of an allocatable array must have"
                    " the extent of every dimension as 'DEFERRED' but "
                    "symbol '{0}' has shape: {1}.".format(
                        symbol.name, self.gen_indices(array_shape)))
            # A 'deferred' array extent means this is an allocatable array
            result += ", allocatable"
        if ArrayType.Extent.ATTRIBUTE in array_shape:
            if not all(dim == ArrayType.Extent.ATTRIBUTE
                       for dim in symbol.datatype.shape):
                # If we have an 'assumed-size' array then only the last
                # dimension is permitted to have an 'ATTRIBUTE' extent
                if (array_shape.count(ArrayType.Extent.ATTRIBUTE) != 1 or
                        array_shape[-1] != ArrayType.Extent.ATTRIBUTE):
                    raise VisitorError(
                        "An assumed-size Fortran array must only have its "
                        "last dimension unspecified (as 'ATTRIBUTE') but "
                        "symbol '{0}' has shape: {1}."
                        "".format(symbol.name, self.gen_indices(array_shape)))
        if array_shape:
            dims = self.gen_indices(array_shape)
            result += ", dimension({0})".format(",".join(dims))
        if is_symbol:
            # A member of a derived type cannot have the 'intent' or
            # 'parameter' attribute.
            intent = gen_intent(symbol)
            if intent:
                result += ", intent({0})".format(intent)
            if symbol.is_constant:
                result += ", parameter"

        if include_visibility:
            if symbol.visibility == Symbol.Visibility.PRIVATE:
                result += ", private"
            elif symbol.visibility == Symbol.Visibility.PUBLIC:
                result += ", public"
            else:
<<<<<<< HEAD
                raise VisitorError(
=======
                raise InternalError(
>>>>>>> 0a0bcbf6
                    "A Symbol must be either public or private but symbol "
                    "'{0}' has visibility '{1}'".format(symbol.name,
                                                        symbol.visibility))

        result += " :: {0}".format(symbol.name)
        if is_symbol and symbol.is_constant:
            result += " = {0}".format(self._visit(symbol.constant_value))
        result += "\n"
        return result

    def gen_typedecl(self, symbol, include_visibility=True):
        '''
        Creates a derived-type declaration for the supplied DataTypeSymbol.

        :param symbol: the derived-type to declare.
        :type symbol: :py:class:`psyclone.psyir.symbols.DataTypeSymbol`
        :param bool include_visibility: whether or not to include visibility \
            information in the declaration. (Default is True.)

        :returns: the Fortran declaration of the derived type.
        :rtype: str

        :raises VisitorError: if the supplied symbol is not a DataTypeSymbol.
        :raises VisitorError: if the datatype of the symbol is of UnknownType \
            but is not of UnknownFortranType.
        :raises InternalError: if include_visibility is True and the \
            visibility of the symbol is not of the correct type.

        '''
        if not isinstance(symbol, DataTypeSymbol):
            raise VisitorError(
                "gen_typedecl expects a DataTypeSymbol as argument but "
                "got: '{0}'".format(type(symbol).__name__))

        if isinstance(symbol.datatype, UnknownType):
            if isinstance(symbol.datatype, UnknownFortranType):
                # This is a declaration of unknown type. We have to ensure
                # that its visibility is correctly specified though.
                if include_visibility:
                    decln = add_accessibility_to_unknown_declaration(symbol)
                else:
                    decln = symbol.datatype.declaration
                return "{0}{1}\n".format(self._nindent, decln)

            raise VisitorError(
                "Fortran backend cannot generate code for symbol '{0}' of "
                "type '{1}'".format(symbol.name,
                                    type(symbol.datatype).__name__))

        result = "{0}type".format(self._nindent)
<<<<<<< HEAD
        if include_visibility:
            if symbol.visibility == Symbol.Visibility.PRIVATE:
                result += ", private"
            else:
                result += ", public"
=======

        if include_visibility:
            if symbol.visibility == Symbol.Visibility.PRIVATE:
                result += ", private"
            elif symbol.visibility == Symbol.Visibility.PUBLIC:
                result += ", public"
            else:
                raise InternalError(
                    "A Symbol's visibility must be one of Symbol.Visibility."
                    "PRIVATE/PUBLIC but '{0}' has visibility of type '{1}'".
                    format(symbol.name, type(symbol.visibility).__name__))
>>>>>>> 0a0bcbf6
        result += " :: {0}\n".format(symbol.name)

        self._depth += 1
        for member in symbol.datatype.components.values():
            # We always want to specify the visibility of components within
            # a derived type.
            result += self.gen_vardecl(member, include_visibility=True)
        self._depth -= 1

        result += "{0}end type {1}\n".format(self._nindent, symbol.name)
        return result

    def gen_access_stmt(self, symbol_table):
        '''
        Generates the access statement for a module - either "private" or
        "public". Although the PSyIR captures the visibility of every Symbol
        explicitly, this information is required in order
        to ensure the correct visibility of symbols that have been imported
        into the current module from another one using a wildcard import
        (i.e. a `use` without an `only` clause) and also for those Symbols
        that are of UnknownFortranType (because their declaration may or may
        not include visibility information).

        :returns: text containing the access statement line.
        :rtype: str

        :raises InternalError: if the symbol table has an invalid default \
                               visibility.
        '''
        # If no default visibility has been set then we use the Fortran
        # default of public.
        if symbol_table.default_visibility in [None, Symbol.Visibility.PUBLIC]:
            return self._nindent + "public\n"
        if symbol_table.default_visibility == Symbol.Visibility.PRIVATE:
            return self._nindent + "private\n"

        raise InternalError(
            "Unrecognised visibility ('{0}') found when attempting to generate"
            " access statement. Should be either 'Symbol.Visibility.PUBLIC' "
            "or 'Symbol.Visibility.PRIVATE'\n".format(
                str(symbol_table.default_visibility)))

    def gen_routine_access_stmts(self, symbol_table):
        '''
        Creates the accessibility statements (R518) for any routine symbols
        in the supplied symbol table.

        :param symbol_table: the symbol table for which to generate \
                             accessibility statements.
        :type symbol_table: :py:class:`psyclone.psyir.symbols.SymbolTable`

        :returns: the accessibility statements for any routine symbols.
        :rtype: str

        :raises InternalError: if a Routine symbol with an unrecognised \
                               visibility is encountered.
        '''

        # Find the symbol that represents itself, this one will not need
        # an accessibility statement
        try:
            itself = symbol_table.lookup_with_tag('own_routine_symbol')
        except KeyError:
            itself = None

        public_routines = []
        private_routines = []
        for symbol in symbol_table.symbols:
            if isinstance(symbol, RoutineSymbol):

                # Skip the symbol representing the routine where these
                # declarations belong
                if symbol is itself:
                    continue

                # It doesn't matter whether this symbol has a local or global
                # interface - its accessibility in *this* context is determined
                # by the local accessibility statements. e.g. if we are
                # dealing with the declarations in a given module which itself
                # uses a public symbol from some other module, the
                # accessibility of that symbol is determined by the
                # accessibility statements in the current module.
                if symbol.visibility == Symbol.Visibility.PUBLIC:
                    public_routines.append(symbol.name)
                elif symbol.visibility == Symbol.Visibility.PRIVATE:
                    private_routines.append(symbol.name)
                else:
                    raise InternalError(
                        "Unrecognised visibility ('{0}') found for symbol "
                        "'{1}'. Should be either 'Symbol.Visibility.PUBLIC' "
                        "or 'Symbol.Visibility.PRIVATE'.".format(
                            str(symbol.visibility), symbol.name))
        result = "\n"
        if public_routines:
            result += "{0}public :: {1}\n".format(self._nindent,
                                                  ", ".join(public_routines))
        if private_routines:
            result += "{0}private :: {1}\n".format(self._nindent,
                                                   ", ".join(private_routines))
        if len(result) > 1:
            return result
        return ""

    def gen_decls(self, symbol_table, is_module_scope=False):
        '''Create and return the Fortran declarations for the supplied
        SymbolTable.

        :param symbol_table: the SymbolTable instance.
        :type symbol: :py:class:`psyclone.psyir.symbols.SymbolTable`
        :param bool is_module_scope: whether or not the declarations are in \
                                     a module scoping unit. Default is False.

        :returns: the Fortran declarations as a string.
        :rtype: str

        :raises VisitorError: if one of the symbols is a RoutineSymbol \
<<<<<<< HEAD
            which does not have a GlobalInterface or LocalInterface (and is \
=======
            which does not have an ImportInterface or LocalInterface (and is \
>>>>>>> 0a0bcbf6
            not a Fortran intrinsic) as this is not supported by this backend.
        :raises VisitorError: if args_allowed is False and one or more \
            argument declarations exist in symbol_table.
        :raises VisitorError: if there are any symbols in the supplied table \
            that do not have an explicit declaration and there are no \
            wildcard imports.

        '''
        # pylint: disable=too-many-branches
        declarations = ""
        # Keep a record of whether we've already checked for any wildcard
        # imports to save doing so repeatedly
        wildcard_imports_checked = False
        has_wildcard_import = False

        routine_symbols = [symbol for symbol in symbol_table.symbols
                           if isinstance(symbol, RoutineSymbol)]
        for sym in routine_symbols:
            if (isinstance(sym.interface, UnresolvedInterface) and
                    sym.name.upper() not in FORTRAN_INTRINSICS):
                if not wildcard_imports_checked:
                    has_wildcard_import = symbol_table.has_wildcard_imports()
                    wildcard_imports_checked = True
                if not has_wildcard_import:
                    raise VisitorError(
                        "Routine symbol '{0}' does not have an ImportInterface"
                        " or LocalInterface, is not a Fortran intrinsic and "
                        "there is no wildcard import which could bring it into"
                        " scope. This is not supported by the Fortran "
                        "back-end.".format(sym.name))
            if isinstance(sym.interface, ArgumentInterface):
                raise VisitorError(
                    "Routine symbol '{0}' is passed as an argument (has an "
                    "ArgumentInterface). This is not supported by the Fortran"
                    " back-end.".format(sym.name))
            # Interfaces to module procedures are captured by the frontend as
            # RoutineSymbols of UnknownFortranType. These must therefore be
            # declared.
            if isinstance(sym.datatype, UnknownType):
                declarations += self.gen_vardecl(
<<<<<<< HEAD
                    sym, include_visibility=(not args_allowed))
=======
                    sym, include_visibility=is_module_scope)
>>>>>>> 0a0bcbf6

        # Does the symbol table contain any symbols with a deferred
        # interface (i.e. we don't know how they are brought into scope)
        unresolved_datasymbols = symbol_table.get_unresolved_datasymbols()

        if unresolved_datasymbols:
            # We do have unresolved symbols. Is there at least one wildcard
            # import which could be bringing them into scope?
            if not wildcard_imports_checked:
                has_wildcard_import = symbol_table.has_wildcard_imports()
                wildcard_imports_checked = True
            if not has_wildcard_import:
                symbols_txt = ", ".join(
                    ["'" + sym + "'" for sym in unresolved_datasymbols])
                raise VisitorError(
                    "The following symbols are not explicitly declared or "
                    "imported from a module and there are no wildcard imports "
                    "which could be bringing them into scope: {0}".format(
                        symbols_txt))

        # Fortran requires use statements to be specified before
        # variable declarations. As a convention, this method also
        # declares any argument variables before local variables.

        # 1: Argument variable declarations
        if symbol_table.argument_datasymbols and is_module_scope:
            raise VisitorError(
                "Arguments are not allowed in this context but this symbol "
                "table contains argument(s): '{0}'."
                "".format([symbol.name for symbol in
                           symbol_table.argument_datasymbols]))
        for symbol in symbol_table.argument_datasymbols:
            declarations += self.gen_vardecl(
<<<<<<< HEAD
                symbol, include_visibility=(not args_allowed))
=======
                symbol, include_visibility=is_module_scope)
>>>>>>> 0a0bcbf6

        # 2: Local constants.
        local_constants = [sym for sym in symbol_table.local_datasymbols if
                           sym.is_constant]
        for symbol in local_constants:
            declarations += self.gen_vardecl(
<<<<<<< HEAD
                symbol, include_visibility=(not args_allowed))
=======
                symbol, include_visibility=is_module_scope)
>>>>>>> 0a0bcbf6

        # 3: Derived-type declarations. These must come before any declarations
        #    of symbols of these types.
        for symbol in symbol_table.local_datatypesymbols:
            declarations += self.gen_typedecl(
<<<<<<< HEAD
                symbol, include_visibility=(not args_allowed))
=======
                symbol, include_visibility=is_module_scope)
>>>>>>> 0a0bcbf6

        # 4: Local variable declarations.
        local_vars = [sym for sym in symbol_table.local_datasymbols if not
                      sym.is_constant]
        for symbol in local_vars:
            declarations += self.gen_vardecl(
<<<<<<< HEAD
                symbol, include_visibility=(not args_allowed))
=======
                symbol, include_visibility=is_module_scope)
>>>>>>> 0a0bcbf6

        return declarations

    def filecontainer_node(self, node):
        '''This method is called when a FileContainer instance is found in
        the PSyIR tree.

        A file container node requires no explicit text in the Fortran
        back end.

        :param node: a Container PSyIR node.
        :type node: :py:class:`psyclone.psyir.nodes.FileContainer`

        :returns: the Fortran code as a string.
        :rtype: str

        :raises VisitorError: if the attached symbol table contains \
            any data symbols.
        :raises VisitorError: if more than one child is a Routine Node \
            with is_program set to True.

        '''
        if node.symbol_table.symbols:
            raise VisitorError(
                "In the Fortran backend, a file container should not have "
                "any symbols associated with it, but found {0}."
                "".format(len(node.symbol_table.symbols)))

        program_nodes = len([child for child in node.children if
                             isinstance(child, Routine) and child.is_program])
        if program_nodes > 1:
            raise VisitorError(
                "In the Fortran backend, a file container should contain at "
                "most one routine node that is a program, but found {0}."
                "".format(program_nodes))

        result = ""
        for child in node.children:
            result += self._visit(child)
        return result

    def container_node(self, node):
        '''This method is called when a Container instance is found in
        the PSyIR tree.

        A container node is mapped to a module in the Fortran back end.

        :param node: a Container PSyIR node.
        :type node: :py:class:`psyclone.psyir.nodes.Container`

        :returns: the Fortran code as a string.
        :rtype: str

        :raises VisitorError: if the name attribute of the supplied \
            node is empty or None.
        :raises VisitorError: if any of the children of the supplied \
            Container node are not Routines or CodeBlocks.

        '''
        if not node.name:
            raise VisitorError("Expected Container node name to have a value.")

        # All children must be either Routines or CodeBlocks as modules within
        # modules are not supported.
<<<<<<< HEAD
        if not all([isinstance(child, (Routine, CodeBlock)) for
                    child in node.children]):
=======
        if not all(isinstance(child, (Routine, CodeBlock)) for
                   child in node.children):
>>>>>>> 0a0bcbf6
            raise VisitorError(
                "The Fortran back-end requires all children of a Container "
                "to be either CodeBlocks or sub-classes of Routine but found: "
                "{0}.".format(
                    [type(child).__name__ for child in node.children]))

        result = "{0}module {1}\n".format(self._nindent, node.name)

        self._depth += 1

        # Generate module imports
        imports = ""
        for symbol in node.symbol_table.containersymbols:
            imports += self.gen_use(symbol, node.symbol_table)

        # Declare the Container's data
        declarations = self.gen_decls(node.symbol_table, is_module_scope=True)

        # Generate the access statement (PRIVATE or PUBLIC)
        declarations += self.gen_access_stmt(node.symbol_table)

        # Accessibility statements for routine symbols
        declarations += self.gen_routine_access_stmts(node.symbol_table)

        # Get the subroutine statements.
        subroutines = ""
        for child in node.children:
            subroutines += self._visit(child)

        result += (
            "{1}"
            "{0}implicit none\n"
            "{2}\n"
            "{0}contains\n"
            "{3}\n"
            "".format(self._nindent, imports, declarations, subroutines))

        self._depth -= 1
        result += "{0}end module {1}\n".format(self._nindent, node.name)
        return result

    def routine_node(self, node):
        '''This method is called when a Routine node is found in
        the PSyIR tree.

        :param node: a Routine PSyIR node.
        :type node: :py:class:`psyclone.psyir.nodes.Routine`

        :returns: the Fortran code for this node.
        :rtype: str

        :raises VisitorError: if the name attribute of the supplied \
                              node is empty or None.

        '''
        if not node.name:
            raise VisitorError("Expected node name to have a value.")

        if node.is_program:
            result = ("{0}program {1}\n".format(self._nindent, node.name))
            routine_type = "program"
        else:
            args = [symbol.name for symbol in node.symbol_table.argument_list]
            suffix = ""
            if node.return_symbol:
                # This Routine has a return value and is therefore a Function
                routine_type = "function"
                if node.return_symbol.name.lower() != node.name.lower():
                    suffix = " result({0})".format(node.return_symbol.name)
            else:
                routine_type = "subroutine"
            result = "{0}{1} {2}({3}){4}\n".format(self._nindent, routine_type,
                                                   node.name, ", ".join(args),
                                                   suffix)

        self._depth += 1

        # The PSyIR has nested scopes but Fortran only supports declaring
        # variables at the routine level scope. For this reason, at this
        # point we have to unify all declarations and resolve possible name
        # clashes that appear when merging the scopes.
        whole_routine_scope = SymbolTable(node)

        for schedule in node.walk(Schedule):
            for symbol in schedule.symbol_table.symbols[:]:
                try:
                    whole_routine_scope.add(symbol)
                except KeyError:
                    new_name = whole_routine_scope.next_available_name(
                        symbol.name)
<<<<<<< HEAD
                    # Ensure that the new name isn't already in the current
                    # symbol table.
                    new_name = schedule.symbol_table.next_available_name(
                        new_name)
=======
                    while True:
                        # Ensure that the new name isn't already in the current
                        # symbol table.
                        local_name = schedule.symbol_table.next_available_name(
                            new_name)
                        if local_name == new_name:
                            # new_name is availble in the current symbol table
                            # so we're done.
                            break
                        # new_name clashed with an entry in the current symbol
                        # table so try again.
                        new_name = whole_routine_scope.next_available_name(
                            local_name)
>>>>>>> 0a0bcbf6
                    schedule.symbol_table.rename_symbol(symbol, new_name)
                    whole_routine_scope.add(symbol)

        # Generate module imports
        imports = ""
        for symbol in whole_routine_scope.containersymbols:
            imports += self.gen_use(symbol, whole_routine_scope)

        # Generate declaration statements
        declarations = self.gen_decls(whole_routine_scope)

        # Get the executable statements.
        exec_statements = ""
        for child in node.children:
            exec_statements += self._visit(child)
        result += (
            "{0}"
            "{1}\n"
            "{2}\n"
            "".format(imports, declarations, exec_statements))

        self._depth -= 1
        result += (
            "{0}end {1} {2}\n"
            "".format(self._nindent, routine_type, node.name))

        return result

    def assignment_node(self, node):
        '''This method is called when an Assignment instance is found in the
        PSyIR tree.

        :param node: an Assignment PSyIR node.
        :type node: :py:class:`psyclone.psyir.nodes.Assignment``

        :returns: the Fortran code as a string.
        :rtype: str

        '''
        lhs = self._visit(node.lhs)
        rhs = self._visit(node.rhs)
        result = "{0}{1} = {2}\n".format(self._nindent, lhs, rhs)
        return result

    def binaryoperation_node(self, node):
        '''This method is called when a BinaryOperation instance is found in
        the PSyIR tree.

        :param node: a BinaryOperation PSyIR node.
        :type node: :py:class:`psyclone.psyir.nodes.BinaryOperation`

        :returns: the Fortran code as a string.
        :rtype: str

        '''
        lhs = self._visit(node.children[0])
        rhs = self._visit(node.children[1])
        try:
            fort_oper = get_fortran_operator(node.operator)
            if is_fortran_intrinsic(fort_oper):
                # This is a binary intrinsic function.
                return "{0}({1}, {2})".format(fort_oper, lhs, rhs)
            parent = node.parent
            if isinstance(parent, Operation):
                # We may need to enforce precedence
                parent_fort_oper = get_fortran_operator(parent.operator)
                if not is_fortran_intrinsic(parent_fort_oper):
                    # We still may need to enforce precedence
                    if precedence(fort_oper) < precedence(parent_fort_oper):
                        # We need brackets to enforce precedence
                        return "({0} {1} {2})".format(lhs, fort_oper, rhs)
                    if precedence(fort_oper) == precedence(parent_fort_oper):
                        # We still may need to enforce precedence
                        if (isinstance(parent, UnaryOperation) or
                                (isinstance(parent, BinaryOperation) and
                                 parent.children[1] == node)):
                            # We need brackets to enforce precedence
                            # as a) a unary operator is performed
                            # before a binary operator and b) floating
                            # point operations are not actually
                            # associative due to rounding errors.
                            return "({0} {1} {2})".format(lhs, fort_oper, rhs)
            return "{0} {1} {2}".format(lhs, fort_oper, rhs)
        except KeyError as error:
            raise six.raise_from(VisitorError("Unexpected binary op '{0}'."
                                              "".format(node.operator)),
                                 error)

    def naryoperation_node(self, node):
        '''This method is called when an NaryOperation instance is found in
        the PSyIR tree.

        :param node: an NaryOperation PSyIR node.
        :type node: :py:class:`psyclone.psyir.nodes.NaryOperation`

        :returns: the Fortran code as a string.
        :rtype: str

        :raises VisitorError: if an unexpected N-ary operator is found.

        '''
        arg_list = []
        for child in node.children:
            arg_list.append(self._visit(child))
        try:
            fort_oper = get_fortran_operator(node.operator)
            return "{0}({1})".format(fort_oper, ", ".join(arg_list))
        except KeyError as error:
            raise six.raise_from(VisitorError("Unexpected N-ary op '{0}'".
                                              format(node.operator)),
                                 error)

    def range_node(self, node):
        '''This method is called when a Range instance is found in the PSyIR
        tree.

        :param node: a Range PSyIR node.
        :type node: :py:class:`psyclone.psyir.nodes.Range`

        :returns: the Fortran code as a string.
        :rtype: str

        '''
        if node.parent and node.parent.is_lower_bound(
                node.parent.indices.index(node)):
            # The range starts for the first element in this
            # dimension. This is the default in Fortran so no need to
            # output anything.
            start = ""
        else:
            start = self._visit(node.start)

        if node.parent and node.parent.is_upper_bound(
                node.parent.indices.index(node)):
            # The range ends with the last element in this
            # dimension. This is the default in Fortran so no need to
            # output anything.
            stop = ""
        else:
            stop = self._visit(node.stop)
        result = "{0}:{1}".format(start, stop)

        if isinstance(node.step, Literal) and \
           node.step.datatype.intrinsic == ScalarType.Intrinsic.INTEGER and \
           node.step.value == "1":
            # Step is 1. This is the default in Fortran so no need to
            # output any text.
            pass
        else:
            step = self._visit(node.step)
            result += ":{0}".format(step)
        return result

    # pylint: disable=no-self-use
    def literal_node(self, node):
        '''This method is called when a Literal instance is found in the PSyIR
        tree.

        :param node: a Literal PSyIR node.
        :type node: :py:class:`psyclone.psyir.nodes.Literal`

        :returns: the Fortran code for the literal.
        :rtype: str

        '''
        if node.datatype.intrinsic == ScalarType.Intrinsic.BOOLEAN:
            # Booleans need to be converted to Fortran format
            result = '.' + node.value + '.'
        elif node.datatype.intrinsic == ScalarType.Intrinsic.CHARACTER:
            # Need to take care with which quotation symbol to use since a
            # character string may include quotation marks, e.g. a format
            # specifier: "('hello',3A)". The outermost quotation marks are
            # not stored so we have to decide whether to use ' or ".
            if "'" not in node.value:
                # No single quotes in the string so use those
                quote_symbol = "'"
            else:
                # There are single quotes in the string so we use double
                # quotes (after verifying that there aren't both single *and*
                # double quotes in the string).
                if '"' in node.value:
                    raise NotImplementedError(
                        "Character literals containing both single and double "
                        "quotes are not supported but found >>{0}<<".format(
                            node.value))
                quote_symbol = '"'
            result = quote_symbol + "{0}".format(node.value) + quote_symbol
        else:
            result = node.value
        precision = node.datatype.precision
        if isinstance(precision, DataSymbol):
            # A KIND variable has been specified
            if node.datatype.intrinsic == ScalarType.Intrinsic.CHARACTER:
                result = "{0}_{1}".format(precision.name, result)
            else:
                result = "{0}_{1}".format(result, precision.name)
        if isinstance(precision, int):
            # A KIND value has been specified
            if node.datatype.intrinsic == ScalarType.Intrinsic.CHARACTER:
                result = "{0}_{1}".format(precision, result)
            else:
                result = "{0}_{1}".format(result, precision)
        return result

    # pylint: enable=no-self-use
    def ifblock_node(self, node):
        '''This method is called when an IfBlock instance is found in the
        PSyIR tree.

        :param node: an IfBlock PSyIR node.
        :type node: :py:class:`psyclone.psyir.nodes.IfBlock`

        :returns: the Fortran code as a string.
        :rtype: str

        '''
        condition = self._visit(node.children[0])

        self._depth += 1
        if_body = ""
        for child in node.if_body:
            if_body += self._visit(child)
        else_body = ""
        # node.else_body is None if there is no else clause.
        if node.else_body:
            for child in node.else_body:
                else_body += self._visit(child)
        self._depth -= 1

        if else_body:
            result = (
                "{0}if ({1}) then\n"
                "{2}"
                "{0}else\n"
                "{3}"
                "{0}end if\n"
                "".format(self._nindent, condition, if_body, else_body))
        else:
            result = (
                "{0}if ({1}) then\n"
                "{2}"
                "{0}end if\n"
                "".format(self._nindent, condition, if_body))
        return result

    def loop_node(self, node):
        '''This method is called when a Loop instance is found in the
        PSyIR tree.

        :param node: a Loop PSyIR node.
        :type node: :py:class:`psyclone.psyir.nodes.Loop`

        :returns: the loop node converted into a (language specific) string.
        :rtype: str

        '''
        start = self._visit(node.start_expr)
        stop = self._visit(node.stop_expr)
        step = self._visit(node.step_expr)
        variable_name = node.variable.name

        self._depth += 1
        body = ""
        for child in node.loop_body:
            body += self._visit(child)
        self._depth -= 1

        return "{0}do {1} = {2}, {3}, {4}\n"\
               "{5}"\
               "{0}enddo\n".format(self._nindent, variable_name,
                                   start, stop, step, body)

    def unaryoperation_node(self, node):
        '''This method is called when a UnaryOperation instance is found in
        the PSyIR tree.

        :param node: a UnaryOperation PSyIR node.
        :type node: :py:class:`psyclone.psyir.nodes.UnaryOperation`

        :returns: the Fortran code as a string.
        :rtype: str

        :raises VisitorError: if an unexpected Unary op is encountered.

        '''
        content = self._visit(node.children[0])
        try:
            fort_oper = get_fortran_operator(node.operator)
            if is_fortran_intrinsic(fort_oper):
                # This is a unary intrinsic function.
                return "{0}({1})".format(fort_oper, content)
            # It's not an intrinsic function so we need to consider the
            # parent node. If that is a UnaryOperation or a BinaryOperation
            # such as '-' or '**' then we need parentheses. This ensures we
            # don't generate invalid Fortran such as 'a ** -b' or 'a - -b'.
            parent = node.parent
            if isinstance(parent, UnaryOperation):
                parent_fort_oper = get_fortran_operator(parent.operator)
                if not is_fortran_intrinsic(parent_fort_oper):
                    return "({0}{1})".format(fort_oper, content)
            if isinstance(parent, BinaryOperation):
                parent_fort_oper = get_fortran_operator(parent.operator)
                if (not is_fortran_intrinsic(parent_fort_oper) and
                        node is parent.children[1]):
                    return "({0}{1})".format(fort_oper, content)
            return "{0}{1}".format(fort_oper, content)

        except KeyError as error:
            raise six.raise_from(VisitorError("Unexpected unary op '{0}'."
                                              .format(node.operator)), error)

    def return_node(self, _):
        '''This method is called when a Return instance is found in
        the PSyIR tree.

        :param node: a Return PSyIR node.
        :type node: :py:class:`psyclone.psyir.nodes.Return`

        :returns: the Fortran code as a string.
        :rtype: str

        '''
        return "{0}return\n".format(self._nindent)

    def codeblock_node(self, node):
        '''This method is called when a CodeBlock instance is found in the
        PSyIR tree. It returns the content of the CodeBlock as a
        Fortran string, indenting as appropriate.

        :param node: a CodeBlock PSyIR node.
        :type node: :py:class:`psyclone.psyir.nodes.CodeBlock`

        :returns: the Fortran code as a string.
        :rtype: str

        '''
        result = ""
        if node.structure == CodeBlock.Structure.STATEMENT:
            # indent and newlines required
            for ast_node in node.get_ast_nodes:
                # Using tofortran() ensures we get any label associated
                # with this statement.
                result += "{0}{1}\n".format(self._nindent,
                                            ast_node.tofortran())
        elif node.structure == CodeBlock.Structure.EXPRESSION:
            for ast_node in node.get_ast_nodes:
                result += str(ast_node)
        else:
            raise VisitorError(
                ("Unsupported CodeBlock Structure '{0}' found."
                 "".format(node.structure)))
        return result

    def nemokern_node(self, node):
        '''NEMO kernels are a group of nodes collected into a schedule
        so simply call the nodes in the schedule.

        :param node: a NemoKern PSyIR node.
        :type node: :py:class:`psyclone.nemo.NemoKern`

        :returns: the Fortran code as a string.
        :rtype: str

        '''
        result = ""
        schedule = node.get_kernel_schedule()
        for child in schedule.children:
            result += self._visit(child)
        return result

    def regiondirective_node(self, node):
        '''This method is called when a RegionDirective instance is found in
        the PSyIR tree. It returns the opening and closing directives, and
        the statements in between as a string.

        :param node: a RegionDirective PSyIR node.
        :type node: :py:class:`psyclone.psyir.nodes.RegionDirective`

        :returns: the Fortran code for this node.
        :rtype: str

        '''
        result_list = ["{0}!${1}\n".format(self._nindent, node.begin_string())]
        for child in node.dir_body:
            result_list.append(self._visit(child))

        end_string = node.end_string()
        if end_string:
            result_list.append("{0}!${1}\n".format(self._nindent, end_string))
        return "".join(result_list)

    def standalonedirective_node(self, node):
        '''This method is called when a StandaloneDirective instance is found
        in the PSyIR tree. It returns the directive as a string.

        :param node: a StandaloneDirective PSyIR node.
        :type node: :py:class:`psyclone.psyir.nodes.StandloneDirective`

        :returns: the Fortran code for this node.
        :rtype: str

        '''
        result_list = ["{0}!${1}\n".format(self._nindent, node.begin_string())]

        return "".join(result_list)

    def call_node(self, node):
        '''Translate the PSyIR call node to Fortran.

        :param node: a Call PSyIR node.
        :type node: :py:class:`psyclone.psyir.nodes.Call`

        :returns: the Fortran code as a string.
        :rtype: str

        '''

        result_list = []
        for child in node.children:
            result_list.append(self._visit(child))
        args = ", ".join(result_list)
        return "{0}call {1}({2})\n".format(self._nindent, node.routine.name,
                                           args)<|MERGE_RESOLUTION|>--- conflicted
+++ resolved
@@ -322,11 +322,8 @@
 
     :raises TypeError: if the supplied argument is not a Symbol of \
         UnknownFortranType.
-<<<<<<< HEAD
-=======
     :raises InternalError: if the declaration associated with the Symbol is \
         empty.
->>>>>>> 0a0bcbf6
     :raises NotImplementedError: if the original declaration does not use \
         '::' to separate the entity name from its type.
     :raises InternalError: if the declaration stored for the supplied symbol \
@@ -343,8 +340,6 @@
                         "'{0}' has type '{1}'".format(symbol.name,
                                                       symbol.datatype))
 
-<<<<<<< HEAD
-=======
     if not symbol.datatype.declaration:
         raise InternalError(
             "Symbol '{0}' is of UnknownFortranType but the associated "
@@ -352,7 +347,6 @@
 
     # The original declaration text is obtained from fparser2 and will
     # already have had any line-continuation symbols removed.
->>>>>>> 0a0bcbf6
     first_line = symbol.datatype.declaration.split("\n")[0]
     if "::" not in first_line:
         raise NotImplementedError(
@@ -535,11 +529,7 @@
             an argument declaration).
         :raises VisitorError: if the symbol or member is an array with a \
             shape containing a mixture of DEFERRED and other extents.
-<<<<<<< HEAD
-        :raises VisitorError: if visibility is to be included but is not \
-=======
         :raises InternalError: if visibility is to be included but is not \
->>>>>>> 0a0bcbf6
             either PUBLIC or PRIVATE.
 
         '''
@@ -625,11 +615,7 @@
             elif symbol.visibility == Symbol.Visibility.PUBLIC:
                 result += ", public"
             else:
-<<<<<<< HEAD
-                raise VisitorError(
-=======
                 raise InternalError(
->>>>>>> 0a0bcbf6
                     "A Symbol must be either public or private but symbol "
                     "'{0}' has visibility '{1}'".format(symbol.name,
                                                         symbol.visibility))
@@ -680,13 +666,6 @@
                                     type(symbol.datatype).__name__))
 
         result = "{0}type".format(self._nindent)
-<<<<<<< HEAD
-        if include_visibility:
-            if symbol.visibility == Symbol.Visibility.PRIVATE:
-                result += ", private"
-            else:
-                result += ", public"
-=======
 
         if include_visibility:
             if symbol.visibility == Symbol.Visibility.PRIVATE:
@@ -698,7 +677,6 @@
                     "A Symbol's visibility must be one of Symbol.Visibility."
                     "PRIVATE/PUBLIC but '{0}' has visibility of type '{1}'".
                     format(symbol.name, type(symbol.visibility).__name__))
->>>>>>> 0a0bcbf6
         result += " :: {0}\n".format(symbol.name)
 
         self._depth += 1
@@ -815,11 +793,7 @@
         :rtype: str
 
         :raises VisitorError: if one of the symbols is a RoutineSymbol \
-<<<<<<< HEAD
-            which does not have a GlobalInterface or LocalInterface (and is \
-=======
             which does not have an ImportInterface or LocalInterface (and is \
->>>>>>> 0a0bcbf6
             not a Fortran intrinsic) as this is not supported by this backend.
         :raises VisitorError: if args_allowed is False and one or more \
             argument declarations exist in symbol_table.
@@ -860,11 +834,7 @@
             # declared.
             if isinstance(sym.datatype, UnknownType):
                 declarations += self.gen_vardecl(
-<<<<<<< HEAD
-                    sym, include_visibility=(not args_allowed))
-=======
                     sym, include_visibility=is_module_scope)
->>>>>>> 0a0bcbf6
 
         # Does the symbol table contain any symbols with a deferred
         # interface (i.e. we don't know how they are brought into scope)
@@ -898,43 +868,27 @@
                            symbol_table.argument_datasymbols]))
         for symbol in symbol_table.argument_datasymbols:
             declarations += self.gen_vardecl(
-<<<<<<< HEAD
-                symbol, include_visibility=(not args_allowed))
-=======
                 symbol, include_visibility=is_module_scope)
->>>>>>> 0a0bcbf6
 
         # 2: Local constants.
         local_constants = [sym for sym in symbol_table.local_datasymbols if
                            sym.is_constant]
         for symbol in local_constants:
             declarations += self.gen_vardecl(
-<<<<<<< HEAD
-                symbol, include_visibility=(not args_allowed))
-=======
                 symbol, include_visibility=is_module_scope)
->>>>>>> 0a0bcbf6
 
         # 3: Derived-type declarations. These must come before any declarations
         #    of symbols of these types.
         for symbol in symbol_table.local_datatypesymbols:
             declarations += self.gen_typedecl(
-<<<<<<< HEAD
-                symbol, include_visibility=(not args_allowed))
-=======
                 symbol, include_visibility=is_module_scope)
->>>>>>> 0a0bcbf6
 
         # 4: Local variable declarations.
         local_vars = [sym for sym in symbol_table.local_datasymbols if not
                       sym.is_constant]
         for symbol in local_vars:
             declarations += self.gen_vardecl(
-<<<<<<< HEAD
-                symbol, include_visibility=(not args_allowed))
-=======
                 symbol, include_visibility=is_module_scope)
->>>>>>> 0a0bcbf6
 
         return declarations
 
@@ -999,13 +953,8 @@
 
         # All children must be either Routines or CodeBlocks as modules within
         # modules are not supported.
-<<<<<<< HEAD
-        if not all([isinstance(child, (Routine, CodeBlock)) for
-                    child in node.children]):
-=======
         if not all(isinstance(child, (Routine, CodeBlock)) for
                    child in node.children):
->>>>>>> 0a0bcbf6
             raise VisitorError(
                 "The Fortran back-end requires all children of a Container "
                 "to be either CodeBlocks or sub-classes of Routine but found: "
@@ -1096,12 +1045,6 @@
                 except KeyError:
                     new_name = whole_routine_scope.next_available_name(
                         symbol.name)
-<<<<<<< HEAD
-                    # Ensure that the new name isn't already in the current
-                    # symbol table.
-                    new_name = schedule.symbol_table.next_available_name(
-                        new_name)
-=======
                     while True:
                         # Ensure that the new name isn't already in the current
                         # symbol table.
@@ -1115,7 +1058,6 @@
                         # table so try again.
                         new_name = whole_routine_scope.next_available_name(
                             local_name)
->>>>>>> 0a0bcbf6
                     schedule.symbol_table.rename_symbol(symbol, new_name)
                     whole_routine_scope.add(symbol)
 
