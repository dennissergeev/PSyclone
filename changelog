	1) #778 for #713. Use 'make' to execute all examples.

	2) #782 for #780. Refactor FunctionSpace support and move it
	out of dynamo0p3.py and into the lfric domain.

	3) #785 for #679. Use a DataSymbol to represent the PSyIR Loop variable.

	4) #795 for #793. Add the scope property to PSyIR node.

	5) #779 for #763. Capture unrecognised declarations in a new
	PSyIR UnknownType DataType.

	6) #787 for #786. Introduce the PSyIR Call node and the RoutineSymbol.

	7) #784 for #764. Update LFRic test kernels to use fs_continuity_mod.

	8) #797 for #790. Add intrinsic type information to GOcean grid
	properties in config file. Add OpenCL to GOcean/eg1 ('shallow').

	9) #792 for #789. Return kernel argument objects instead of just names
	from unique_declarations() and unique_declarations_by_intent().

	10) #750 for #575. Add support for jupyter notebooks with links to
	binder for some examples.

	11) #804 for #801. Correct Fortran intents for invoke arguments in
	unique_declns_by_intent().

	12) #794 for #788. Re-structuring and tidying of DynArgDescriptor03
	to become LFRicArgDescriptor.

	13) #807 for #805. Put fparser2 bare DO constructs inside CodeBlocks.

	14) #816 for #810 (fix GOcean examples to build dl_esm_inf if
	required) and #730 (bring GOcean/eg5 up-to-date with latest dl_timer).

	15) #811 for #783. Removes potential duplication of orientation
	pointer declarations.

	16) #808 for #800. Adds support in the PSyIR for the case when a
	variable used to dimension an array has deferred or unknown type.

	17) #822 for #820. Excludes return statements from profile and
	directive regions. Also reworks the relevant code to exclude nodes
	rather than include them which makes more sense as exclusion is
	the exception.

	18) #796 for #412. Adds a transformation to convert an assignment
	to an array range into an explicit loop in the PSyIR.

	19) #834 for #833. Adds the NINT intrinsic to the PSyIR and adds
	support in fparser2reader for translating Fortran NINT into this
	intrinsic.

	20) #821 for #630. Extends symbol table functionality to allow
	search of ancestor symbol tables.

	21) #837 for #824. Introduce profile_PSyDataStart() and
	profile_PSyDataStop() functions for NVTX profiling on NVIDIA.

	22) #818 for #138. Modifies PSyclone tests which use GH_WRITE for
	continuous fields when iterating over cells (as this is not
	valid).

	23) #842 for #841. Fixes gocean/eg1 so that PSYCLONE_CONFIG is
	set correctly (and adds a .gitignore).

	24) #825 for #646. Extends the dependency analysis so that it
	works for all 'implicit' arguments passed to LFRic kernels.

	25) #799 for #757. Extends kernel metadata such that multiple
	implementations (in different precisions) of a single kernel
	may now be specified through an interface block.

	26) #854 for #848. Adds a tutorial in the form of Jupyter
	notebooks. Covers fparser2, the NEMO API and PSyIR navigation.

	27) #839 for #836. Improves the separation between the metadata
	parsing and type information in the LFRic API.

	28) #862 for #860. Fixes error when building documentation using
	windows filesystems (removes symbolic links).

	29) #812 towards #199. Adds PSyclone support for read-only
	verification for LFRic and GOcean.

	30) #829 for #827. Removes the NemoImplicitLoop node and the
	associated NemoExplicitLoopTrans (now that the PSyIR has support
	for assignments to array ranges).

	31) #844 for #809. Improves PSyclone linelength support by
	allowing linelength checks to be applied to modified or generated
	code but not input code. The various options can be controlled by
	command line switches.

	32) #882 for #881. Removes specific version of pylint in setup.py.

	33) #884 for #883. Restructure psyclone user guide to move
	psyclone command section nearer the front of the document.

	34) #823 for #471. Updates the access from INC to READWRITE for
	those kernels that loop over DoFs.

	35) #872 for #736 and #858. Routine Symbols are captured by the Fortran
	front-end when parsing a Container.

	36) #850 for #849 - basic support for distributed memory in GOcean.
	N.B. dl_esm_inf does not yet have support for set_dirty/clean.

	37) #875 for #774. Add support for new metadata format for scalar
	arguments to LFRic kernels - sepecify the intrinsic type
	separately.

	38) #895 towards #871. Updates to HEAD of dl_esm_inf, introduces
	FortCL as a submodule and alters the OpenCL code generation for gocean
	in order to create a read_from_device function.

	39) #865 for #832. Use Jinja to generate Fortran code for the
	PSyData read-only verification library plus the dl_esm_inf
	implementation of this.

	40) #893 towards #866. Introduce support for "operates_on" instead of
	"iterates_over" in LFRic kernel metadata.

	41) #887 for #876. Create a generic symbol when no better information is
	provided about a symbol and replace the symbol later on if more
	information is found.

	42) #904 for #903. Fixed an error in handling use statements (a
	symbol clash when there should not be one).

	43) #877 for #867. Bug fix to enable dependencies on HaloExchange
	objects to be ignored while updating the dependency information.

	44) #907 for #906. Refactor PSyDataTrans and subclasses to reduce
	code duplication (especially in the __str__ and name methods).

	45) #902 for #866. Update (virtually) all LFRic test kernels and
	examples to use "operates_on" instead of "iterates_over" metadata.

	46) #914 for #897. Update Coding Style in Dev guide with details
	on raising Exceptions.

	47) #878 for #832. Use Jinja and the PSyDataBase class for building
	most of the PSyData profiling wrapper libraries.

	48) #915 for #908. Alters the module generation for the LFRic PSy
	layer so that use statements for LFRic field and operator modules are
	only generated if required.

	49) #922 for #921. Fixes pycodestyle errors in the code base.

	50) #899 for #896. Adds a new PSyIR Routine Node that subclasses
	Schedule and is subclassed by KernelSchedule.

	51) #932 for #931. Fixes the dependency analysis in the case
	that no existing Symbol is found for an array access. This is
	a workaround until the NEMO API has a fully-functioning symbol
	table enabling the dependency analysis to be based upon Symbol
	information (#845).

	52) #930 for #885. Bug fix for missing halo exchange before a
	Builtin Kernel with a field argument with read-write access.

	53) #919 for #916. Fixes errors in docstrings which show up when
	generating the reference guide.

	54) #938 for #937. Correct erroneous use of str(err) instead of
	str(err.value) in symboltable_test.py.

	55) #940 for #939. Bug fix to ensure utf-8 encoding is set in both
	Python 2 and 3 when reading files. (Required when running in
	non-Unicode locales.)

	56) #942 for #941. Bug fix so that an exception is raised if a
	directive is placed around a loop or code region containing a
	codeblock.

	57) #912 for #781. Adds support for '2D cross' stencils (i.e.
	cross stencils where the directions of the arms is encoded
	and their lengths may vary).

	58) #956 towards #955. Changes the directory structure for
	the dl_esm_inf netcdf PSyData wrapper library.

	59) #954 for #745. Update PSyclone copy of the LFRic infrastructure
	to create compilable and runnable LFRIc examples.

	60) #943 for #923. Adds generation of an in-kernel boundary mask
	when generating OpenCL kernels for GOcean. (Fixes failures seen
	for arbitrary problem sizes.)

	61) #911 for #363. Add support for derived/structure types.

	62) #953 for #952. Make RegionTrans and its subclasses accept a
	node as input as well as a list of nodes.

	63) PR #965. Add github actions for CI - runs flake8, pytest,
	codecov and examples for python 2.7, 3.5 and 3.8.

	64) PR #975 for #972 - correct use of str(err) with str(err.value)
	in a couple of recently-added tests.

	65) PR #983 for #982 - Improve 'kernels' auto-profiling for NEMO API.

        66) PR #977 for #976. Fix dimension parameter for Jinja templates
        in the PSyData libraries.

	67) PR #981 for #980. Move jupyter notebooks into a notebooks
	subfolder of the tutorial directory ready for the addition of
	"practicals" tutorials

<<<<<<< HEAD
        68) PR #970 for #955. Use Jinja to generate the netcdf extraction
        library for the GOcean API.
=======
	68) PR #958 for #957. Add checks that raise an exception at code
	generation time if there are any orphan OpenACC or OpenMP
	directives e.g. OpenMP loop should be within OpenMP parallel.
>>>>>>> c6c022c2

release 1.9.0 20th May 2020

	1) #602 for #597. Modify Node.ancestor() to optionally include
	self.

	2) #607 for #457. Add fixtures documentation to the developer
	guide and split guide into smaller files.

	3) #610 towards #567. Extends the Profile transformation so that
	a user can supply name and location strings rather than rely
	on the automatic generation of suitable names.

	4) #600 for #468. Adds a datatype to literals in the PSyIR.

	5) #601 for #599. Add create methods to assist bottom up PSyIR node
	creation.

	6) #608 for #594. Add 'DEFERRED' and 'ATTRIBUTE' as PSyIR array extents.

	7) #606 towards #474. Moves Profile and Extract transformations into
	new directory structure (psyir/transformations/). Begin putting
	domain-specific transformations into domain/ directory.

	8) #618 for #567. Corrects the automatic generation of names for
	profiled regions.

	9) #624 for #566. Removes the 'force profile' option from the psyclone
	script as it is no longer required.

	10) #614 for #612. Use the datatype of the Literal node in the SIR
	backend rather than assuming all literals are real.

	11) #555 for #190. Adds a GlobalsToArguments transformation that
	converts kernel accesses to global data into arguments.

	12) #627 for 625. Adds SymbolTable.new_symbol_name() method to generate
	names that don't clash with existing symbols.

	13) #623 for #622. Bug fix for adding loop directives inside
	region directives for the nemo api.

	14) #631 for #628. Add support for compiling additional
	non-library code in compilation tests.

	15) #643 for #617. Corrects table widths in the html version of the
	documentation and also fixes broken links to developer guide.

	16) #632 for #585. Add support for the use of expressions when
	assigning values to constant Symbols.

	17) #635 for #634. Update PSyclone to use new parent functionality
	in fparser and to remove spurious white space in some of the
	generated (end do/if) code.

	18) #657 towards #474. Moves various node classes out of psyGen
	and into the psyclone.psyir.nodes module.

	19) #669 towards #474. Move those error/exception classes that
	were in psyGen into a new 'errors' module.

	20) #656 towards #412. Add PSyIR Range node to support array slice
	accesses. This could also be used for loop indices.

	21) #672 for #651. Add PSyIR lbound and ubound BinaryOperations.

	22) #670 for #666. Make the various GOcean grid properties
	configurable (previously the mapping from meta-data name to
	corresponding Fortran code was a dict in the code).

	23) #671 for #653 and #652. Fixes two issues with OpenCL
	generation for the GOcean API (handling of the SAVE attribute
	and support for real and integer scalar arguments).

	24) #541 for #536. Adds transformations to convert MIN, ABS and
	SIGN intrinsics into equivalent PSyIR code and uses these in
	NEMO/eg4.

	25) #662 for #661. Adds PSyIR support for the MATMUL intrinsic
	and renames the dynamo examples to lfric.

	26) #665 for #603 and #673. Alters the Reference and Array nodes
	so that they refer to a Symbol instead of just a name.

	27) #683 for #682. Modifies PSyclone fparser2 front-end reader to
	work with the latest version of fparser2 which now correctly deals
	with intent attributes.

	28) #681 for #680. Small fix to failing profiling test (DM assumed
	to be on but not explicitly set).

	29) #691 for #690. Fix PSyIR fparser frontend handling of allocatable
	array declarations.

	30) PR #605 for #150. Implements code generation for reference
	element properties in the Dynamo0.3 (LFRic) API.

	31) PR #615 for #586 and #323. Improves support for use statements
	including unqualified use statements.

	32) PR #650 for #583. Implementation of the PSyData API and
	refactoring of Extraction and Profiling support. Note that the LFRic
	(Dynamo0.3) API is not yet fully supported.

	33) PR #702 for #660. Read the default KIND parameters for the LFRic
	domain from the configuration file.
	NOTE: this change requires that any local config file be updated as
	the new KIND mapping is mandatory.

	34) PR #704 for #699 and #697. Fixes gocean/eg2 and adds a
	--compile option to the check_examples script.

	35) PR #684 for #655. Re-factor psy-data-based transformations.

	36) PR #700 for #687. Adds support for Fortran array syntax
	to the PSyIR Fortran front-/back-ends.

	37) PR #707 for #694. Extends gocean/eg5 to produce executables
	for the simple_timing, dl_timer and drhook profiling wrappers.

	38) PR #689 for #312. Removes the Namespace manager and replaces
	it with a SymbolTable. This is work towards all code being
	generated by the PSyIR backends.

	39) PR #722 for #716. Adds support for reference-element normals
	and extends the kernel-stub generator to support reference-element
	properties.

	40) PR #708 for #638. Adds limited support for GOcean grid properties
	to the ExtractNode functionality.

	41) PR #701 for #193 and #195. Adds support for face and edge
	quadrature as well as multiple quadratures in a kernel in the
	Dynamo0.3 (LFRic) API. Also extends kernel-stub generator support.

	42) PR #709 for #698. Adds the 'target' attribute to declarations
	of the PSyData object.

	43) PR #729 for #12. Change the Fortran intent of all derived-type
	objects passed into the PSy layer in the LFRic API to be 'in'.

	44) PR #739 for part of #18. Documents mesh properties that a
	kernel can request in LFRic (Dynamo0.3) API.

	45) PR #743 for #740. Remove old unused quadrature_mod.f90 from
	LFRic (Dynamo0.3 API).

	46) PR #734 for #539. Added the Wchi function space to LFRic
	(Dynamo0.3 API).

	47) PR #728 for #721. Adds DataType hierarchy decoupled from DataSymbol.

	48) PR #596 for #500. Makes the NEMO API use the symbol table.

	49) PR #686 for #684. Adds the MatMul2CodeTrans which transforms
	a MATMUL PSyIR operation into the equivalent PSyIR expression.

	50) PR #747 for #18. Implements code generation (PSy-layer and
	kernel stub) for mesh properties that a kernel can request in
	LFRic (Dynamo0.3) API.

	51) PR #731 for #668. Adds support for ProfileInit and ProfileEnd
	functions in the PSyData API. Re-structuring of the associated
	documentation.

	52) PR #756 for #749. Adds the option to generate run-time checks
	for the LFRic API that fields are on function spaces consistent
	with those specified in kernel metadata.

	53) PR #726 for issue #723. Adds the concepts of DataNode and
	Statement to the PSyIR and adds checks that ensure that when a
	child Node is added to a parent Node, the type of the child Node
	is compatible with the type of Node expected by the parent.

	54) PR #758 for #733. Shortens the variable names that are
	constructed for LFRic PSy-layer variables related to any-space
	function spaces.

	55) PR #760 for #751. Adds support for W2htrace and W2vtrace
	function spaces.

	56) PR #762 for #725. Renames the various builtin-operation-to-
	code transformations now that they are not NEMO specific.

	57) PR #773 for #772 and #715. Adds support for reading Fortran
	parameter statements containing symbols into the PSyIR.

	58) PR #776 for #775. Small bug fix for upper loop bound in
	Matmul2CodeTrans transformation.

	59) PR #735 for #732. Add a Visibility attribute to symbols and
	fparser2 front-end captures public and private visibilities.

	60) PR #770 for #766. Fix operation precedence issues in the Fortran
	back-end by inserting parenthesis when needed.

	61) PR #769 for #588. Adds frontend support for *N and double
	precision type declarations.

release 1.8.1 29th November 2019

        1) #579 for #509. Improves the structuring of the html version
	of the User Guide.

        2) PR #581 for #578. Extends the PSyIR Fortran backend so
	that variable declarations include kind information. This
	currently only works if kind-parameters are declared or
	explicitly imported in the local scope - see #587 and #586.

        3) PR #562 for #473. Fixes the DAG generation to allow for
	Loops having Schedules and children (e.g. loop limits) that
	we want to ignore.

	4) PR #535 for part of #150. Implements support for parsing
	of reference element metadata in the Dynamo0.3 (LFRic) API.

	5) PR #516 for #497. Adds support for translating the Fortran
	where construct into the PSyIR.

        6) PR #545 for #544 and #543. Moves the Symbol support into
	a separate sub-module and adds support for parameter declarations
	and the functionality to resolve deferred datatypes.

        7) PR #559 for #483. Introduces new InlinedKernel class and
	uses this as the base class for all NEMO kernels.

	8) PR #580 for #542. Adds a Schedule as a child of ExtractNode and
	ProfileNode.

        9) PR #573 for #438. Fixes all tests to use the value property of
	exceptions rather than str(err).

	10) PR #416 for #408. Adds support for non-ascii chars in Fortran
	strings.

	11) PR #591 for #584. Adds the concept of a deferred interface to
	PSyIR symbols. This allows declarations to appear in any order and
	helps to deal with kind symbols scoped via module use statements.

release 1.8.0 8th November 2019

	1) #245 and PR #247. Extend PSyIR to support common kernel
	constructs (e.g. asignments) and generalise ASTProcessor and
	CodeBlocks.

	2) #275 and PR #276. Update fparser submodule (to point to latest
	version) as this was not done at the last release.

	3) #269 and PR #273. Remove generation of unnecessary
	infrastructure calls when an Invoke only contains calls to
	built-ins.

	4) #196 and PR #242. Add support for kernels with evaluators on
	multiple target function spaces.

	5) #270 and PR #271. Add ability to specify include directories in
	PSyclone script to allow Fortran include files to be found when
	transforming kernels.

	6) #201 and PR #224. Add ability to write transformed kernels to
	file. Also ensures that kernel and psy-layer names match, allows
	an output directory to be specified and supports different output
	options when the same kernel is transformed in more than one
	location.

	7) #126 and PR #283. Update xfailing tests in alggen_test.py which
	require multiple quadrature objects in a single invoke to pass.

	8) #227 and PR #233. Add a gocean1.0 API OpenACC example.

	9) #207 and PR #280. Remove support for gunghoproto API.

	10) #174 and PR #216. Adds the ability to generate an OpenCL PSy
	layer in the gocean1.0 API (including an OpenCL transformation).

	11) #272 and PR #277. Adds an implicit-to-explicit-loop
	transformation for the nemo API.

	12) PR #255. Construct a KernelSchedule for kernel code with a
	SymbolTable to hold information on variables used.

	13) PR #302. Fix API's -> APIs typo in documentation.

	14) #292 and PR #293. Add allowed list of nodes to RegionTrans.

	15) #254 and PR #299. Adds methods to generate C and OpenCL
	code for the Symbol Table and for certain PSyIR nodes.

	16) PR #301. Adds an extras_require section to setup.py to simplify
	installation of dependencies required for docs and tests.

	17) #281 and PR #313. Adds support for compiling the code
	generated as part of the GOcean 1.0 tests (including OpenCL
	code that uses FortCL).

	18) #139 and PR #218. Beginning of implementation of kernel-
	extraction functionality (PSyKE). Currently only inserts
	comments into generated Fortran code.

        19) #327 and PR #328. Fix for erroneous xpassing test.

	20) #238 and PR #285. Use fparser2 for parsing the
	Algorithm layer (instead of fparser1).

	21) #321 and PR #325. Document kernel coding restrictions required
	for kernel transformations.

        22) #326 PR #335. Alters the use of pytest fixtures to remove the now
	deprecated use of the global pytest.config.

	23) PR #318. Updates the Schedule hierarchy within the PSyIR.
	Introduces a new Schedule base class which KernelSchedule and
	InvokeSchedule then sub-class.

	24) #332 and PR #333. Bug fix for parsing of simple arithmetic
	expressions in kernel argument lists in the Algorithm layer.

	25) #337 and PR #341. Bug fix to make matching of kernel names
	in module use statements (in the Algorithm) case insensitive.

	26) #268 and PR #306. Restructure of PSy and stub code generation.

	27) #248 and PR #287. Extends OpenACC transformation support to
	the nemo api, adds transformations for OpenACC data and kernel
	directives and adds a sequential option to the OpenACC loop
	directive transformation.

	28) #319 and PR #331. Bug fix to make matching of kernel names
	in module use statements (in the Kernel) case insensitive.

	29) #349 Bug fix for unicode characters in comment strings for
	Python 3 to 3.6.

	30) #320 and PR #334. Remove obsolete GUI-related code.

	31) #322 and PR #343. Add gocean1.0 api example which contains
	kernels with use statements.

        32) #345 and PR #352. Makes the search for kernels within the parse
        tree case insensitive.

        33) #350 and PR #351. Bug fix in the stencil lookup for field
        vectors in the Dynamo0.3 API.

	34) #336 and PR #338. PSyIR Fortran array parsing support (logical
	type, a(xx) dimension specifications and array size can be an
	integer variable).

	35) #346 and PR #357. In the nemo api put do-while loops into a
	code block rather than recognising them as do-loops and make
	default(present) optional for ACCKernels transformations.

        36) #362 and PR #367. Adds the basics of a transformation for identifying
	certain LFRic kernel arguments that can be converted to constants.
	Currently only identifies candidate arguments and prints them to
	stdout.

        37) PR #347 (working towards #256). Adds support for If and CASE
	constructs to the PSyIR (superseding and removing the existing, NEMO-
	specific support for If constructs).

	38) #377 and PR #378. Update fparser submodule to point to latest
	fparser master (contains bug fix for Python 2 installation).

        39) #329 and PR #371. Removes the global psyGen.MAPPINGS_ACCESSES by
	moving the functionality into the api-specifc config section of
	the configuration file.

	40) #361 and PR #365. Identify NemoKernel nodes via the PSyIR
	rather than the fparser2 parse tree.

	41) #340 and PR #380. Split the documentation into a user-guide
	and a developer-guide. These will be available separately on
	read-the-docs.

	42) #369 and PR #347. Adds support for constant values (fixed compile-time
	known values) in the PSyIR Symbol representation.

        43) PR #383. Fixes to various pylint errors.

        44) PR #384 (working towards #354) Adds support for CASE constructs with
        a DEFAULT clause when translating Fortran fparser2 to PSyIR.

        45) PR #366 (working towards #323) Improves the Symbol interface
        infrastructure with Arguments and FortranGlobals. The Fortran-to-PSyIR
        front-end parses the 'use module only' statements.

        46) PR #370 for #339. Makes the support for operators in the PSyIR
        more robust by using an enumerator. Adds support for some intrinsics.

        47) PR #389 for #386. Variable names and associated loop-types
	for the NEMO API are now stored in the configuration file.

        48) PR #394 for #392. Fixes a bug in the way the test suite checks
	for whether the graphviz package is available.

        49) PR #387 for #249. Extends OCLTrans() so that all kernels within a
	transformed Invoke are converted to OpenCL. Also includes a
	work-around for array accesses incorrectly identified as Statement
	Functions by fparser2.

        50) PR #403 for #390. Use AutoAPI to generate the PSyclone Reference Guide
        and build all local documentation using the 'sphinx_rtd_theme'.

        51) PR #404 for #364. Re-structure class hierarchy for Kernels, with
        CodedKernels and BuiltIns as specialisations.

        52) PR #297. Adds support for the Dr Hook profiling library.

        53) PR #413 for #411. Adds support for semantic navigation of the
        PSyIR tree.

        54) PR #376 for #368. Introduces PSyIR back-end infrastructure using the
        Visitor Pattern and creates a PSyIR-to-Fortran back-end.

        55) PR #428 for #427. Fix to test suite so that empty, transformed
        kernel files are not created in the CWD.

        56) PR #439 and Issue #438. Instruct pip to install the version of
        pytest prior to 5.0 (as changes to the structure of the exception
        object break a lot of our tests).

        57) PR #420 for #418. Moves the C/OpenCL generation functionality out
        of the Node class and implements it as PSyIR backends using the
        Visitor Pattern.

        58) PR #434 for #354. Add support for translating ranges in
        Fortran case statements into PSyIR.

        59) PR #421. Alters the generated code for the dynamo 0.3 API so that
        the mesh object is obtained from proxy. (Consistent with other accesses
        and works around a bug in the PGI compiler.)

        60) PR #452 for #397. Removes unnecessary walk_ast() call from the
        NemoInvokes constructor.

        61) PR #424 for #399. Adds dependence-analysis functionality to
        the PSyIR (for reasoning about existing code such as in kernels or
        the NEMO API).

        62) PR #464 for #443. Adds a coding-style guide to the Developers'
        Guide.

        63) PR #453 for #449. Adds support for NVIDIA's nvtx profiling
        API to the PSyclone profiling interface.

        64) PR #454 for #410. Simplifies the Node.walk() method.

        65) PR #400 towards #385. Adds support for Fortran Do loops in
        the PSyIR - loop bounds are now captured.

        66) PR #469 for #465. Removes duplicate lma tests.

        67) PR #479 from kinow:fix-gungho-link. Fixes broken GungHo link
        in documentation.

        68) PR #441 for #373. Adds support for writing transformed LFRic
        kernels to file.

        69) PR #445 for #442. First step towards supporting OpenACC for
        the LFRic (Dynamo0.3 API) PSy layer.

        70) PR #466. Adds basic SIR backend to the PSyIR.

	71) PR #407 for #315. Use the PSyIR SymbolTable to check for
	global symbols (module variables) in kernels. Use this support to
	raise an exception in transformations where global symbols are not
	supported (e.g. the OpenCL transformation).

	72) PR #498 for #388. Documents the PSyIR CodeBlock node and extends
	the CodeBlocks with a property to differentiate between statement/s
	and expression/s.

	73) PR #476 for #429, #432, #433. Fix multi-line codeblocks,
	add support for nemo implicit loops and nemo invokes.

	74) PR #458 for #425. Add support for profiling in the NEMO API.

	75) PR #510 for #419. Code re-structuring - moves what was the
	FParser2ASTProcessor into psyir.frontend.fparser2.

	76) PR #503 for #502. Adds size intrinsic to PSyIR and makes use
	of it in the gocean api's for setting loop bounds.

	77) PR #511 for #508. Includes the test directories in the Python
	module so that the test utilities are available throught the test
	directory hierarchy.

	78) PR #496 for #494, #495 and #499. Fixes for OpenCL generation
	including the ability to specify kernel local size and command
	queue parameters.

	79) PR #517 for #513. Adds support for if statements to the SIR
	backend.

	80) PR #522 for #519. Fix for adding profiling around a select
	case construct.

	81) PR #460 for #133. Add support for ANY_DISCONTINUOUS_SPACE in
	the dynamo0.3 API (LFRic).

	82) PR #531 for #455. Add ANY_SPACE_10 to the dynamo0.3 API
	(LFRic) to be consistent with LFRic infrastructure.

	83) PR #360 for part of #150. Document the rules for reference
	element properties in the dynamo0.3 API (LFRic).

	84) PR #518 for #393. Add the Container PSyIR node.

	85) PR #525 for #459. Bug fix for passing scalar grid properties
	to GOcean kernels when using OpenCL.

	86) PR #485. Adds a psyclone.psyir.tools.dependency_analysis
	module and associated DependencyTools class to help with
	dependence analysis in the PSyIR.

	87) PR #532 for #204. Adds support for W2broken and W2trace
	function spaces in the dynamo0.3 (LFRic) API.

	89) PR #515 for #512. Adds PSyIR backend support (Fortran and C)
	for Directives.

	90) PR #534 for #520. Adds PSyIR Fortran backend support for the
	Container Node.

	91) #547 and PR #551. Update all READMEs to use MarkDown and correct
	paths in documentation on creating built-ins.

	92) #546 for PR #553. Rename psyir.psyir.backend.base to visitor.

	93) #526 for PR #527. Update fparser submodule and fix parsing of
	intrinsics with a single argument.

	94) PR #556 for #478. Changes the apply() and validate() methods of
	all Transformations to take a dict of options. Also renames any
	_validate() methods to validate().

	95) PR #558 for #557. Move code-creation out of visitor and into
	the appropriate back-ends.

	96) PR #565 for #564. Alter implementation of auto-addition of
	profiling so that it happens *after* the application of any
	transformation script.

	97) PR #505 for #303. Restructure view method to move the replicated
	logic into the abstract class and add index numbers to the printed
	Schedule statements. Also adds a Schedule to encapsulate Directive
	children.

	98) #570. PSyclone now set to require fparser 0.0.9 on
	installation.

	99) PR #572 for #571. Bug fixes now that fparser uses unicode.

	100) PR 524 for #472. Adds support for scalar variables to the
	SIR backend.

	101) PR #574 towards #567. Fixes bug in profiling that causes
	crash if first kernel in an invoke is a built-in.

        102) PR #576 for #530. Includes the repository examples in the
        distribution and updates the documentation accordingly.

release 1.7.0 20th December 2018

	1) #172 and PR #173 Add support for logical declaration, the save
	attribute and initialisation in f2pygen (required for the OpenACC
	transformation)

        2) #137 Add support for Python 3. Travis now runs the test suite
	for both Python 2 and Python 3.

        3) #159 and PR #165. Adds a configuration option for the Dynamo
	0.3 API to turn on (redundant) computation over annexed dofs in
	order to reduce the number of halo exchanges required.

	4) #119 and PR #171. Adds support for inserting profiling/
	monitoring into a Schedule.

	5) #179 and PR #183. Bug fix in CompileError constructor to run
	tests under Python 3.

	6) #121 and PR #166. Adds a user editable configuration file.

	7) #181 and PR #182. Adds support for generating declarations of
	character variables and for the target attribute.

	8) #170 and PR #177. Adds OpenACC transformations for use with the
	GOcean1.0 API. Appropriate Kernel transformations need to be added
	for full automated OpenACC code parallelisation.

	9) #164 and PR #184. Updates documentation to refer to psyclone
	script instead of generator.py.

        10) PR #187. Add example transformation scripts for the Dynamo
        0.3 API.

	11) PR #180. Makes the specification of loop limits in the GOcean
	API more flexible. This will enable us to support single-iteration
	loops.

        12) #188 and PR #189. Bug fix to ensure that the name of profiling
        regions remains the same when gen() is called multiple times.

        13) #176 and PR #200. Introduce new RegionTrans base class and
	add _validate method to ensure that the list of nodes to
	be transformed (with OpenMP or OpenACC) is correct.

        14) #197. Tidying of the test suite to use the new, get_invoke()
	utility everywhere.

	15) #212 and PR #213. Adds fparser as a submodule of psyclone to
	allow concurrent development of PSyclone and fparser (by allowing
	development versions of PSyclone to point to development versions
	of fparser).

	16) #185 and PR #202. Adds ability to modify a kernel in PSyclone
	using fparser2 and includes an OpenACC transformation to specify a
	kernel is an OpenACC kernel by adding an appropriate
	directive. Currently it is not possible to write the modified
	kernel to file.

	17) #134 and PR #217. Add support for colouring intergrid kernels.

	18) #196 and PR #210. Adds metadata support for evaluators on
	multiple function spaces in the Dynamo 0.3 API.

	19) #191 and PR #215. Add ability to specify iteration space
	definitions to the configuration file.

	20) #228 and PR #232. Fix for examples and travis now checks
	examples at the same time as coverage and code style.

        21) #219 and PR #225. Refactor dependence analysis and fix bug
        that meant that unnecessary halo exchanges of vector components
        were not being removed (following a redundant computation
        transformation).

	22) #27 and PR #209. Created initial NEMO api. Needs lots of work
	but it provides a starting point.

        23) #214 and PR #221. Adds a transformation to convert a
        synchronous halo exchange into an asynchronous halo exchange.

	24) #235 and PR #243. Removes dependency on Habakkuk in NEMO API.

	25) #134 and PR #236. Adds support for adding OpenMP to intergrid
	kernels.

        26) #198 and PR #223. Updates PSyclone to use the latest
        version of dl_esm_inf which has "GO_" prefixed to all public
        quantities. Adds dl_esm_inf as a git submodule.

        27) #158 and PR #253. Fix to remove unnecessary halo exchanges
	related to GH_INC updates to kernel arguments.

	28) #317 and PR #330. Fix to allow module use statements to be
	added to functions.

	29) #330 and PR #422. Adds PSyIR node to represent Nary operators and
	increases the number of supported operators.

release 1.6.1 6th December 2018

  	1) #250. Change setup.py (used for pip installation) to only use
	version 0.0.7 of fparser.

release 1.6.0 18th May 2018

        1) #91 and PR #111 Remove unnecessary __init__.py files.

        2) PR #107 Fix errors in Fortran test files revealed by update
	to fparser 0.0.6. Update to catch new AnalyzeError raised by
        fparser.

        3) #90 and PR #102 Add support for integer, read-only, scalar
        arguments to built-in kernels. Add new inc_X_powint_n Built-in
        that raises a field to an integer power.

        4) #67 Bug fix - printing Invoke object caused crash.

        5) #112 and PR #113 - add travis support for codecov coverage tool

	6) #118 and PR #122 - add .pylintrc file in tests directory
	to disable some warnings that we don't care about (for testing
	code).

	7) #117 and PR #125 - bug fix for passing kernel arguments by value
	in the GOcean API.

	8) #105 and PR #115 - add support for coloured loops when
	performing redundant computation.

        9) #84 and PR #128 - make w2v and wtheta discontinuous function
        spaces

	10) PR #93 - add support for a swap-loop transform for the GOcean
	API.

        11) PR #152 - add pylintrc so that pylint's line-length limit
        matches that of pep8.

	12) PR #143 - bug fix for DAG generation in the GOcean API.

        13) PR #153 - added -v option to the psyclone script to show the
	version

	14) PR #136 - add support for intergrid kernels (required for
	multigrid)

	15) PR #149 - add support for GH_READWRITE access for
	discontinuous fields

	16) PR #163 - updating PSyclone to work with the latest version of
	the parser (0.0.7) as the API has changed

	17) PR #169 - add support for specifying stencils in the GOcean
	kernel meta-data.

release 1.5.1 3rd December 2017

	1) #53 and PR #88 Add a version file so that PSyclone does not
	need to be installed to generate documentation.

	2) #94, #96, #98 and PR #97 Make name="name" support in invoke
	calls more robust e.g. names must be valid fortran and match
	should be insensitive to case.

	3) #76 and PR #89 Add support for the new LFRic quadrature
	api. Currently only gh_quadrature_xyoz is supported.

        4) #99 and PR #100 Make the author list for the user manual
        strictly alphabetical.

        5) #50 and PR #78 Implement a redundant-computation transformation.
        This enables a user to request that a kernel (or kernels) is
        computed out into the halo region and any affected halo swaps
        be updated (and/or removed) as required.

        6) #103 and PR #104. Bug fix to ensure that a halo swap is not
        inserted if read annexed dofs are already clean due to a previous
	write to the L1 halo.

release 1.5.0 3rd October 2017

        1) #20 and PR #28 Add dependence analysis (and a Move
        transformation) to PSyclone. This will subsequently allow for
        the safe implementation of more complex schedule transformations
        and optimisations.

	2) #16 and PR #29 Update and add new PSyclone-generated builtins
	to support the functionality required by the current LFRic code.

        3) #43 and PR #44 Update of Met Office-specific install script to
	symlink the generator.py file rather than copy it.

	4) #40 and PR #47 Update example lfric/eg3 to use builtins and to
	merge invokes together as much as possible

	5) #45 and PR #49 Change of kernel metadata names from
	evaluator_shape to gh_shape and modifications to its values.

	6) #3 and PR #51 Restructure repository to allow installation via
	pip. Due to this change we can now use travis and coveralls within
	github for automated testing. Also, new releases are now
	automatically uploaded to pypi (via travis) and status badges can
	now be used so have been added to the README.md file (which is
	shown on the main github page).

	7) #55 and PR #66 Update the documentation to cover installation
	on systems running OpenSUSE.

	8) #61 and PR #71 Re-name existing Dynamo0.3 builtins to follow
	a consistent scheme and add support for some new ones (including
	setval_{c,X}, X_minus_bY etc.). See psyclone.pdf for the full list.

	9) #32 and PR #39 Adds the ability to build the generated code
	when performing python tests. Generated code can now be checked
	that it compiles as part of the development process helping avoid
	making releases with errors in them. Note, existing tests still
	need to be updated.

	10) #54 and PR #63 The view() method (used to look at the internal
	representation of a schedule) now outputs coloured text (for
	easier viewing) if the termcolor package is installed.

	11) #69 and PR #73 setup.py now uses an absolute path to avoid
	failing tests (with file not found) in some environments when
	running py.test from a different directory to the tests
	themselves.

	12) #59 and PR #75 added metadata support for inter-grid kernels
	which will be used for the multi-grid code.

	13) #82 and PR #83 modified a test to work with different versions
	of graphviz which output files with different ammounts of white
	space

	14) #52 and PR #60 added support for evaluators. An evaluator is
	specified by setting the gh_shape metadata in kernels
	appropriately.

	15) #85 and PR #86 - minor correction to documentation (section
	on Inter-Grid kernel rules was in the wrong place).

release 1.4.1

	1) #22 Updated PSyclone to support enforce_operator_bc_kernel (in
	addition to the existing enforce_bc_kernel) for boundary
	conditions. PSyclone no longer adds in boundary condition calls
	after a call to matrix_vector_kernel, it is up to the user to add
	them in the algorithm layer in all cases. Also fixes a bug
	introduced in 1.4.0 issue #12.

release 1.4.0

        1) #2 Add support for kernel meta-data changes required to support
        Column-wise operators (Column Matrix Assembly).

	2) #6 Implement support for Column Matrix Assembly (CMA) in
	PSyclone.

	3) #12 Add support for the any_w2 function space descriptor

	4) #33 Update documentation referring to fparser.

release 1.3.3

	1) Project moved to github: https://github.com/stfc/PSyclone.
        Hereon, ticket numbers now refer to github issues instead of
        SRS tickets.

        2) #8 Remove the f2py source code from the PSyclone distribution
	and use the fparser package (https://github.com/stfc/fparser)
	instead.

	3) #9 Update documentation to refer to github.

release 1.3.2

	1) #908 Bug fix - ensure that the dynamo0p3 loop colour
	transformation raises an exception if the loop it is applied to
	does not iterate over cells.

	2) #923 Change the name of the generated Fortran module containing
	PSy-layer code for the Dynamo 0.3 API. The name is constructed by
	appending "_psy" to the Algorithm-layer name. (Previously "psy_"
	was prepended to it.) The names of modules produced by other
	PSyclone APIs are unchanged.

release 1.3.1

	1) #846 Bug fix - generate correct logic and code for the call to
	enforce_bc_kernel after a call to matrix_vector_kernel. Also add
	w2h and w2v as spaces that cause enforce_bc_kernel to be called in
	addition to W1 and W2.

	2) #853 Bug fix - make sure that an operator object is only used
	as a lookup for values in the PSy layer when it is correct to do
	so. In particular, make sure that the dofmap lookup is always from
	a field, as this fixes the known bug.

release 1.3.0

        1) #686 Stencil extents (depth of the stencil) are now changed to
	stencil sizes (number of elements in the stencil) in the PSy-layer
	as the algorithm expects to provide the former and the kernel
	expects to receive the latter.

        2) #706 Avoid potential name clashes with stencil extent and
	direction arguments (as well as nlayers).

	3) #673 Fixed an xfailing built-in test

        4) #721 Bug fix - generate correct variable declarations and
        module use statements without modifying original arguments. Invokes
        requiring multiple enforce-bc kernel calls are now handled correctly.

        5) #727 Addition of install script (contributions/install) to
	support Met Office modules environment.

        6) #423 Add support for distributed-memory for built-ins.
        Global sums are now generated for calls to inner_product and
        sum_field built-in kernels.

        7) #489 Support the dereferencing of an object/derived type in the
	argument list of a kernel call within an invoke in the algorithm
	layer e.g. call invoke(kern(a%b))

	8) #669 Added support for named arguments to the expression
	analyser. This is the first step towards supporting named invokes
	in PSyclone.

        9) #628 dofmap lookups are now outside loops in the
	PSy-layer. This makes no functional difference but should give a
	performance benefit.

        10) #304 Added support for named invokes in PSyclone.

	11) #580 Implemented tests for the agreed dynamo0.3 builtin
	rules. For example, all fields must be on the same function space
	within a builtin.

	12) #761 Added support for parsing evaluator metadata.

        13) #484 Add support for the use of OpenMP (including reductions)
        with builtins.

        14) #819 Re-structuring of DynKern._create_arg_list. Replaced with
	new ArgList base class which is then sub-classed to KernCallArgList
	and KernStubArgList.

	15) #576 Added tests and documentation to check and describe the
	dynamo0.3 api kernel and builtin rules.

release 1.2.4

        1) #658 Adds support for the use of real and integer literals with
	kind specified in kernel calls from the algorithm layer. For
	example 0.0_rdef. This will be particularly useful for built-ins.

        2) #475 Fixes any remaining string assert comparison errors in
	tests. Updates algen_test.py to be pep8, pyflakes and pylint
	compliant.

	3) #468 Add support for kernels that perform stencil operations.
	Stencil depth is specified at the algorithm layer.

        4) #672 Fix error in boundary layer code generation for
	matrix_vector_kernel. The function space check is now always
	correct (hopefully).

        5) #680 Bug fix: the kernel stub generator was not adding the stencil
	dofmap required by a field with stencil access.

release 1.2.3

        1) #111 Adds support for dynamo0.3 built-in operations running
	sequentially.

        2) #640 Update PSyclone to call enforce_bc_kernel after every
	call to matrix_vector_kernel if the space is W1 or W2. (Previously
	PSyclone looked for matrix_vector_mm_kernel and only W2.)

	3) #430 Adds support for multiple kernels within an invoke with
	kernel arguments specified as any_space. Previously there was a
	limit of one kernel per invoke. This is particularly relevant for
	built-ins as all of these currently have arguments that are
	any_space.

	4) #657 Changes to the declaration and assignment of the mesh
	object (it is now a pointer) within the generated PSy layer so as
	to use the mesh singleton and not generate a temporary copy of it.

release 1.2.2

        1) #575 Add parser support for stencil meta-data.

        2) #587 Changed scalar metadata names to gh_real and gh_integer

        3) #501 Updates to parser and documentation to support writing to
	scalar arguments (reductions). Note that this is currently only
	supported for serial code. Implementation of this functionality
	for OpenMP and MPI will be done under #484 and #423, respectively.

	4) #235 PSyclone now uses the appropriate intent for arguments in
	the generated PSy code. Previously it always used inout. This
	allows the algorithm developer to specify the intent of data in
	the algorithm layer appropriately, rather than being forced to use
	inout in all cases.

        5) #604 If PSyclone encounters an Algorithm file that contains no
	invoke calls then it now issues a warning and outputs that file
	unchanged (previously it did not output a file at all). No PSy
	file is created in this case.

        6) #618 fix for #235. Data with intent out should have fields
	declared as inout as internal subroutines within the field are
	dereferenced so are required as intent in.

	7) #610 When PSyclone is operating in line length limiting mode
	("-l" switch) problems are caused if it breaks a line in the middle
	of a string. PSyclone now prefixes all continued lines with an
	ampersand. This then produces valid Fortran irrespective of whether
	the line-break happens within a string.

release 1.2.1

        1) Added a PSyclone logo

        2) #360 Internal code structure changes to make the Node class
	calls() method more intuitive and consistent with other methods. A
	side effect is that the OpenMP private list should no longer
	contain any variables names that are not required (as this change
	fixes that bug).

        3) #546 Bug fix for colouring when a kernel is passed an operator.
        PSyclone was not generating the correct cell look-up when
        colouring a loop containing a kernel call with an operator. i.e.
        the PSy layer passed 'cell' to the kernel rather than
        'cmap(colour, cell)'.

        4) #542 generate correct OpenMP private list. This was actually
        fixed by the changes made under #360 (change 2 above) so this
        ticket only adds a test for this functionality.

release 1.2.0

	1) #415 Support for parsing stencil information supplied in
	Dynamo 0.3 kernel meta-data.

	2) #367 Make gocean python conform to pep8

	3) #230 Add documentation for the GOcean1.0 API

	4) #379 Make f2pygen and its tests conform to pep8, pylint and
	improve the test coverage

	5) #429 Support for read-only scalar arguments in the 0.3
	Dynamo API.

	6) #420 Support for inter-invoke halo calls and logic (for
	distributed memory)

	7) #514 Fix for a bug in the if test round a halo_exchange call
	in which arrays (vectors) did not have their index added.

	8) #521 Fix bugs in the logic for adding halo exchange calls before
	loops.

        9) #532 Fix in the logic for adding halo exchange calls before
	loops which recognises that operators do not have halos.

	10) #467 Support transformations in Distributed Memory. Enable the use
	of OpenMP (and other transformations) with DM. Note that PSyclone
	currently does not support halo swaps inside OpenMP parallel regions.

release 1.1.0

	1) #263 OpenMP (including colouring) supported for the 0.3 Dynamo
	API. Parser fails gracefully if Kernel-code parsing is
	unsuccessful.

	2) #292 Add support for user-supplied transformations/optimisations
	via a script passed to the generate function/command-line. This
	enables the use of transformations within a build system.

	3) #292 Documentation for Algorithm, PSy and Kernel layers as well
	as for transformations has been added. Documentation on using
	transformation scripts then added on top.

	4) #292 Dynamo example scripts fixed.

	5) #258 First version of kernel-stub generator added. Given kernel
	metadata as input, PSyclone has enough information to be able to
	generate stub kernel code with the appropriate arguments and
	argument ordering.

	6) #364 OpenMP fix for update 1) (ticket #263). 'ncolour' variable
	now declared. New lfric/eg3 example added to demonstrate the use
	of transformation scripts introduced in update 2) (ticket #292).

	7) #361 Minor updates to the kernel-stub generator. Remove spurious
	dir() command, remove additional '_code' from kernel subroutine name
	and add 'implicit none' to the generated subroutine.

	8) #363 Update to the generator script to catch any run-time
	errors generated by the user-supplied optimisation script. Such
	errors are then reported in a user-friendly fashion to aid
	debugging.

	9) #272 Added support for explicit loop bounds in the PSy layer
	for the GOcean1.0 API. The Cray compiler makes use of this
	information to generate more efficient code. This option can be
	switched on or off using a transformation.

        10) Support the module in-lining of kernel subroutines. i.e.
        kernel subroutines can be moved into the same module that contains
        the invoke from which they are called. This functionality is
        implemented as a new transformation, 'KernelModuleInlineTrans'.
        psyGen.py has also been made fully pep8 compliant.

        11) #347 Add an option to limit the length of lines of fortran
        code that PSyclone generates to 132 chars. This is the length
        mandated by the Fortran free-format standard and is rigorously
        enforced by some compilers (e.g. PGI). As a part of this change
        PSyclone now checks the length of all lines of source code in
	the Algorithm and Kernel files that it parses.

        12) #395 Add support for new function spaces: Wtheta, W2H and W2V.

	13) #396 and #397 Make all tests work with Python 2.6. Previously
	two of the tests only worked in Python 2.7 and a third caused
	resource issues when using deepcopy.

        14) #355 Support operators where the "to" and "from" function
        spaces are different.

release 1.0.2

	1) #299 temporary boundary condition
	support. matrix_vector_kernel_mm now uses enforce_bc_code rather
	than enforce_boundary_w2 as the latter is no longer used.

release 1.0.1

	1) #299 temporary boundary condition support. removed the
	hardwired code and associated test that added an additional
	boundary condition array to ru_kernel as this kernel is no longer
	required. Added support for generating a boundary condition array
	in the PSy layer and passing it into the enforce_bc_kernel
	kernel. enforce_bc_kernel should be placed by the algorithm
	developer to enforce boundary conditions.

release 1.0.0<|MERGE_RESOLUTION|>--- conflicted
+++ resolved
@@ -210,14 +210,12 @@
 	subfolder of the tutorial directory ready for the addition of
 	"practicals" tutorials
 
-<<<<<<< HEAD
-        68) PR #970 for #955. Use Jinja to generate the netcdf extraction
-        library for the GOcean API.
-=======
 	68) PR #958 for #957. Add checks that raise an exception at code
 	generation time if there are any orphan OpenACC or OpenMP
 	directives e.g. OpenMP loop should be within OpenMP parallel.
->>>>>>> c6c022c2
+
+        69) PR #970 for #955. Use Jinja to generate the netcdf extraction
+        library for the GOcean API.
 
 release 1.9.0 20th May 2020
 
