# -----------------------------------------------------------------------------
# BSD 3-Clause License
#
# Copyright (c) 2017-2020, Science and Technology Facilities Council.
# All rights reserved.
#
# Redistribution and use in source and binary forms, with or without
# modification, are permitted provided that the following conditions are met:
#
# * Redistributions of source code must retain the above copyright notice, this
#   list of conditions and the following disclaimer.
#
# * Redistributions in binary form must reproduce the above copyright notice,
#   this list of conditions and the following disclaimer in the documentation
#   and/or other materials provided with the distribution.
#
# * Neither the name of the copyright holder nor the names of its
#   contributors may be used to endorse or promote products derived from
#   this software without specific prior written permission.
#
# THIS SOFTWARE IS PROVIDED BY THE COPYRIGHT HOLDERS AND CONTRIBUTORS
# "AS IS" AND ANY EXPRESS OR IMPLIED WARRANTIES, INCLUDING, BUT NOT
# LIMITED TO, THE IMPLIED WARRANTIES OF MERCHANTABILITY AND FITNESS
# FOR A PARTICULAR PURPOSE ARE DISCLAIMED. IN NO EVENT SHALL THE
# COPYRIGHT HOLDER OR CONTRIBUTORS BE LIABLE FOR ANY DIRECT, INDIRECT,
# INCIDENTAL, SPECIAL, EXEMPLARY, OR CONSEQUENTIAL DAMAGES (INCLUDING,
# BUT NOT LIMITED TO, PROCUREMENT OF SUBSTITUTE GOODS OR SERVICES;
# LOSS OF USE, DATA, OR PROFITS; OR BUSINESS INTERRUPTION) HOWEVER
# CAUSED AND ON ANY THEORY OF LIABILITY, WHETHER IN CONTRACT, STRICT
# LIABILITY, OR TORT (INCLUDING NEGLIGENCE OR OTHERWISE) ARISING IN
# ANY WAY OUT OF THE USE OF THIS SOFTWARE, EVEN IF ADVISED OF THE
# POSSIBILITY OF SUCH DAMAGE.
# -----------------------------------------------------------------------------
# Authors R. W. Ford, A. R. Porter and S. Siso, STFC Daresbury Lab
# Modified I. Kavcic, Met Office
# -----------------------------------------------------------------------------

''' This module provides the fparser2 to PSyIR front-end, it follows a
    Visitor Pattern to traverse relevant fparser2 nodes and contains the logic
    to transform each node into the equivalent PSyIR representation.'''

from collections import OrderedDict
from fparser.two import Fortran2003
from fparser.two.utils import walk
from psyclone.psyir.nodes import UnaryOperation, BinaryOperation, \
    NaryOperation, Schedule, CodeBlock, IfBlock, Reference, Literal, Loop, \
    Container, Assignment, Return, Array, Node
from psyclone.errors import InternalError, GenerationError
from psyclone.psyGen import Directive, KernelSchedule
from psyclone.psyir.symbols import SymbolError, DataSymbol, ContainerSymbol, \
    GlobalInterface, ArgumentInterface, UnresolvedInterface, LocalInterface, \
    DataType

# The list of Fortran instrinsic functions that we know about (and can
# therefore distinguish from array accesses). These are taken from
# fparser.
FORTRAN_INTRINSICS = Fortran2003.Intrinsic_Name.function_names

# Mapping from Fortran data types to PSyIR types
TYPE_MAP_FROM_FORTRAN = {"integer": DataType.INTEGER,
                         "character": DataType.CHARACTER,
                         "logical": DataType.BOOLEAN,
                         "real": DataType.REAL}


def _get_symbol_table(node):
    '''Find a symbol table associated with an ancestor of Node 'node' (or
    the node itself). If there is more than one symbol table, then the
    symbol table closest in ancestory to 'node' is returned. If no
    symbol table is found then None is returned.

    :param node: a PSyIR Node.
    :type node: :py:class:`psyclone.psyir.nodes.Node`

    :returns: a symbol table associated with node or one of its \
        ancestors or None if one is not found.
    :rtype: :py:class:`psyclone.psyir.symbols.SymbolTable` or NoneType

    :raises TypeError: if the node argument is not a Node.

    '''
    if not isinstance(node, Node):
        raise TypeError(
            "node argument to _get_symbol_table() should be of type Node, but "
            "found '{0}'.".format(type(node).__name__))
    current = node
    while current:
        if hasattr(current, "symbol_table"):
            return current.symbol_table
        current = current.parent
    return None


class Fparser2Reader(object):
    '''
    Class to encapsulate the functionality for processing the fparser2 AST and
    convert the nodes to PSyIR.
    '''

    unary_operators = OrderedDict([
        ('+', UnaryOperation.Operator.PLUS),
        ('-', UnaryOperation.Operator.MINUS),
        ('.not.', UnaryOperation.Operator.NOT),
        ('abs', UnaryOperation.Operator.ABS),
        ('ceiling', UnaryOperation.Operator.CEIL),
        ('exp', UnaryOperation.Operator.EXP),
        ('log', UnaryOperation.Operator.LOG),
        ('log10', UnaryOperation.Operator.LOG10),
        ('sin', UnaryOperation.Operator.SIN),
        ('asin', UnaryOperation.Operator.ASIN),
        ('cos', UnaryOperation.Operator.COS),
        ('acos', UnaryOperation.Operator.ACOS),
        ('tan', UnaryOperation.Operator.TAN),
        ('atan', UnaryOperation.Operator.ATAN),
        ('sqrt', UnaryOperation.Operator.SQRT),
        ('real', UnaryOperation.Operator.REAL),
        ('int', UnaryOperation.Operator.INT)])

    binary_operators = OrderedDict([
        ('+', BinaryOperation.Operator.ADD),
        ('-', BinaryOperation.Operator.SUB),
        ('*', BinaryOperation.Operator.MUL),
        ('/', BinaryOperation.Operator.DIV),
        ('**', BinaryOperation.Operator.POW),
        ('==', BinaryOperation.Operator.EQ),
        ('.eq.', BinaryOperation.Operator.EQ),
        ('/=', BinaryOperation.Operator.NE),
        ('.ne.', BinaryOperation.Operator.NE),
        ('<=', BinaryOperation.Operator.LE),
        ('.le.', BinaryOperation.Operator.LE),
        ('<', BinaryOperation.Operator.LT),
        ('.lt.', BinaryOperation.Operator.LT),
        ('>=', BinaryOperation.Operator.GE),
        ('.ge.', BinaryOperation.Operator.GE),
        ('>', BinaryOperation.Operator.GT),
        ('.gt.', BinaryOperation.Operator.GT),
        ('.and.', BinaryOperation.Operator.AND),
        ('.or.', BinaryOperation.Operator.OR),
        ('sign', BinaryOperation.Operator.SIGN),
        ('size', BinaryOperation.Operator.SIZE),
        ('sum', BinaryOperation.Operator.SUM),
        ('lbound', BinaryOperation.Operator.LBOUND),
        ('ubound', BinaryOperation.Operator.UBOUND),
        ('max', BinaryOperation.Operator.MAX),
        ('min', BinaryOperation.Operator.MIN),
        ('mod', BinaryOperation.Operator.REM),
        ('matmul', BinaryOperation.Operator.MATMUL)])

    nary_operators = OrderedDict([
        ('max', NaryOperation.Operator.MAX),
        ('min', NaryOperation.Operator.MIN),
        ('sum', NaryOperation.Operator.SUM)])

    def __init__(self):
        from fparser.two import utils
        # Map of fparser2 node types to handlers (which are class methods)
        self.handlers = {
            Fortran2003.Assignment_Stmt: self._assignment_handler,
            Fortran2003.Name: self._name_handler,
            Fortran2003.Parenthesis: self._parenthesis_handler,
            Fortran2003.Part_Ref: self._part_ref_handler,
            Fortran2003.If_Stmt: self._if_stmt_handler,
            utils.NumberBase: self._number_handler,
            Fortran2003.Char_Literal_Constant: self._char_literal_handler,
            Fortran2003.Logical_Literal_Constant: self._bool_literal_handler,
            utils.BinaryOpBase: self._binary_op_handler,
            Fortran2003.End_Do_Stmt: self._ignore_handler,
            Fortran2003.End_Subroutine_Stmt: self._ignore_handler,
            Fortran2003.If_Construct: self._if_construct_handler,
            Fortran2003.Case_Construct: self._case_construct_handler,
            Fortran2003.Return_Stmt: self._return_handler,
            Fortran2003.UnaryOpBase: self._unary_op_handler,
            Fortran2003.Block_Nonlabel_Do_Construct:
                self._do_construct_handler,
            Fortran2003.Intrinsic_Function_Reference: self._intrinsic_handler,
            Fortran2003.Where_Construct: self._where_construct_handler,
            Fortran2003.Where_Stmt: self._where_construct_handler,
        }

    @staticmethod
    def nodes_to_code_block(parent, fp2_nodes):
        '''Create a CodeBlock for the supplied list of fparser2 nodes and then
        wipe the list. A CodeBlock is a node in the PSyIR (Schedule)
        that represents a sequence of one or more Fortran statements
        and/or expressions which PSyclone does not attempt to handle.

        :param parent: Node in the PSyclone AST to which to add this code \
                       block.
        :type parent: :py:class:`psyclone.psyir.nodes.Node`
        :param fp2_nodes: list of fparser2 AST nodes constituting the \
                          code block.
        :type fp2_nodes: list of :py:class:`fparser.two.utils.Base`

        :returns: a CodeBlock instance.
        :rtype: :py:class:`psyclone.CodeBlock`

        '''
        if not fp2_nodes:
            return None

        # Determine whether this code block is a statement or an
        # expression. Statements always have a `Schedule` as parent
        # and expressions do not. The only unknown at this point are
        # directives whose structure are in discussion. Therefore, for
        # the moment, an exception is raised if a directive is found
        # as a parent.
        if isinstance(parent, Schedule):
            structure = CodeBlock.Structure.STATEMENT
        elif isinstance(parent, Directive):
            raise InternalError(
                "Fparser2Reader:nodes_to_code_block: A CodeBlock with "
                "a Directive as parent is not yet supported.")
        else:
            structure = CodeBlock.Structure.EXPRESSION

        code_block = CodeBlock(fp2_nodes, structure, parent=parent)
        parent.addchild(code_block)
        del fp2_nodes[:]
        return code_block

    @staticmethod
    def get_inputs_outputs(nodes):
        '''
        Identify variables that are inputs and outputs to the section of
        Fortran code represented by the supplied list of nodes in the
        fparser2 parse tree. Loop variables are ignored.

        :param nodes: list of Nodes in the fparser2 AST to analyse.
        :type nodes: list of :py:class:`fparser.two.utils.Base`

        :return: 3-tuple of list of inputs, list of outputs, list of in-outs
        :rtype: (list of str, list of str, list of str)
        '''
        from fparser.two.Fortran2003 import Assignment_Stmt, Part_Ref, \
            Data_Ref, If_Then_Stmt, Array_Section
        readers = set()
        writers = set()
        readwrites = set()
        # A dictionary of all array accesses that we encounter - used to
        # sanity check the readers and writers we identify.
        all_array_refs = {}

        # Loop over a flat list of all the nodes in the supplied region
        for node in walk(nodes):

            if isinstance(node, Assignment_Stmt):
                # Found lhs = rhs
                structure_name_str = None

                lhs = node.items[0]
                rhs = node.items[2]
                # Do RHS first as we cull readers after writers but want to
                # keep a = a + ... as the RHS is computed before assigning
                # to the LHS
                for node2 in walk(rhs):
                    if isinstance(node2, Part_Ref):
                        name = node2.items[0].string
                        if name.upper() not in FORTRAN_INTRINSICS:
                            if name not in writers:
                                readers.add(name)
                    if isinstance(node2, Data_Ref):
                        # TODO we need a robust implementation - issue #309.
                        raise NotImplementedError(
                            "get_inputs_outputs: derived-type references on "
                            "the RHS of assignments are not yet supported.")
                # Now do LHS
                if isinstance(lhs, Data_Ref):
                    # This is a structure which contains an array access.
                    structure_name_str = lhs.items[0].string
                    writers.add(structure_name_str)
                    lhs = lhs.items[1]
                if isinstance(lhs, (Part_Ref, Array_Section)):
                    # This is an array reference
                    name_str = lhs.items[0].string
                    if structure_name_str:
                        # Array ref is part of a derived type
                        name_str = "{0}%{1}".format(structure_name_str,
                                                    name_str)
                        structure_name_str = None
                    writers.add(name_str)
            elif isinstance(node, If_Then_Stmt):
                # Check for array accesses in IF statements
                array_refs = walk(node, Part_Ref)
                for ref in array_refs:
                    name = ref.items[0].string
                    if name.upper() not in FORTRAN_INTRINSICS:
                        if name not in writers:
                            readers.add(name)
            elif isinstance(node, Part_Ref):
                # Keep a record of all array references to check that we
                # haven't missed anything. Once #309 is done we should be
                # able to get rid of this check.
                name = node.items[0].string
                if name.upper() not in FORTRAN_INTRINSICS and \
                   name not in all_array_refs:
                    all_array_refs[name] = node
            elif node:
                # TODO #309 handle array accesses in other contexts, e.g. as
                # loop bounds in DO statements.
                pass

        # Sanity check that we haven't missed anything. To be replaced when
        # #309 is done.
        accesses = list(readers) + list(writers)
        for name, node in all_array_refs.items():
            if name not in accesses:
                # A matching bare array access hasn't been found but it
                # might have been part of a derived-type access so check
                # for that.
                found = False
                for access in accesses:
                    if "%"+name in access:
                        found = True
                        break
                if not found:
                    raise InternalError(
                        "Array '{0}' present in source code ('{1}') but not "
                        "identified as being read or written.".
                        format(name, str(node)))
        # Now we check for any arrays that are both read and written
        readwrites = readers & writers
        # Remove them from the readers and writers sets
        readers = readers - readwrites
        writers = writers - readwrites
        # Convert sets to lists and sort so that we get consistent results
        # between Python versions (for testing)
        rlist = list(readers)
        rlist.sort()
        wlist = list(writers)
        wlist.sort()
        rwlist = list(readwrites)
        rwlist.sort()

        return (rlist, wlist, rwlist)

    @staticmethod
    def _create_schedule(name, _):
        '''
        Create an empty KernelSchedule.

        :param str name: Name of the subroutine represented by the kernel.
        :param invoke: TODO

        :returns: New KernelSchedule empty object.
        :rtype: py:class:`psyclone.psyGen.KernelSchedule`
        '''
        return KernelSchedule(name)

    def generate_container(self, module_ast):
        '''
        Create a Container from the supplied fparser2 module AST.

        :param module_ast: fparser2 AST of the full module.
        :type module_ast: :py:class:`fparser.two.Fortran2003.Program`

        :returns: PSyIR container representing the given module_ast.
        :rtype: :py:class:`psyclone.psyir.nodes.Container`

        :raises GenerationError: unable to generate a Container from the \
                                 provided fpaser2 parse tree.
        '''
        # Assume just 1 Fortran module definition in the file
        if len(module_ast.content) > 1:
            raise GenerationError(
                "Could not process {0}. Just one module definition per file "
                "supported.".format(str(module_ast)))

        module = module_ast.content[0]
        mod_content = module.content
        mod_name = str(mod_content[0].items[1])

        # Create a container to capture the module information
        new_container = Container(mod_name)

        # Parse the declarations if it has any
        if isinstance(mod_content[1], Fortran2003.Specification_Part):
            decl_list = mod_content[1].content
            self.process_declarations(new_container, decl_list, [])

        return new_container

    @staticmethod
    def _first_type_match(nodelist, typekind):
        '''
        Returns the first instance of the specified type in the given
        node list.

        :param list nodelist: List of fparser2 nodes.
        :param type typekind: The fparse2 Type we are searching for.
        '''
        for node in nodelist:
            if isinstance(node, typekind):
                return node
        raise ValueError  # Type not found

    def generate_schedule(self, name, module_ast):
        '''
        Create a KernelSchedule from the supplied fparser2 AST.

        :param str name: name of the subroutine represented by the kernel.
        :param module_ast: fparser2 AST of the full module where the kernel \
                           code is located.
        :type module_ast: :py:class:`fparser.two.Fortran2003.Program`

        :returns: PSyIR schedule representing the kernel.
        :rtype: :py:class:`psyclone.psyGen.KernelSchedule`

        :raises GenerationError: unable to generate a kernel schedule from \
                                 the provided fpaser2 parse tree.
        '''

        def search_subroutine(nodelist, searchname):
            '''
            Returns the first instance of the specified subroutine in the given
            node list.

            :param list nodelist: List of fparser2 nodes.
            :param str searchname: Name of the subroutine we are searching for.
            '''
            for node in nodelist:
                if (isinstance(node, Fortran2003.Subroutine_Subprogram) and
                        str(node.content[0].get_name()) == searchname):
                    return node
            raise ValueError  # Subroutine not found

        new_schedule = Fparser2Reader._create_schedule(name, None)

        # Generate the Container of the module enclosing the Kernel
        new_container = self.generate_container(module_ast)
        new_schedule.parent = new_container
        new_container.children.append(new_schedule)

        try:
<<<<<<< HEAD
            if isinstance(module_ast, Fortran2003.Module) or \
               (isinstance(module_ast, Fortran2003.Program) and
                isinstance(module_ast.content[0], Fortran2003.Module)):
                mod_content = module_ast.content[0].content
                # TODO remove once fparser/#102 is done
                # pylint: disable=protected-access
                module_ast.content[0]._parent = module_ast
                for item in mod_content:
                    item._parent = module_ast.content[0]
                subroutines = self._first_type_match(
                    mod_content, Fortran2003.Module_Subprogram_Part)
                subroutines._parent = mod_content
                subroutine = search_subroutine(subroutines.content, name)
            elif isinstance(module_ast, (Fortran2003.Subroutine_Subprogram,
                                         Fortran2003.Main_Program)):
                if str(module_ast.content[0].get_name()) != name:
                    raise ValueError()
                subroutine = module_ast
            else:
                raise NotImplementedError(
                    "Expected either Fortran2003.Module, Program, "
                    "Main_Program or "
                    "Subroutine_Subprogram but got: {0}".format(
                        type(module_ast).__name__))
=======
            subroutines = first_type_match(mod_content,
                                           Fortran2003.Module_Subprogram_Part)
            subroutine = search_subroutine(subroutines.content, name)
>>>>>>> f680badf
        except (ValueError, IndexError):
            raise GenerationError("Unexpected kernel AST. Could not find "
                                  "subroutine: {0}".format(name))

        try:
<<<<<<< HEAD
            sub_spec = self._first_type_match(subroutine.content,
                                              Fortran2003.Specification_Part)
            # TODO remove once fparser/#102 is done
            # pylint: disable=protected-access
            sub_spec._parent = subroutine
=======
            sub_spec = first_type_match(subroutine.content,
                                        Fortran2003.Specification_Part)
>>>>>>> f680badf
            decl_list = sub_spec.content
            # TODO this if test can be removed once fparser/#211 is fixed
            # such that routine arguments are always contained in a
            # Dummy_Arg_List, even if there's only one of them.
            from fparser.two.Fortran2003 import Dummy_Arg_List
            if isinstance(subroutine, Fortran2003.Subroutine_Subprogram) and \
               isinstance(subroutine.content[0].items[2], Dummy_Arg_List):
                arg_list = subroutine.content[0].items[2].items
            else:
                # Routine has no arguments
                arg_list = []
        except ValueError:
            # Subroutine without declarations, continue with empty lists.
            decl_list = []
            arg_list = []
        finally:
            self.process_declarations(new_schedule, decl_list, arg_list)

        try:
<<<<<<< HEAD
            sub_exec = self._first_type_match(subroutine.content,
                                              Fortran2003.Execution_Part)
            # TODO remove once fparser/#102 is done
            # pylint: disable=protected-access
            sub_exec._parent = subroutine
=======
            sub_exec = first_type_match(subroutine.content,
                                        Fortran2003.Execution_Part)
>>>>>>> f680badf
        except ValueError:
            pass
        else:
            self.process_nodes(new_schedule, sub_exec.content)

        return new_schedule

    @staticmethod
    def _parse_dimensions(dimensions, symbol_table):
        '''
        Parse the fparser dimension attribute into a shape list with
        the extent of each dimension.

        :param dimensions: fparser dimension attribute
        :type dimensions: \
            :py:class:`fparser.two.Fortran2003.Dimension_Attr_Spec`
        :param symbol_table: Symbol table of the declaration context.
        :type symbol_table: :py:class:`psyclone.psyir.symbols.SymbolTable`
        :returns: Shape of the attribute in column-major order (leftmost \
                  index is contiguous in memory). Each entry represents \
                  an array dimension. If it is 'None' the extent of that \
                  dimension is unknown, otherwise it holds an integer \
                  with the extent. If it is an empty list then the symbol \
                  represents a scalar.
        :rtype: list
        '''
        shape = []

        # Traverse shape specs in Depth-first-search order
        for dim in walk(dimensions, (Fortran2003.Assumed_Shape_Spec,
                                     Fortran2003.Explicit_Shape_Spec,
                                     Fortran2003.Assumed_Size_Spec)):

            if isinstance(dim, Fortran2003.Assumed_Shape_Spec):
                shape.append(None)

            elif isinstance(dim, Fortran2003.Explicit_Shape_Spec):
                def _unsupported_type_error(dimensions):
                    raise NotImplementedError(
                        "Could not process {0}. Only scalar integer literals"
                        " or symbols are supported for explicit shape array "
                        "declarations.".format(dimensions))
                if isinstance(dim.items[1],
                              Fortran2003.Int_Literal_Constant):
                    shape.append(int(dim.items[1].items[0]))
                elif isinstance(dim.items[1], Fortran2003.Name):
                    # Fortran does not regulate the order in which variables
                    # may be declared so it's possible for the shape
                    # specification of an array to reference variables that
                    # come later in the list of declarations. The reference
                    # may also be to a symbol present in a parent symbol table
                    # (e.g. if the variable is declared in an outer, module
                    # scope).
                    dim_name = dim.items[1].string.lower()
                    try:
                        sym = symbol_table.lookup(dim_name)
                        if sym.datatype != DataType.INTEGER or sym.shape:
                            _unsupported_type_error(dimensions)
                    except KeyError:
                        # We haven't seen this symbol before so create a new
                        # one with a deferred interface (since we don't
                        # currently know where it is declared).
                        sym = DataSymbol(dim_name, DataType.INTEGER,
                                         interface=UnresolvedInterface())
                        symbol_table.add(sym)
                    shape.append(sym)
                else:
                    _unsupported_type_error(dimensions)

            elif isinstance(dim, Fortran2003.Assumed_Size_Spec):
                raise NotImplementedError(
                    "Could not process {0}. Assumed-size arrays"
                    " are not supported.".format(dimensions))

            else:
                raise InternalError(
                    "Reached end of loop body and array-shape specification "
                    "{0} has not been handled.".format(type(dim)))

        return shape

    def process_declarations(self, parent, nodes, arg_list):
        '''
        Transform the variable declarations in the fparser2 parse tree into
        symbols in the symbol table of the PSyIR parent node.

        :param parent: PSyIR node in which to insert the symbols found.
        :type parent: :py:class:`psyclone.psyGen.KernelSchedule`
        :param nodes: fparser2 AST nodes to search for declaration statements.
        :type nodes: list of :py:class:`fparser.two.utils.Base`
        :param arg_list: fparser2 AST node containing the argument list.
        :type arg_list: :py:class:`fparser.Fortran2003.Dummy_Arg_List`

        :raises NotImplementedError: the provided declarations contain \
                                     attributes which are not supported yet.
        :raises GenerationError: if the parse tree for a USE statement does \
                                 not have the expected structure.
        :raises SymbolError: if a declaration is found for a Symbol that is \
                    already in the symbol table with a defined interface.
        :raises InternalError: if the provided declaration is an unexpected \
                               or invalid fparser or Fortran expression.
        '''
        # Look at any USE statments
        for decl in walk(nodes, Fortran2003.Use_Stmt):

            # Check that the parse tree is what we expect
            if len(decl.items) != 5:
                # We can't just do str(decl) as that also checks that items
                # is of length 5
                text = ""
                for item in decl.items:
                    if item:
                        text += str(item)
                raise GenerationError(
                    "Expected the parse tree for a USE statement to contain "
                    "5 items but found {0} for '{1}'".format(len(decl.items),
                                                             text))

            mod_name = str(decl.items[2])

            # Add the module symbol in the symbol table
            container = ContainerSymbol(mod_name)
            parent.symbol_table.add(container)

            # Create a 'deferred' symbol for each element in the ONLY clause.
            if isinstance(decl.items[4], Fortran2003.Only_List):
                for name in decl.items[4].items:
                    parent.symbol_table.add(
                        DataSymbol(str(name).lower(),
                                   datatype=DataType.DEFERRED,
                                   interface=GlobalInterface(container)))

        for decl in walk(nodes, Fortran2003.Type_Declaration_Stmt):
            (type_spec, attr_specs, entities) = decl.items

            # Parse type_spec, currently just 'real', 'integer', 'logical' and
            # 'character' intrinsic types are supported.
            datatype = None
            if isinstance(type_spec, Fortran2003.Intrinsic_Type_Spec):
                try:
                    fort_type = str(type_spec.items[0]).lower()
                    datatype = TYPE_MAP_FROM_FORTRAN[fort_type]
                except KeyError:
                    pass

                # Check for a KIND specification
                precision = self._process_kind_selector(parent.symbol_table,
                                                        type_spec)
            if datatype is None:
                raise NotImplementedError(
                    "Could not process {0}. Only 'real', 'integer', "
                    "'logical' and 'character' intrinsic types are "
                    "supported.".format(str(decl.items)))

            # Parse declaration attributes:
            # 1) If no dimension attribute is provided, it defaults to scalar.
            attribute_shape = []
            # 2) If no intent attribute is provided, it is provisionally
            # marked as a local variable (when the argument list is parsed,
            # arguments with no explicit intent are updated appropriately).
            interface = LocalInterface()
            # 3) Record initialized constant values
            has_constant_value = False
            allocatable = False
            if attr_specs:
                for attr in attr_specs.items:
                    if isinstance(attr, Fortran2003.Attr_Spec):
                        normalized_string = str(attr).lower().replace(' ', '')
                        if "save" in normalized_string:
                            # Variables declared with SAVE attribute inside a
                            # module, submodule or main program are implicitly
                            # SAVE'd (see Fortran specification 8.5.16.4) so it
                            # is valid to ignore the attribute in these
                            # situations.
                            if not (decl.parent and
                                    isinstance(decl.parent.parent,
                                               (Fortran2003.Module,
                                                Fortran2003.Main_Program))):
                                raise NotImplementedError(
                                    "Could not process {0}. The 'SAVE' "
                                    "attribute is not yet supported when it is"
                                    " not part of a module, submodule or main_"
                                    "program specification part.".
                                    format(decl.items))

                        elif normalized_string == "parameter":
                            # Flag the existence of a constant value in the RHS
                            has_constant_value = True
                        elif normalized_string == "allocatable":
                            allocatable = True
                        else:
                            raise NotImplementedError(
                                "Could not process {0}. Unrecognized "
                                "attribute '{1}'.".format(decl.items,
                                                          str(attr)))
                    elif isinstance(attr, Fortran2003.Intent_Attr_Spec):
                        (_, intent) = attr.items
                        normalized_string = \
                            intent.string.lower().replace(' ', '')
                        if normalized_string == "in":
                            interface = ArgumentInterface(
                                ArgumentInterface.Access.READ)
                        elif normalized_string == "out":
                            interface = ArgumentInterface(
                                ArgumentInterface.Access.WRITE)
                        elif normalized_string == "inout":
                            interface = ArgumentInterface(
                                ArgumentInterface.Access.READWRITE)
                        else:
                            raise InternalError(
                                "Could not process {0}. Unexpected intent "
                                "attribute '{1}'.".format(decl.items,
                                                          str(attr)))
                    elif isinstance(attr, Fortran2003.Dimension_Attr_Spec):
                        attribute_shape = \
                            self._parse_dimensions(attr, parent.symbol_table)
                    else:
                        raise NotImplementedError(
                            "Could not process {0}. Unrecognized attribute "
                            "type {1}.".format(decl.items, str(type(attr))))

            # Parse declarations RHS and declare new symbol into the
            # parent symbol table for each entity found.
            for entity in entities.items:
                (name, array_spec, char_len, initialisation) = entity.items
                ct_expr = None

                # If the entity has an array-spec shape, it has priority.
                # Otherwise use the declaration attribute shape.
                if array_spec is not None:
                    entity_shape = \
                        self._parse_dimensions(array_spec, parent.symbol_table)
                else:
                    entity_shape = attribute_shape

                if allocatable and not entity_shape:
                    # We have an allocatable attribute on something that we
                    # don't recognise as an array - this is not supported.
                    raise NotImplementedError(
                        "Could not process {0}. The 'allocatable' attribute is"
                        " only supported on array declarations.".format(
                            str(decl)))

                for idx, extent in enumerate(entity_shape):
                    if extent is None:
                        if allocatable:
                            entity_shape[idx] = DataSymbol.Extent.DEFERRED
                        else:
                            entity_shape[idx] = DataSymbol.Extent.ATTRIBUTE
                    elif allocatable:
                        # We have an allocatable array with a defined extent.
                        # This is invalid Fortran.
                        raise InternalError(
                            "Invalid Fortran: '{0}'. An array with defined "
                            "extent cannot have the ALLOCATABLE attribute.".
                            format(str(decl)))

                if initialisation:
                    if has_constant_value:
                        # If it is a parameter parse its initialization
                        tmp = Node()
                        expr = initialisation.items[1]
                        self.process_nodes(parent=tmp, nodes=[expr])
                        ct_expr = tmp.children[0]
                    else:
                        raise NotImplementedError(
                            "Could not process {0}. Initialisations on the"
                            " declaration statements are only supported for "
                            "parameter declarations.".format(decl.items))

                if char_len is not None:
                    raise NotImplementedError(
                        "Could not process {0}. Character length "
                        "specifications are not supported."
                        "".format(decl.items))

                sym_name = str(name).lower()

                if sym_name not in parent.symbol_table:
                    parent.symbol_table.add(DataSymbol(sym_name, datatype,
                                                       shape=entity_shape,
                                                       constant_value=ct_expr,
                                                       interface=interface,
                                                       precision=precision))
                else:
                    # The symbol table already contains an entry with this name
                    # so update its interface information.
                    sym = parent.symbol_table.lookup(sym_name)
                    if not sym.unresolved_interface:
                        raise SymbolError(
                            "Symbol '{0}' already present in SymbolTable with "
                            "a defined interface ({1}).".format(
                                sym_name, str(sym.interface)))
                    sym.interface = interface

        try:
            arg_symbols = []
            # Ensure each associated symbol has the correct interface info.
            for arg_name in [x.string.lower() for x in arg_list]:
                symbol = parent.symbol_table.lookup(arg_name)
                if symbol.is_local:
                    # We didn't previously know that this Symbol was an
                    # argument (as it had no 'intent' qualifier). Mark
                    # that it is an argument by specifying its interface.
                    # A Fortran argument has intent(inout) by default
                    symbol.interface = ArgumentInterface(
                        ArgumentInterface.Access.READWRITE)
                arg_symbols.append(symbol)
            # Now that we've updated the Symbols themselves, set the
            # argument list
            parent.symbol_table.specify_argument_list(arg_symbols)
        except KeyError:
            raise InternalError("The kernel argument "
                                "list '{0}' does not match the variable "
                                "declarations for fparser nodes {1}."
                                "".format(str(arg_list), nodes))

        # fparser2 does not always handle Statement Functions correctly, this
        # loop checks for Stmt_Functions that should be an array statement
        # and recovers them, otherwise it raises an error as currently
        # Statement Functions are not supported in PSyIR.
        for stmtfn in walk(nodes, Fortran2003.Stmt_Function_Stmt):
            (fn_name, arg_list, scalar_expr) = stmtfn.items
            try:
                symbol = parent.symbol_table.lookup(fn_name.string.lower())
                if symbol.is_array:
                    # This is an array assignment wrongly categorized as a
                    # statement_function by fparser2.
                    array_name = fn_name
                    array_subscript = arg_list.items

                    assignment_rhs = scalar_expr

                    # Create assingment node
                    assignment = Assignment(parent=parent)
                    parent.addchild(assignment)

                    # Build lhs
                    lhs = Array(symbol, parent=assignment)
                    self.process_nodes(parent=lhs, nodes=array_subscript)
                    assignment.addchild(lhs)

                    # Build rhs
                    self.process_nodes(parent=assignment,
                                       nodes=[assignment_rhs])
                else:
                    raise InternalError(
                        "Could not process '{0}'. Symbol '{1}' is in the"
                        " SymbolTable but it is not an array as expected, so"
                        " it can not be recovered as an array assignment."
                        "".format(str(stmtfn), symbol.name))
            except KeyError:
                raise NotImplementedError(
                    "Could not process '{0}'. Statement Function declarations "
                    "are not supported.".format(str(stmtfn)))

    @staticmethod
    def _process_kind_selector(symbol_table, type_spec):
        '''
        Processes the fparser2 parse tree of the type specification of a
        variable declaration in order to extract KIND information. This
        information is used to determine the precision of the variable (as
        supplied to the DataSymbol constructor).

        :param symbol_table: the SymbolTable associated with the code \
            being processed.
        :type symbol_table: :py:class:`psyclone.psyir.symbols.SymbolTable`
        :param type_spec: the fparser2 parse tree of the type specification.
        :type type_spec: :py:class:`fparser.two.Fortran2003.Intrinsic_Type_Spec

        :returns: the precision associated with the type specification.
        :rtype: :py:class:`psyclone.psyir.symbols.DataSymbol.Precision` or \
            :py:class:`psyclone.psyir.symbols.DataSymbol` or int or NoneType

        :raises NotImplementedError: if a KIND intrinsic is found with an \
            argument other than a real or integer literal.
        :raises NotImplementedError: if we have `kind=xxx` but cannot find \
            a valid variable name.
        '''
        if not isinstance(type_spec.items[1], Fortran2003.Kind_Selector):
            return None
        # The KIND() intrinsic itself is Fortran specific and has no direct
        # representation in the PSyIR. We therefore can't use
        # self.process_nodes() here.
        kind_selector = type_spec.items[1]
        intrinsics = walk(kind_selector.items,
                          Fortran2003.Intrinsic_Function_Reference)
        if intrinsics and isinstance(intrinsics[0].items[0],
                                     Fortran2003.Intrinsic_Name) and \
           str(intrinsics[0].items[0]).lower() == "kind":
            # We have kind=KIND(X) where X may be of any intrinsic type. It
            # may be a scalar or an array. items[1] is an
            # Actual_Arg_Spec_List with the first entry being the argument.
            kind_arg = intrinsics[0].items[1].items[0]

            # We currently only support literals as arguments to KIND
            if isinstance(kind_arg, (Fortran2003.Int_Literal_Constant,
                                     Fortran2003.Real_Literal_Constant)):

                if len(kind_arg.items) > 1 and kind_arg.items[1]:
                    # The literal has an explicit kind specifier (e.g. 1.0_wp)
                    # so return a Symbol representing it (e.g.'wp').
                    return Fparser2Reader._kind_symbol_from_name(
                        str(kind_arg.items[1]), symbol_table)

                if isinstance(kind_arg, Fortran2003.Real_Literal_Constant):
                    import re
                    if re.search("d[0-9]", str(kind_arg).lower()):
                        return DataSymbol.Precision.DOUBLE
                    return DataSymbol.Precision.SINGLE

                if isinstance(kind_arg, Fortran2003.Int_Literal_Constant):
                    # An integer with no explict kind specifier must be of
                    # default precision
                    return DataSymbol.Precision.SINGLE

            raise NotImplementedError(
                "Only real and integer literals are supported "
                "as arguments to the KIND intrinsic but found '{0}' in: "
                "{1}".format(type(kind_arg).__name__, str(kind_selector)))

        # We have kind=kind-param
        kind_names = walk(kind_selector.items, Fortran2003.Name)
        if not kind_names:
            raise NotImplementedError(
                "Failed to find valid Name in Fortran Kind "
                "Selector: '{0}'".format(str(kind_selector)))
        return Fparser2Reader._kind_symbol_from_name(str(kind_names[0]),
                                                     symbol_table)

    @staticmethod
    def _kind_symbol_from_name(name, symbol_table):
        '''
        Utility method that returns a Symbol representing the named KIND
        parameter. If the supplied Symbol Table does not contain an appropriate
        entry then one is created. If it does contain a matching entry then
        its datatype must be 'integer' or 'deferred'. If the latter then the
        fact that we now know that this Symbol represents a KIND parameter
        means that we can change the datatype to be 'integer'.

        :param str name: the name of the variable holding the KIND value.
        :param symbol_table: the Symbol Table associated with the code being\
                             processed.
        :type symbol_table: :py:class:`psyclone.psyir.symbols.SymbolTable`

        :returns: the Symbol representing the KIND parameter.
        :rtype: :py:class:`psyclone.psyir.symbols.DataSymbol`

        :raises TypeError: if the Symbol Table already contains an entry for \
                       `name` and its datatype is not 'integer' or 'deferred'.
        '''
        lower_name = name.lower()
        try:
            kind_symbol = symbol_table.lookup(lower_name)
            if kind_symbol.datatype not in [DataType.INTEGER,
                                            DataType.DEFERRED]:
                raise TypeError(
                    "SymbolTable already contains an entry for "
                    "variable '{0}' used as a kind parameter but its "
                    "type ('{1}') is not 'deferred' or 'integer'.".
                    format(lower_name, kind_symbol.datatype))
            # A KIND parameter must be of type integer so set it here (in case
            # it was previously 'deferred')
            kind_symbol.datatype = DataType.INTEGER
        except KeyError:
            # The SymbolTable does not contain an entry for this kind parameter
            # so create one. We specify an UnresolvedInterface as we don't
            # currently know how this symbol is brought into scope.
            kind_symbol = DataSymbol(lower_name, DataType.INTEGER,
                                     interface=UnresolvedInterface())
            symbol_table.add(kind_symbol)
        return kind_symbol

    def process_nodes(self, parent, nodes):
        '''
        Create the PSyIR of the supplied list of nodes in the
        fparser2 AST. Currently also inserts parent information back
        into the fparser2 AST. This is a workaround until fparser2
        itself generates and stores this information.

        :param parent: Parent node in the PSyIR we are constructing.
        :type parent: :py:class:`psyclone.psyir.nodes.Node`
        :param nodes: List of sibling nodes in fparser2 AST.
        :type nodes: list of :py:class:`fparser.two.utils.Base`

        '''
        code_block_nodes = []
        for child in nodes:

            try:
                psy_child = self._create_child(child, parent)
            except NotImplementedError:
                # If child type implementation not found, add them on the
                # ongoing code_block node list.
                code_block_nodes.append(child)
            else:
                if psy_child:
                    self.nodes_to_code_block(parent, code_block_nodes)
                    parent.addchild(psy_child)
                # If psy_child is not initialised but it didn't produce a
                # NotImplementedError, it means it is safe to ignore it.

        # Complete any unfinished code-block
        self.nodes_to_code_block(parent, code_block_nodes)

    def _create_child(self, child, parent=None):
        '''
        Create a PSyIR node representing the supplied fparser 2 node.

        :param child: node in fparser2 AST.
        :type child: :py:class:`fparser.two.utils.Base`
        :param parent: Parent node of the PSyIR node we are constructing.
        :type parent: :py:class:`psyclone.psyir.nodes.Node`
        :raises NotImplementedError: There isn't a handler for the provided \
                child type.
        :returns: Returns the PSyIR representation of child, which can be a \
                  single node, a tree of nodes or None if the child can be \
                  ignored.
        :rtype: :py:class:`psyclone.psyir.nodes.Node` or NoneType
        '''
        handler = self.handlers.get(type(child))
        if handler is None:
            # If the handler is not found then check with the first
            # level parent class. This is done to simplify the
            # handlers map when multiple fparser2 types can be
            # processed with the same handler. (e.g. Subclasses of
            # BinaryOpBase: Mult_Operand, Add_Operand, Level_2_Expr,
            # ... can use the same handler.)
            generic_type = type(child).__bases__[0]
            handler = self.handlers.get(generic_type)
            if not handler:
                raise NotImplementedError()
        return handler(child, parent)

    def _ignore_handler(self, *_):
        '''
        This handler returns None indicating that the associated
        fparser2 node can be ignored.

        Note that this method contains ignored arguments to comform with
        the handler(node, parent) method interface.

        :returns: None
        :rtype: NoneType
        '''
        return None

    def _create_loop(self, parent, variable_name):
        '''
        Create a Loop instance. This is done outside _do_construct_handler
        because some APIs may want to instantiate a specialised Loop.

        :param parent: the parent of the node.
        :type parent: :py:class:`psyclone.psyir.nodes.Node`
        :param str variable_name: name of the iteration variable.

        :return: a new Loop instance.
        :rtype: :py:class:`psyclone.psyir.nodes.Loop`

        '''
        return Loop(parent=parent, variable_name=variable_name)

    def _process_loopbody(self, loop_body, node):
        ''' Process the loop body. This is done outside _do_construct_handler
        because some APIs may want to perform specialised actions. By default
        continue processing the tree nodes inside the loop body.

        :param loop_body: Schedule representing the body of the loop.
        :type loop_body: :py:class:`psyclone.psyir.nodes.Schedule`
        :param node: fparser loop node being processed.
        :type node: \
            :py:class:`fparser.two.Fortran2003.Block_Nonlabel_Do_Construct`
        '''
        # Process loop body (ignore 'do' and 'end do' statements with [1:-1])
        self.process_nodes(parent=loop_body, nodes=node.content[1:-1])

    def _do_construct_handler(self, node, parent):
        '''
        Transforms a fparser2 Do Construct into its PSyIR representation.

        :param node: node in fparser2 tree.
        :type node: \
            :py:class:`fparser.two.Fortran2003.Block_Nonlabel_Do_Construct`
        :param parent: parent node of the PSyIR node we are constructing.
        :type parent: :py:class:`psyclone.psyir.nodes.Node`

        :returns: PSyIR representation of node
        :rtype: :py:class:`psyclone.psyir.nodes.Loop`

        :raises InternalError: if the fparser2 tree has an unexpected \
            structure.
        '''
        ctrl = walk(node.content, Fortran2003.Loop_Control)
        if not ctrl:
            raise InternalError(
                "Unrecognised form of DO loop - failed to find Loop_Control "
                "element in the node '{0}'.".format(str(node)))
        if ctrl[0].items[0]:
            # If this is a DO WHILE then the first element of items will not
            # be None. (See `fparser.two.Fortran2003.Loop_Control`.)
            # TODO #359 DO WHILE's are currently just put into CodeBlocks
            # rather than being properly described in the PSyIR.
            raise NotImplementedError()

        # Second element of items member of Loop Control is itself a tuple
        # containing:
        #   Loop variable, [start value expression, end value expression, step
        #   expression]
        # Loop variable will be an instance of Fortran2003.Name
        loop_var = str(ctrl[0].items[1][0])
        variable_name = str(loop_var)
        loop = self._create_loop(parent, variable_name)
        loop._ast = node

        # Get the loop limits. These are given in a list which is the second
        # element of a tuple which is itself the second element of the items
        # tuple:
        # (None, (Name('jk'), [Int_Literal_Constant('1', None), Name('jpk'),
        #                      Int_Literal_Constant('1', None)]), None)
        limits_list = ctrl[0].items[1][1]

        # Start expression child
        self.process_nodes(parent=loop, nodes=[limits_list[0]])

        # Stop expression child
        self.process_nodes(parent=loop, nodes=[limits_list[1]])

        # Step expression child
        if len(limits_list) == 3:
            self.process_nodes(parent=loop, nodes=[limits_list[2]])
        else:
            # Default loop increment is 1
            default_step = Literal("1", DataType.INTEGER, parent=loop)
            loop.addchild(default_step)

        # Create Loop body Schedule
        loop_body = Schedule(parent=loop)
        loop_body._ast = node
        loop.addchild(loop_body)
        self._process_loopbody(loop_body, node)

        return loop

    def _if_construct_handler(self, node, parent):
        '''
        Transforms an fparser2 If_Construct to the PSyIR representation.

        :param node: node in fparser2 tree.
        :type node: :py:class:`fparser.two.Fortran2003.If_Construct`
        :param parent: Parent node of the PSyIR node we are constructing.
        :type parent: :py:class:`psyclone.psyir.nodes.Node`
        :returns: PSyIR representation of node
        :rtype: :py:class:`psyclone.psyir.nodes.IfBlock`
        :raises InternalError: If the fparser2 tree has an unexpected \
            structure.
        '''

        # Check that the fparser2 parsetree has the expected structure
        if not isinstance(node.content[0], Fortran2003.If_Then_Stmt):
            raise InternalError(
                "Failed to find opening if then statement in: "
                "{0}".format(str(node)))
        if not isinstance(node.content[-1], Fortran2003.End_If_Stmt):
            raise InternalError(
                "Failed to find closing end if statement in: "
                "{0}".format(str(node)))

        # Search for all the conditional clauses in the If_Construct
        clause_indices = []
        for idx, child in enumerate(node.content):
            if isinstance(child, (Fortran2003.If_Then_Stmt,
                                  Fortran2003.Else_Stmt,
                                  Fortran2003.Else_If_Stmt,
                                  Fortran2003.End_If_Stmt)):
                clause_indices.append(idx)

        # Deal with each clause: "if", "else if" or "else".
        ifblock = None
        currentparent = parent
        num_clauses = len(clause_indices) - 1
        for idx in range(num_clauses):
            start_idx = clause_indices[idx]
            end_idx = clause_indices[idx+1]
            clause = node.content[start_idx]

            if isinstance(clause, (Fortran2003.If_Then_Stmt,
                                   Fortran2003.Else_If_Stmt)):
                # If it's an 'IF' clause just create an IfBlock, otherwise
                # it is an 'ELSE' clause and it needs an IfBlock annotated
                # with 'was_elseif' inside a Schedule.
                newifblock = None
                if isinstance(clause, Fortran2003.If_Then_Stmt):
                    ifblock = IfBlock(parent=currentparent)
                    ifblock.ast = node  # Keep pointer to fpaser2 AST
                    newifblock = ifblock
                else:
                    elsebody = Schedule(parent=currentparent)
                    currentparent.addchild(elsebody)
                    newifblock = IfBlock(parent=elsebody,
                                         annotations=['was_elseif'])
                    elsebody.addchild(newifblock)

                    # Keep pointer to fpaser2 AST
                    elsebody.ast = node.content[start_idx]
                    newifblock.ast = node.content[start_idx]

                # Create condition as first child
                self.process_nodes(parent=newifblock,
                                   nodes=[clause.items[0]])

                # Create if-body as second child
                ifbody = Schedule(parent=ifblock)
                ifbody.ast = node.content[start_idx + 1]
                ifbody.ast_end = node.content[end_idx - 1]
                newifblock.addchild(ifbody)
                self.process_nodes(parent=ifbody,
                                   nodes=node.content[start_idx + 1:end_idx])

                currentparent = newifblock

            elif isinstance(clause, Fortran2003.Else_Stmt):
                if not idx == num_clauses - 1:
                    raise InternalError(
                        "Else clause should only be found next to last "
                        "clause, but found {0}".format(node.content))
                elsebody = Schedule(parent=currentparent)
                currentparent.addchild(elsebody)
                elsebody.ast = node.content[start_idx]
                elsebody.ast_end = node.content[end_idx]
                self.process_nodes(parent=elsebody,
                                   nodes=node.content[start_idx + 1:end_idx])
            else:
                raise InternalError(
                    "Only fparser2 If_Then_Stmt, Else_If_Stmt and Else_Stmt "
                    "are expected, but found {0}.".format(clause))

        return ifblock

    def _if_stmt_handler(self, node, parent):
        '''
        Transforms an fparser2 If_Stmt to the PSyIR representation.

        :param node: node in fparser2 AST.
        :type node: :py:class:`fparser.two.Fortran2003.If_Stmt`
        :param parent: Parent node of the PSyIR node we are constructing.
        :type parent: :py:class:`psyclone.psyir.nodes.Node`
        :returns: PSyIR representation of node
        :rtype: :py:class:`psyclone.psyir.nodes.IfBlock`
        '''
        ifblock = IfBlock(parent=parent, annotations=['was_single_stmt'])
        ifblock.ast = node
        self.process_nodes(parent=ifblock, nodes=[node.items[0]])
        ifbody = Schedule(parent=ifblock)
        ifblock.addchild(ifbody)
        self.process_nodes(parent=ifbody, nodes=[node.items[1]])
        return ifblock

    def _case_construct_handler(self, node, parent):
        '''
        Transforms an fparser2 Case_Construct to the PSyIR representation.

        :param node: node in fparser2 tree.
        :type node: :py:class:`fparser.two.Fortran2003.Case_Construct`
        :param parent: Parent node of the PSyIR node we are constructing.
        :type parent: :py:class:`psyclone.psyir.nodes.Node`

        :returns: PSyIR representation of node
        :rtype: :py:class:`psyclone.psyir.nodes.IfBlock`

        :raises InternalError: If the fparser2 tree has an unexpected \
            structure.
        :raises NotImplementedError: If the fparser2 tree contains an \
            unsupported structure and should be placed in a CodeBlock.

        '''
        # Check that the fparser2 parsetree has the expected structure
        if not isinstance(node.content[0], Fortran2003.Select_Case_Stmt):
            raise InternalError(
                "Failed to find opening case statement in: "
                "{0}".format(str(node)))
        if not isinstance(node.content[-1], Fortran2003.End_Select_Stmt):
            raise InternalError(
                "Failed to find closing case statement in: "
                "{0}".format(str(node)))

        # Search for all the CASE clauses in the Case_Construct. We do this
        # because the fp2 parse tree has a flat structure at this point with
        # the clauses being siblings of the contents of the clauses. The
        # final index in this list will hold the position of the end-select
        # statement.
        clause_indices = []
        selector = None
        # The position of the 'case default' clause, if any
        default_clause_idx = None
        for idx, child in enumerate(node.content):
            if isinstance(child, Fortran2003.Select_Case_Stmt):
                selector = child.items[0]
            if isinstance(child, Fortran2003.Case_Stmt):
                if not isinstance(child.items[0], Fortran2003.Case_Selector):
                    raise InternalError(
                        "Unexpected parse tree structure. Expected child of "
                        "Case_Stmt to be a Case_Selector but got: '{0}'".
                        format(type(child.items[0]).__name__))
                case_expression = child.items[0].items[0]
                if case_expression is None:
                    # This is a 'case default' clause - store its position.
                    # We do this separately as this clause is special and
                    # will be added as a final 'else'.
                    default_clause_idx = idx
                clause_indices.append(idx)
            if isinstance(child, Fortran2003.End_Select_Stmt):
                clause_indices.append(idx)

        # Deal with each Case_Stmt
        rootif = None
        currentparent = parent
        num_clauses = len(clause_indices) - 1
        for idx in range(num_clauses):
            # Skip the 'default' clause for now because we handle it last
            if clause_indices[idx] == default_clause_idx:
                continue
            start_idx = clause_indices[idx]
            end_idx = clause_indices[idx+1]
            clause = node.content[start_idx]
            case = clause.items[0]

            ifblock = IfBlock(parent=currentparent,
                              annotations=['was_case'])
            if idx == 0:
                # If this is the first IfBlock then have it point to
                # the original SELECT CASE in the parse tree
                ifblock.ast = node
            else:
                # Otherwise, this IfBlock represents a CASE clause in the
                # Fortran and so we point to the parse tree of the content
                # of the clause.
                ifblock.ast = node.content[start_idx + 1]
                ifblock.ast_end = node.content[end_idx - 1]

            # Process the logical expression
            self._process_case_value_list(selector, case.items[0].items,
                                          ifblock)

            # Add If_body
            ifbody = Schedule(parent=ifblock)
            self.process_nodes(parent=ifbody,
                               nodes=node.content[start_idx + 1:
                                                  end_idx])
            ifblock.addchild(ifbody)
            ifbody.ast = node.content[start_idx + 1]
            ifbody.ast_end = node.content[end_idx - 1]

            if rootif:
                # If rootif is already initialised we chain the new
                # case in the last else branch.
                elsebody = Schedule(parent=currentparent)
                currentparent.addchild(elsebody)
                elsebody.addchild(ifblock)
                ifblock.parent = elsebody
                elsebody.ast = node.content[start_idx + 1]
                elsebody.ast_end = node.content[end_idx - 1]
            else:
                rootif = ifblock

            currentparent = ifblock

        if default_clause_idx:
            # Finally, add the content of the 'default' clause as a last
            # 'else' clause.
            elsebody = Schedule(parent=currentparent)
            start_idx = default_clause_idx
            # Find the next 'case' clause that occurs after 'case default'
            # (if any)
            end_idx = -1
            for idx in clause_indices:
                if idx > default_clause_idx:
                    end_idx = idx
                    break
            self.process_nodes(parent=elsebody,
                               nodes=node.content[start_idx + 1:
                                                  end_idx])
            currentparent.addchild(elsebody)
            elsebody.ast = node.content[start_idx + 1]
            elsebody.ast_end = node.content[end_idx - 1]
        return rootif

    def _process_case_value_list(self, selector, nodes, parent):
        '''
        Processes the supplied list of fparser2 nodes representing case-value
        expressions and constructs the equivalent PSyIR representation.
        e.g. for:

               SELECT CASE(my_flag)
               CASE(var1, var2:var3, :var5)
                 my_switch = .true.
               END SELECT

        the equivalent logical expression is:

        my_flag == var1 OR (myflag>=var2 AND myflag <= var3) OR my_flag <= var5

        and the corresponding structure of the PSyIR that we create is:

                    OR
                   /  \
                 EQ    OR
                      /  \
                   AND    LE
                  /  \
                GE    LE

        :param selector: the fparser2 parse tree representing the \
                      selector_expression in SELECT CASE(selector_expression).
        :type selector: sub-class of :py:class:`fparser.two.utils.Base`
        :param nodes: the nodes representing the label-list of the current \
                      CASE() clause.
        :type nodes: list of :py:class:`fparser.two.Fortran2003.Name` or \
                     :py:class:`fparser.two.Fortran2003.Case_Value_Range`
        :param parent: parent node in the PSyIR.
        :type parent: :py:class:`psyclone.psyir.nodes.Node`

        '''
        if len(nodes) == 1:
            # Only one item in list so process it
            self._process_case_value(selector, nodes[0], parent)
            return
        # More than one item in list. Create an OR node with the first item
        # on the list as one arg then recurse down to handle the remainder
        # of the list.
        orop = BinaryOperation(BinaryOperation.Operator.OR,
                               parent=parent)
        self._process_case_value(selector, nodes[0], orop)
        self._process_case_value_list(selector, nodes[1:], orop)
        parent.addchild(orop)

    def _process_case_value(self, selector, node, parent):
        '''
        Handles an individual condition inside a CASE statement. This can
        be a single scalar expression (e.g. CASE(1)) or a range specification
        (e.g. CASE(lim1:lim2)).

        :param selector: the node in the fparser2 parse tree representing the
                         'some_expr' of the SELECT CASE(some_expr).
        :type selector: sub-class of :py:class:`fparser.two.utils.Base`
        :param node: the node representing the case-value expression in the \
                     fparser2 parse tree.
        :type node: sub-class of :py:class:`fparser.two.utils.Base`
        :param parent: parent node in the PSyIR.
        :type parent: :py:class:`psyclone.psyir.nodes.Node`

        '''
        if isinstance(node, Fortran2003.Case_Value_Range):
            # The case value is a range (e.g. lim1:lim2)
            if node.items[0] and node.items[1]:
                # Have lower and upper limits so need a parent AND
                aop = BinaryOperation(BinaryOperation.Operator.AND,
                                      parent=parent)
                parent.addchild(aop)
                new_parent = aop
            else:
                # No need to create new parent node
                new_parent = parent

            if node.items[0]:
                # A lower limit is specified
                geop = BinaryOperation(BinaryOperation.Operator.GE,
                                       parent=new_parent)
                self.process_nodes(parent=geop, nodes=[selector])
                self.process_nodes(parent=geop, nodes=[node.items[0]])
                new_parent.addchild(geop)
            if node.items[1]:
                # An upper limit is specified
                leop = BinaryOperation(BinaryOperation.Operator.LE,
                                       parent=new_parent)
                self.process_nodes(parent=leop, nodes=[selector])
                self.process_nodes(parent=leop, nodes=[node.items[1]])
                new_parent.addchild(leop)
        else:
            # The case value is some scalar initialisation expression
            bop = BinaryOperation(BinaryOperation.Operator.EQ,
                                  parent=parent)
            parent.addchild(bop)
            self.process_nodes(parent=bop, nodes=[selector])
            self.process_nodes(parent=bop, nodes=[node])

    @staticmethod
    def _array_notation_rank(array):
        '''
        Check that the supplied candidate array reference uses supported
        array notation syntax and return the rank of the sub-section of the
        array that is specified. e.g. for a reference "a(:, 2, :)" the rank
        of the sub-section is 2.

        :param array: the array reference to check.
        :type array: :py:class:`psyclone.psyir.nodes.Array`

        :returns: rank of the sub-section of the array.
        :rtype: int

        :raises NotImplementedError: if the array node does not have any \
                                     children.
        :raises NotImplementedError: if the Array does not have at least one \
                                     CodeBlock as a child.
        :raises NotImplementedError: if each CodeBlock child does not \
                                     consist entirely of Subscript_Triplets.
        :raises NotImplementedError: if any of the array slices have bounds \
                                     (as this is not yet supported).
        '''
        if not array.children:
            raise NotImplementedError("An Array reference in the PSyIR must "
                                      "have at least one child but '{0}' has "
                                      "none".format(array.name))
        # TODO #412. This code will need re-writing once array notation is
        # supported in the PSyIR (becaues then we won't have any CodeBlocks).
        cblocks = array.walk(CodeBlock)
        if not cblocks:
            raise NotImplementedError(
                "A PSyIR Array node representing an array access that uses "
                "Fortran array notation is assumed to have at least one "
                "CodeBlock as its child but '{0}' has none.".
                format(array.name))
        # We only currently support array refs using the colon syntax,
        # e.g. array(:, :). Each colon is represented in the fparser2
        # parse tree by a Subscript_Triplet.
        num_colons = 0
        for cblock in cblocks:
            for stmt in cblock.get_ast_nodes:
                if not isinstance(stmt, Fortran2003.Subscript_Triplet):
                    raise NotImplementedError(
                        "Only array notation of the form my_array(:, :, ...) "
                        "is supported but got: {0}".format(str(array)))
                if any(stmt.items):
                    raise NotImplementedError(
                        "Bounds on array slices are not supported but found: "
                        "'{0}'".format(str(array)))
                num_colons += 1
        return num_colons

    def _array_syntax_to_indexed(self, parent, loop_vars):
        '''
        Utility function that modifies each Array object in the supplied PSyIR
        fragment so that they are indexed using the supplied loop variables
        rather than having colon array notation.

        :param parent: root of PSyIR sub-tree to search for Array \
                       references to modify.
        :type parent:  :py:class:`psyclone.psyir.nodes.Node`
        :param loop_vars: the variable names for the array indices.
        :type loop_vars: list of str

        :raises NotImplementedError: if array sections of differing ranks are \
                                     found.
        '''
        assigns = parent.walk(Assignment)
        # Check that the LHS of any assignment uses recognised array
        # notation.
        for assign in assigns:
            _ = self._array_notation_rank(assign.lhs)
        # TODO #500 if the supplied code accidentally omits array
        # notation for an array reference on the RHS then we will
        # identify it as a scalar and the code produced from the
        # PSyIR (using e.g. the Fortran backend) will not
        # compile. In practise most scalars are likely to be local
        # and so we can check for their declarations. However,
        # those imported from a module will still be missed.
        arrays = parent.walk(Array)
        first_rank = None
        for array in arrays:
            # Check that this is a supported array reference and that
            # all arrays are of the same rank
            rank = self._array_notation_rank(array)
            if first_rank:
                if rank != first_rank:
                    raise NotImplementedError(
                        "Found array sections of differing ranks within a "
                        "WHERE construct: array section of {0} has rank {1}".
                        format(array.name, rank))
            else:
                first_rank = rank
            # Once #667 is implemented we can simplify this logic by
            # checking for the NEMO API. i.e. if api=="nemo": add local
            # symbol else: add symbol from symbol table.
            symbol_table = _get_symbol_table(parent)
            # Replace the CodeBlocks containing the Subscript_Triplets with
            # the index expressions
            cblocks = array.walk(CodeBlock)
            for idx, cblock in enumerate(cblocks):
                posn = array.children.index(cblock)
                if symbol_table:
                    symbol = array.find_symbol(loop_vars[idx])
                else:
                    # The NEMO API does not generate symbol tables, so
                    # create a new Symbol. Choose a datatype as we
                    # don't know what it is. Remove this code when
                    # issue #500 is addressed.
                    symbol = DataSymbol(loop_vars[idx], DataType.INTEGER)
                array.children[posn] = Reference(symbol, parent=array)

    def _where_construct_handler(self, node, parent):
        '''
        Construct the canonical PSyIR representation of a WHERE construct or
        statement. A construct has the form:

            WHERE(logical-mask)
              statements
            [ELSE WHERE(logical-mask)
              statements]
            [ELSE
              statements]
            END WHERE

        while a statement is just:

            WHERE(logical-mask) statement

        :param node: node in the fparser2 parse tree representing the WHERE.
        :type node: :py:class:`fparser.two.Fortran2003.Where_Construct` or \
                    :py:class:`fparser.two.Fortran2003.Where_Stmt`
        :param parent: parent node in the PSyIR.
        :type parent: :py:class:`psyclone.psyir.nodes.Node`

        :returns: the top-level Loop object in the created loop nest.
        :rtype: :py:class:`psyclone.psyir.nodes.Loop`

        :raises InternalError: if the parse tree does not have the expected \
                               structure.

        '''
        if isinstance(node, Fortran2003.Where_Stmt):
            # We have a Where statement. Check that the parse tree has the
            # expected structure.
            if not len(node.items) == 2:
                raise InternalError(
                    "Expected a Fortran2003.Where_Stmt to have exactly two "
                    "entries in 'items' but found {0}: {1}".format(
                        len(node.items), str(node.items)))
            if not isinstance(node.items[1], Fortran2003.Assignment_Stmt):
                raise InternalError(
                    "Expected the second entry of a Fortran2003.Where_Stmt "
                    "items tuple to be an Assignment_Stmt but found: {0}".
                    format(type(node.items[1]).__name__))
            was_single_stmt = True
            annotations = ["was_where", "was_single_stmt"]
            logical_expr = [node.items[0]]
        else:
            # We have a Where construct. Check that the first and last
            # children are what we expect.
            if not isinstance(node.content[0],
                              Fortran2003.Where_Construct_Stmt):
                raise InternalError("Failed to find opening where construct "
                                    "statement in: {0}".format(str(node)))
            if not isinstance(node.content[-1], Fortran2003.End_Where_Stmt):
                raise InternalError("Failed to find closing end where "
                                    "statement in: {0}".format(str(node)))
            was_single_stmt = False
            annotations = ["was_where"]
            logical_expr = node.content[0].items

        # Examine the logical-array expression (the mask) in order to
        # determine the number of nested loops required. The Fortran
        # standard allows bare array notation here (e.g. `a < 0.0` where
        # `a` is an array) and thus we would need to examine our SymbolTable
        # to find out the rank of `a`. For the moment we limit support to
        # the NEMO style where the fact that `a` is an array is made
        # explicit using the colon notation, e.g. `a(:, :) < 0.0`.

        # For this initial processing of the logical-array expression we
        # use a temporary parent as we haven't yet constructed the PSyIR
        # for the loop nest and innermost IfBlock. Once we have a valid
        # parent for this logical expression we will repeat the processing.
<<<<<<< HEAD
        fake_parent = Schedule(parent=parent)
        self.process_nodes(fake_parent, logical_expr, None)
=======
        fake_parent = Schedule()
        self.process_nodes(fake_parent, logical_expr)
>>>>>>> f680badf
        arrays = fake_parent[0].walk(Array)
        if not arrays:
            # If the PSyIR doesn't contain any Arrays then that must be
            # because the code doesn't use explicit array syntax. At least one
            # variable in the logical-array expression must be an array for
            # this to be a valid WHERE().
            # TODO #500 remove this check once the SymbolTable is working for
            # the NEMO API.
            raise NotImplementedError("Only WHERE constructs using explicit "
                                      "array notation (e.g. my_array(:, :)) "
                                      "are supported.")
        # All array sections in a Fortran WHERE must have the same rank so
        # just look at the first array.
        rank = self._array_notation_rank(arrays[0])
        # Create a list to hold the names of the loop variables as we'll
        # need them to index into the arrays.
        loop_vars = rank*[""]

        # Create a set of all of the symbol names in the fparser2 parse
        # tree so that we can find any clashes. We go as far back up the tree
        # as we can before searching for all instances of Fortran2003.Name.
        # TODO #500 - replace this by using the SymbolTable instead.
        # pylint: disable=protected-access
        name_list = walk(node.get_root(), Fortran2003.Name)
        all_names = {str(name) for name in name_list}
        # pylint: enable=protected-access

        # find the first symbol table attached to an ancestor
        symbol_table = _get_symbol_table(parent)

        # Now create a loop nest of depth `rank`
        new_parent = parent
        for idx in range(rank, 0, -1):
            # TODO #500 we should be using the SymbolTable for the new loop
            # variable but that doesn't currently work for NEMO. As part of
            # #500 we should handle clashes gracefully rather than
            # simply aborting.
            loop_vars[idx-1] = "widx{0}".format(idx)
            if loop_vars[idx-1] in all_names:
                raise InternalError(
                    "Cannot create Loop with variable '{0}' because code "
                    "already contains a symbol with that name.".format(
                        loop_vars[idx-1]))
            if symbol_table:
                symbol_table.add(DataSymbol(loop_vars[idx-1],
                                            DataType.INTEGER))
            loop = Loop(parent=new_parent, variable_name=loop_vars[idx-1],
                        annotations=annotations)
            # Point to the original WHERE statement in the parse tree.
            loop.ast = node
            # Add loop lower bound
            loop.addchild(Literal("1", DataType.INTEGER, parent=loop))
            # Add loop upper bound - we use the SIZE operator to query the
            # extent of the current array dimension
            size_node = BinaryOperation(BinaryOperation.Operator.SIZE,
                                        parent=loop)
            loop.addchild(size_node)
            # Once #667 is implemented we can simplify this logic by
            # checking for the NEMO API. i.e. if api=="nemo": add local
            # symbol else: add symbol from symbol table.
            symbol_table = _get_symbol_table(parent)
            if symbol_table:
                symbol = size_node.find_symbol(arrays[0].name)
            else:
                # The NEMO API does not generate symbol tables, so
                # create a new Symbol. Choose a datatype as we
                # don't know what it is. Remove this code when
                # issue #500 is addressed.
                symbol = DataSymbol(arrays[0].name, DataType.INTEGER)

            size_node.addchild(Reference(symbol, parent=size_node))
            size_node.addchild(Literal(str(idx), DataType.INTEGER,
                                       parent=size_node))
            # Add loop increment
            loop.addchild(Literal("1", DataType.INTEGER, parent=loop))
            # Fourth child of a Loop must be a Schedule
            sched = Schedule(parent=loop)
            loop.addchild(sched)
            # Finally, add the Loop we've constructed to its parent (but
            # not into the existing PSyIR tree - that's done in
            # process_nodes()).
            if new_parent is not parent:
                new_parent.addchild(loop)
            else:
                # Keep a reference to the first loop as that's what this
                # handler returns
                root_loop = loop
            new_parent = sched
        # Now we have the loop nest, add an IF block to the innermost
        # schedule
        ifblock = IfBlock(parent=new_parent, annotations=annotations)
        new_parent.addchild(ifblock)
        ifblock.ast = node  # Point back to the original WHERE construct

        # We construct the conditional expression from the original
        # logical-array-expression of the WHERE. We process_nodes() a
        # second time here now that we have the correct parent node in the
        # PSyIR (and thus a SymbolTable) to refer to.
        self.process_nodes(ifblock, logical_expr)

        # Each array reference must now be indexed by the loop variables
        # of the loops we've just created.
        self._array_syntax_to_indexed(ifblock.children[0], loop_vars)

        # Now construct the body of the IF using the body of the WHERE
        sched = Schedule(parent=ifblock)
        ifblock.addchild(sched)

        if not was_single_stmt:
            # Do we have an ELSE WHERE?
            for idx, child in enumerate(node.content):
                if isinstance(child, Fortran2003.Elsewhere_Stmt):
                    self.process_nodes(sched, node.content[1:idx])
                    self._array_syntax_to_indexed(sched, loop_vars)
                    # Add an else clause to the IF block for the ELSEWHERE
                    # clause
                    sched = Schedule(parent=ifblock)
                    ifblock.addchild(sched)
                    self.process_nodes(sched, node.content[idx+1:-1])
                    break
            else:
                # No elsewhere clause was found
                self.process_nodes(sched, node.content[1:-1])
        else:
            # We only had a single-statement WHERE
            self.process_nodes(sched, node.items[1:])
        # Convert all uses of array syntax to indexed accesses
        self._array_syntax_to_indexed(sched, loop_vars)
        # Return the top-level loop generated by this handler
        return root_loop

    def _return_handler(self, node, parent):
        '''
        Transforms an fparser2 Return_Stmt to the PSyIR representation.

        :param node: node in fparser2 parse tree.
        :type node: :py:class:`fparser.two.Fortran2003.Return_Stmt`
        :param parent: Parent node of the PSyIR node we are constructing.
        :type parent: :py:class:`psyclone.psyir.nodes.Node`

        :return: PSyIR representation of node.
        :rtype: :py:class:`psyclone.psyir.nodes.Return`

        '''
        rtn = Return(parent=parent)
        rtn.ast = node
        return rtn

    def _assignment_handler(self, node, parent):
        '''
        Transforms an fparser2 Assignment_Stmt to the PSyIR representation.

        :param node: node in fparser2 AST.
        :type node: :py:class:`fparser.two.Fortran2003.Assignment_Stmt`
        :param parent: Parent node of the PSyIR node we are constructing.
        :type parent: :py:class:`psyclone.psyir.nodes.Node`

        :returns: PSyIR representation of node.
        :rtype: :py:class:`psyclone.psyir.nodes.Assignment`
        '''
        assignment = Assignment(node, parent=parent)
        self.process_nodes(parent=assignment, nodes=[node.items[0]])
        self.process_nodes(parent=assignment, nodes=[node.items[2]])

        return assignment

    def _unary_op_handler(self, node, parent):
        '''
        Transforms an fparser2 UnaryOpBase or Intrinsic_Function_Reference
        to the PSyIR representation.

        :param node: node in fparser2 AST.
        :type node: :py:class:`fparser.two.utils.UnaryOpBase` or \
               :py:class:`fparser.two.Fortran2003.Intrinsic_Function_Reference`
        :param parent: Parent node of the PSyIR node we are constructing.
        :type parent: :py:class:`psyclone.psyir.nodes.Node`

        :return: PSyIR representation of node
        :rtype: :py:class:`psyclone.psyir.nodes.UnaryOperation`

        :raises NotImplementedError: if the supplied operator is not \
                                     supported by this handler.
        :raises InternalError: if the fparser parse tree does not have the \
                               expected structure.

        '''
        operator_str = str(node.items[0]).lower()
        try:
            operator = Fparser2Reader.unary_operators[operator_str]
        except KeyError:
            # Operator not supported, it will produce a CodeBlock instead
            raise NotImplementedError(operator_str)

        if isinstance(node.items[1], Fortran2003.Actual_Arg_Spec_List):
            if len(node.items[1].items) > 1:
                # We have more than one argument and therefore this is not a
                # unary operation!
                raise InternalError(
                    "Operation '{0}' has more than one argument and is "
                    "therefore not unary!".format(str(node)))
            node_list = node.items[1].items
        else:
            node_list = [node.items[1]]
        unary_op = UnaryOperation(operator, parent=parent)
        self.process_nodes(parent=unary_op, nodes=node_list)

        return unary_op

    def _binary_op_handler(self, node, parent):
        '''
        Transforms an fparser2 BinaryOp or Intrinsic_Function_Reference to
        the PSyIR representation.

        :param node: node in fparser2 AST.
        :type node: :py:class:`fparser.two.utils.BinaryOpBase` or \
               :py:class:`fparser.two.Fortran2003.Intrinsic_Function_Reference`
        :param parent: Parent node of the PSyIR node we are constructing.
        :type parent: :py:class:`psyclone.psyir.nodes.Node`

        :returns: PSyIR representation of node
        :rtype: :py:class:`psyclone.psyir.nodes.BinaryOperation`

        :raises NotImplementedError: if the supplied operator/intrinsic is \
                                     not supported by this handler.
        :raises InternalError: if the fparser parse tree does not have the \
                               expected structure.

        '''
        if isinstance(node, Fortran2003.Intrinsic_Function_Reference):
            operator_str = node.items[0].string.lower()
            # Arguments are held in an Actual_Arg_Spec_List
            if not isinstance(node.items[1], Fortran2003.Actual_Arg_Spec_List):
                raise InternalError(
                    "Unexpected fparser parse tree for binary intrinsic "
                    "operation '{0}'. Expected second child to be "
                    "Actual_Arg_Spec_List but got '{1}'.".format(
                        str(node), type(node.items[1])))
            arg_nodes = node.items[1].items
            if len(arg_nodes) != 2:
                raise InternalError(
                    "Binary operator should have exactly two arguments but "
                    "found {0} for '{1}'.".format(len(arg_nodes), str(node)))
        else:
            operator_str = node.items[1].lower()
            arg_nodes = [node.items[0], node.items[2]]

        try:
            operator = Fparser2Reader.binary_operators[operator_str]
        except KeyError:
            # Operator not supported, it will produce a CodeBlock instead
            raise NotImplementedError(operator_str)

        binary_op = BinaryOperation(operator, parent=parent)
        self.process_nodes(parent=binary_op, nodes=[arg_nodes[0]])
        self.process_nodes(parent=binary_op, nodes=[arg_nodes[1]])

        return binary_op

    def _nary_op_handler(self, node, parent):
        '''
        Transforms an fparser2 Intrinsic_Function_Reference with three or
        more arguments to the PSyIR representation.
        :param node: node in fparser2 Parse Tree.
        :type node: \
             :py:class:`fparser.two.Fortran2003.Intrinsic_Function_Reference`
        :param parent: Parent node of the PSyIR node we are constructing.
        :type parent: :py:class:`psyclone.psyir.nodes.Node`

        :returns: PSyIR representation of node.
        :rtype: :py:class:`psyclone.psyir.nodes.NaryOperation`

        :raises NotImplementedError: if the supplied Intrinsic is not \
                                     supported by this handler.
        :raises InternalError: if the fparser parse tree does not have the \
                               expected structure.

        '''
        operator_str = str(node.items[0]).lower()
        try:
            operator = Fparser2Reader.nary_operators[operator_str]
        except KeyError:
            # Intrinsic not supported, it will produce a CodeBlock instead
            raise NotImplementedError(operator_str)

        nary_op = NaryOperation(operator, parent=parent)

        if not isinstance(node.items[1], Fortran2003.Actual_Arg_Spec_List):
            raise InternalError(
                "Expected second 'item' of N-ary intrinsic '{0}' in fparser "
                "parse tree to be an Actual_Arg_Spec_List but found '{1}'.".
                format(str(node), type(node.items[1])))
        if len(node.items[1].items) < 3:
            raise InternalError(
                "An N-ary operation must have more than two arguments but "
                "found {0} for '{1}'.".format(len(node.items[1].items),
                                              str(node)))

        # node.items[1] is a Fortran2003.Actual_Arg_Spec_List so we have
        # to process the `items` of that...
        self.process_nodes(parent=nary_op, nodes=list(node.items[1].items))
        return nary_op

    def _intrinsic_handler(self, node, parent):
        '''
        Transforms an fparser2 Intrinsic_Function_Reference to the PSyIR
        representation. Since Fortran Intrinsics can be unary, binary or
        nary this handler identifies the appropriate 'sub handler' by
        examining the number of arguments present.

        :param node: node in fparser2 Parse Tree.
        :type node: \
            :py:class:`fparser.two.Fortran2003.Intrinsic_Function_Reference`
        :param parent: Parent node of the PSyIR node we are constructing.
        :type parent: :py:class:`psyclone.psyir.nodes.Node`

        :returns: PSyIR representation of node
        :rtype: :py:class:`psyclone.psyir.nodes.UnaryOperation` or \
                :py:class:`psyclone.psyir.nodes.BinaryOperation` or \
                :py:class:`psyclone.psyir.nodes.NaryOperation`

        '''
        # First item is the name of the intrinsic
        name = node.items[0].string.upper()
        # Now work out how many arguments it has
        num_args = 0
        if len(node.items) > 1:
            num_args = len(node.items[1].items)

        # We don't handle any intrinsics that don't have arguments
        if num_args == 1:
            return self._unary_op_handler(node, parent)
        if num_args == 2:
            return self._binary_op_handler(node, parent)
        if num_args > 2:
            return self._nary_op_handler(node, parent)

        # Intrinsic is not handled - this will result in a CodeBlock
        raise NotImplementedError(name)

    def _name_handler(self, node, parent):
        '''
        Transforms an fparser2 Name to the PSyIR representation. If the parent
        is connected to a SymbolTable, it checks the reference has been
        previously declared.

        :param node: node in fparser2 AST.
        :type node: :py:class:`fparser.two.Fortran2003.Name`
        :param parent: Parent node of the PSyIR node we are constructing.
        :type parent: :py:class:`psyclone.psyir.nodes.Node`
        :returns: PSyIR representation of node
        :rtype: :py:class:`psyclone.psyir.nodes.Reference`
        '''
        # Once #667 is implemented we can simplify this logic by
        # checking for the NEMO API. i.e. if api=="nemo": add local
        # symbol else: add symbol from symbol table.
        symbol_table = _get_symbol_table(parent)
        if symbol_table:
            symbol = parent.find_symbol(node.string)
        else:
            # The NEMO API does not generate symbol tables, so create
            # a new Symbol. Randomly choose a datatype as we don't
            # know what it is. Remove this code when issue #500 is
            # addressed.
            symbol = DataSymbol(node.string, DataType.REAL)
        return Reference(symbol, parent)

    def _parenthesis_handler(self, node, parent):
        '''
        Transforms an fparser2 Parenthesis to the PSyIR representation.
        This means ignoring the parentheis and process the fparser2 children
        inside.

        :param node: node in fparser2 AST.
        :type node: :py:class:`fparser.two.Fortran2003.Parenthesis`
        :param parent: Parent node of the PSyIR node we are constructing.
        :type parent: :py:class:`psyclone.psyir.nodes.Node`
        :returns: PSyIR representation of node
        :rtype: :py:class:`psyclone.psyir.nodes.Node`
        '''
        # Use the items[1] content of the node as it contains the required
        # information (items[0] and items[2] just contain the left and right
        # brackets as strings so can be disregarded.
        return self._create_child(node.items[1], parent)

    def _part_ref_handler(self, node, parent):
        '''
        Transforms an fparser2 Part_Ref to the PSyIR representation. If the
        node is connected to a SymbolTable, it checks the reference has been
        previously declared.

        :param node: node in fparser2 AST.
        :type node: :py:class:`fparser.two.Fortran2003.Part_Ref`
        :param parent: Parent node of the PSyIR node we are constructing.
        :type parent: :py:class:`psyclone.psyir.nodes.Node`

        :raises NotImplementedError: If the fparser node represents \
            unsupported PSyIR features and should be placed in a CodeBlock.

        :returns: PSyIR representation of node
        :rtype: :py:class:`psyclone.psyir.nodes.Array`

        '''
        reference_name = node.items[0].string.lower()
        # Once #667 is implemented we can simplify this logic by
        # checking for the NEMO API. i.e. if api=="nemo": add local
        # symbol else: add symbol from symbol table.
        symbol_table = _get_symbol_table(parent)
        if symbol_table:
            symbol = parent.find_symbol(reference_name)
        else:
            # The NEMO API does not generate symbol tables, so create
            # a new Symbol. Randomly choose a datatype as we don't
            # know what it is.  Remove this code when issue #500 is
            # addressed.
            symbol = DataSymbol(reference_name, DataType.REAL)
        array = Array(symbol, parent)
        self.process_nodes(parent=array, nodes=node.items[1].items)
        return array

    def _number_handler(self, node, parent):
        '''
        Transforms an fparser2 NumberBase to the PSyIR representation.

        :param node: node in fparser2 parse tree.
        :type node: :py:class:`fparser.two.utils.NumberBase`
        :param parent: Parent node of the PSyIR node we are constructing.
        :type parent: :py:class:`psyclone.psyir.nodes.Node`

        :returns: PSyIR representation of node.
        :rtype: :py:class:`psyclone.psyir.nodes.Literal`

        :raises NotImplementedError: if the fparser2 node is not recognised.

        '''
        # pylint: disable=no-self-use
        if isinstance(node, Fortran2003.Int_Literal_Constant):
            return Literal(str(node.items[0]), DataType.INTEGER, parent=parent)
        if isinstance(node, Fortran2003.Real_Literal_Constant):
            return Literal(str(node.items[0]), DataType.REAL, parent=parent)
        # Unrecognised datatype - will result in a CodeBlock
        raise NotImplementedError()

    def _char_literal_handler(self, node, parent):
        '''
        Transforms an fparser2 character literal into a PSyIR literal.

        :param node: node in fparser2 parse tree.
        :type node: :py:class:`fparser.two.Fortran2003.Char_Literal_Constant`
        :param parent: parent node of the PSyIR node we are constructing.
        :type parent: :py:class:`psyclone.psyir.nodes.Node`

        :returns: PSyIR representation of node.
        :rtype: :py:class:`psyclone.psyir.nodes.Literal`

        '''
        # pylint: disable=no-self-use
        return Literal(str(node.items[0]), DataType.CHARACTER, parent=parent)

    def _bool_literal_handler(self, node, parent):
        '''
        Transforms an fparser2 logical literal into a PSyIR literal.

        :param node: node in fparser2 parse tree.
        :type node: \
            :py:class:`fparser.two.Fortran2003.Logical_Literal_Constant`
        :param parent: parent node of the PSyIR node we are constructing.
        :type parent: :py:class:`psyclone.psyir.nodes.Node`

        :returns: PSyIR representation of node.
        :rtype: :py:class:`psyclone.psyir.nodes.Literal`

        '''
        # pylint: disable=no-self-use
        value = str(node.items[0]).lower()
        if value == ".true.":
            return Literal("true", DataType.BOOLEAN, parent=parent)
        if value == ".false.":
            return Literal("false", DataType.BOOLEAN, parent=parent)
        raise GenerationError(
            "Expected to find '.true.' or '.false.' as fparser2 logical "
            "literal, but found '{0}' instead.".format(value))<|MERGE_RESOLUTION|>--- conflicted
+++ resolved
@@ -431,24 +431,17 @@
         new_container.children.append(new_schedule)
 
         try:
-<<<<<<< HEAD
             if isinstance(module_ast, Fortran2003.Module) or \
                (isinstance(module_ast, Fortran2003.Program) and
                 isinstance(module_ast.content[0], Fortran2003.Module)):
                 mod_content = module_ast.content[0].content
-                # TODO remove once fparser/#102 is done
-                # pylint: disable=protected-access
-                module_ast.content[0]._parent = module_ast
-                for item in mod_content:
-                    item._parent = module_ast.content[0]
-                subroutines = self._first_type_match(
+                subroutines = first_type_match(
                     mod_content, Fortran2003.Module_Subprogram_Part)
-                subroutines._parent = mod_content
                 subroutine = search_subroutine(subroutines.content, name)
             elif isinstance(module_ast, (Fortran2003.Subroutine_Subprogram,
                                          Fortran2003.Main_Program)):
                 if str(module_ast.content[0].get_name()) != name:
-                    raise ValueError()
+                    raise ValueError("ARPDBG")
                 subroutine = module_ast
             else:
                 raise NotImplementedError(
@@ -456,26 +449,13 @@
                     "Main_Program or "
                     "Subroutine_Subprogram but got: {0}".format(
                         type(module_ast).__name__))
-=======
-            subroutines = first_type_match(mod_content,
-                                           Fortran2003.Module_Subprogram_Part)
-            subroutine = search_subroutine(subroutines.content, name)
->>>>>>> f680badf
         except (ValueError, IndexError):
             raise GenerationError("Unexpected kernel AST. Could not find "
                                   "subroutine: {0}".format(name))
 
         try:
-<<<<<<< HEAD
-            sub_spec = self._first_type_match(subroutine.content,
-                                              Fortran2003.Specification_Part)
-            # TODO remove once fparser/#102 is done
-            # pylint: disable=protected-access
-            sub_spec._parent = subroutine
-=======
             sub_spec = first_type_match(subroutine.content,
                                         Fortran2003.Specification_Part)
->>>>>>> f680badf
             decl_list = sub_spec.content
             # TODO this if test can be removed once fparser/#211 is fixed
             # such that routine arguments are always contained in a
@@ -495,16 +475,8 @@
             self.process_declarations(new_schedule, decl_list, arg_list)
 
         try:
-<<<<<<< HEAD
-            sub_exec = self._first_type_match(subroutine.content,
-                                              Fortran2003.Execution_Part)
-            # TODO remove once fparser/#102 is done
-            # pylint: disable=protected-access
-            sub_exec._parent = subroutine
-=======
             sub_exec = first_type_match(subroutine.content,
                                         Fortran2003.Execution_Part)
->>>>>>> f680badf
         except ValueError:
             pass
         else:
@@ -1675,13 +1647,8 @@
         # use a temporary parent as we haven't yet constructed the PSyIR
         # for the loop nest and innermost IfBlock. Once we have a valid
         # parent for this logical expression we will repeat the processing.
-<<<<<<< HEAD
         fake_parent = Schedule(parent=parent)
-        self.process_nodes(fake_parent, logical_expr, None)
-=======
-        fake_parent = Schedule()
         self.process_nodes(fake_parent, logical_expr)
->>>>>>> f680badf
         arrays = fake_parent[0].walk(Array)
         if not arrays:
             # If the PSyIR doesn't contain any Arrays then that must be
