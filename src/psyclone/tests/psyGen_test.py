--- conflicted
+++ resolved
@@ -1937,15 +1937,9 @@
     psy = PSyFactory("nemo", distributed_memory=False).create(code)
     schedule = psy.invokes.invoke_list[0].schedule
     kernels_trans = ACCKernelsTrans()
-<<<<<<< HEAD
-    schedule, _ = kernels_trans.apply(schedule.children[0:1],
-                                      {"default_present": default_present})
-    gen_code = str(psy.gen).lower()
-=======
     kernels_trans.apply(schedule.children[0:1],
                         {"default_present": default_present})
-    gen_code = str(psy.gen)
->>>>>>> a49e133a
+    gen_code = str(psy.gen).lower()
     string = ""
     if default_present:
         string = " default(present)"
