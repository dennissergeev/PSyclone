--- conflicted
+++ resolved
@@ -47,11 +47,7 @@
 from fparser.two import Fortran2003
 from psyclone.configuration import Config
 from psyclone.f2pygen import DirectiveGen, CommentGen
-<<<<<<< HEAD
-from psyclone.core import AccessType, VariablesAccessInfo
-=======
 from psyclone.core import AccessType, Signature, VariablesAccessInfo
->>>>>>> 1dea1bc9
 from psyclone.psyir.symbols import DataSymbol, ArrayType, RoutineSymbol, \
     Symbol, ContainerSymbol, GlobalInterface, INTEGER_TYPE, BOOLEAN_TYPE, \
     ArgumentInterface, DeferredType
