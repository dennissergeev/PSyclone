--- conflicted
+++ resolved
@@ -37,12 +37,8 @@
 ''' Module containing the definition of the Range node. '''
 
 from psyclone.psyir.nodes import Node, Literal
-<<<<<<< HEAD
 from psyclone.psyir.nodes.datanode import DataNode
-from psyclone.psyir.symbols import DataType
-=======
 from psyclone.psyir.symbols import ScalarType, INTEGER_TYPE
->>>>>>> 0aab5139
 
 
 class Range(Node):
