# -----------------------------------------------------------------------------
# BSD 3-Clause License
#
# Copyright (c) 2017-2020, Science and Technology Facilities Council.
# All rights reserved.
#
# Redistribution and use in source and binary forms, with or without
# modification, are permitted provided that the following conditions are met:
#
# * Redistributions of source code must retain the above copyright notice, this
#   list of conditions and the following disclaimer.
#
# * Redistributions in binary form must reproduce the above copyright notice,
#   this list of conditions and the following disclaimer in the documentation
#   and/or other materials provided with the distribution.
#
# * Neither the name of the copyright holder nor the names of its
#   contributors may be used to endorse or promote products derived from
#   this software without specific prior written permission.
#
# THIS SOFTWARE IS PROVIDED BY THE COPYRIGHT HOLDERS AND CONTRIBUTORS
# "AS IS" AND ANY EXPRESS OR IMPLIED WARRANTIES, INCLUDING, BUT NOT
# LIMITED TO, THE IMPLIED WARRANTIES OF MERCHANTABILITY AND FITNESS
# FOR A PARTICULAR PURPOSE ARE DISCLAIMED. IN NO EVENT SHALL THE
# COPYRIGHT HOLDER OR CONTRIBUTORS BE LIABLE FOR ANY DIRECT, INDIRECT,
# INCIDENTAL, SPECIAL, EXEMPLARY, OR CONSEQUENTIAL DAMAGES (INCLUDING,
# BUT NOT LIMITED TO, PROCUREMENT OF SUBSTITUTE GOODS OR SERVICES;
# LOSS OF USE, DATA, OR PROFITS; OR BUSINESS INTERRUPTION) HOWEVER
# CAUSED AND ON ANY THEORY OF LIABILITY, WHETHER IN CONTRACT, STRICT
# LIABILITY, OR TORT (INCLUDING NEGLIGENCE OR OTHERWISE) ARISING IN
# ANY WAY OUT OF THE USE OF THIS SOFTWARE, EVEN IF ADVISED OF THE
# POSSIBILITY OF SUCH DAMAGE.
# -----------------------------------------------------------------------------
# Authors R. W. Ford, A. R. Porter and S. Siso, STFC Daresbury Lab
# Modified I. Kavcic, Met Office

''' This module implements the PSyclone Dynamo 0.3 API by 1)
    specialising the required base classes in parser.py (Descriptor,
    KernelType) and adding a new class (DynFuncDescriptor03) to
    capture function descriptor metadata and 2) specialising the
    required base classes in psyGen.py (PSy, Invokes, Invoke, InvokeSchedule,
    Loop, Kern, Inf, Arguments and Argument). '''

# Imports
from __future__ import print_function, absolute_import
import abc
import os
from enum import Enum
from collections import OrderedDict, namedtuple
import fparser
from psyclone.parse.kernel import Descriptor, KernelType, getkerneldescriptors
from psyclone.parse.utils import ParseError
import psyclone.expression as expr
from psyclone import psyGen
from psyclone.configuration import Config
from psyclone.core.access_type import AccessType
from psyclone.psyir.nodes import Loop, Literal, Schedule
from psyclone.errors import GenerationError, InternalError, FieldNotFoundError
from psyclone.psyGen import PSy, Invokes, Invoke, InvokeSchedule, \
    Arguments, KernelArgument, HaloExchange, GlobalSum, \
    FORTRAN_INTENT_NAMES, DataAccess, CodedKern, ACCEnterDataDirective
<<<<<<< HEAD
from psyclone.psyir.symbols import DataType, DataSymbol, SymbolTable
from psyclone.f2pygen import (AllocateGen, AssignGen, CallGen, CommentGen,
                              DeallocateGen, DeclGen, DirectiveGen, DoGen,
                              IfThenGen, ModuleGen, SubroutineGen, TypeDeclGen,
                              UseGen)

=======
from psyclone.psyir.symbols import INTEGER_TYPE, DataSymbol, SymbolTable
>>>>>>> cc130194

# --------------------------------------------------------------------------- #
# ========== First section : Parser specialisations and classes ============= #
# --------------------------------------------------------------------------- #
#
# ---------- Function spaces (FS) ------------------------------------------- #
# Discontinuous FS
# TODO #749: Allow only read access and prevent halo exchanges for Wchi
DISCONTINUOUS_FUNCTION_SPACES = ["w3", "wtheta", "w2v", "w2broken", "wchi"]
# Continuous FS
# Note, any_w2 is not a space on its own. any_w2 is used as a common term for
# any vector "w2*" function space (w2, w2h, w2v, w2broken) but not w2trace
# (a space of scalar functions). As any_w2 stands for all vector "w2*" spaces
# it needs to a) be treated as continuous and b) have vector basis and scalar
# differential basis dimensions.
CONTINUOUS_FUNCTION_SPACES = ["w0", "w1", "w2", "w2h", "w2trace", "any_w2"]

# Valid FS and FS names
VALID_FUNCTION_SPACES = DISCONTINUOUS_FUNCTION_SPACES + \
    CONTINUOUS_FUNCTION_SPACES

# Valid any_space metadata (general FS, could be continuous or discontinuous)
VALID_ANY_SPACE_NAMES = ["any_space_{0}".format(x+1) for x in range(10)]

# Valid any_discontinuous_space metadata (general FS known to be discontinuous)
VALID_ANY_DISCONTINUOUS_SPACE_NAMES = \
    ["any_discontinuous_space_{0}".format(x+1) for x in range(10)]

# Valid discontinuous FS names (for optimisation purposes)
VALID_DISCONTINUOUS_FUNCTION_SPACE_NAMES = DISCONTINUOUS_FUNCTION_SPACES + \
    VALID_ANY_DISCONTINUOUS_SPACE_NAMES

# FS names consist of all valid names
VALID_FUNCTION_SPACE_NAMES = VALID_FUNCTION_SPACES + \
                             VALID_ANY_SPACE_NAMES + \
                             VALID_ANY_DISCONTINUOUS_SPACE_NAMES

# Lists of function spaces that have
# a) scalar basis functions;
SCALAR_BASIS_SPACE_NAMES = ["w0", "w2trace", "w3", "wtheta", "wchi"]
# b) vector basis functions;
VECTOR_BASIS_SPACE_NAMES = ["w1", "w2", "w2h", "w2v", "w2broken", "any_w2"]
# c) scalar differential basis functions;
SCALAR_DIFF_BASIS_SPACE_NAMES = ["w2", "w2h", "w2v", "w2broken", "any_w2"]
# d) vector differential basis functions.
VECTOR_DIFF_BASIS_SPACE_NAMES = ["w0", "w1", "w2trace", "w3", "wtheta", "wchi"]

# ---------- Evaluators ---------------------------------------------------- #
# Evaluators: basis and differential basis
VALID_EVALUATOR_NAMES = ["gh_basis", "gh_diff_basis"]

# Meta functions
VALID_METAFUNC_NAMES = VALID_EVALUATOR_NAMES + ["gh_orientation"]

# Evaluators: quadrature
VALID_QUADRATURE_SHAPES = ["gh_quadrature_xyoz", "gh_quadrature_face",
                           "gh_quadrature_edge"]
VALID_EVALUATOR_SHAPES = VALID_QUADRATURE_SHAPES + ["gh_evaluator"]
# Dictionary allowing us to look-up the name of the Fortran module, type
# and proxy-type associated with each quadrature shape
QUADRATURE_TYPE_MAP = {
    "gh_quadrature_xyoz": {"module": "quadrature_xyoz_mod",
                           "type": "quadrature_xyoz_type",
                           "proxy_type": "quadrature_xyoz_proxy_type"},
    "gh_quadrature_face": {"module": "quadrature_face_mod",
                           "type": "quadrature_face_type",
                           "proxy_type": "quadrature_face_proxy_type"},
    "gh_quadrature_edge": {"module": "quadrature_edge_mod",
                           "type": "quadrature_edge_type",
                           "proxy_type": "quadrature_edge_proxy_type"}}

# ---------- API datatypes (scalars, fields, operators) --------------------- #
GH_VALID_SCALAR_NAMES = ["gh_real", "gh_integer"]
GH_VALID_OPERATOR_NAMES = ["gh_operator", "gh_columnwise_operator"]
GH_VALID_ARG_TYPE_NAMES = ["gh_field"] + GH_VALID_OPERATOR_NAMES + \
    GH_VALID_SCALAR_NAMES

# ---------- Fortran datatypes ------------------------- #
SUPPORTED_FORTRAN_DATATYPES = ["real", "integer", "logical"]

# ---------- Stencils ------------------------------------------------------- #
VALID_STENCIL_TYPES = ["x1d", "y1d", "xory1d", "cross", "region"]
# Note, can't use VALID_STENCIL_DIRECTIONS at all locations in this
# file as it causes failures with py.test 2.8.7. Therefore some parts
# of the code do not use the VALID_STENCIL_DIRECTIONS variable.
VALID_STENCIL_DIRECTIONS = ["x_direction", "y_direction"]
# Note, xory1d does not have a direct mapping in STENCIL_MAPPING as it
# indicates either x1d or y1d.
# Note, the LFRic infrastructure currently does not have 'region' as
# an option in stencil_dofmap_mod.F90 so it is not included in
# STENCIL_MAPPING.
STENCIL_MAPPING = {"x1d": "STENCIL_1DX", "y1d": "STENCIL_1DY",
                   "cross": "STENCIL_CROSS"}

# ---------- Mesh types ----------------------------------------------------- #
# These are the valid mesh types that may be specified for a field
# using the mesh_arg=... meta-data element (for inter-grid kernels that
# perform prolongation/restriction).
VALID_MESH_TYPES = ["gh_coarse", "gh_fine"]

# ---------- Loops (bounds, types, names) ----------------------------------- #
# These are loop bound names which identify positions in a fields
# halo. It is useful to group these together as we often need to
# determine whether an access to a field or other object includes
# access to the halo, or not.
HALO_ACCESS_LOOP_BOUNDS = ["cell_halo", "dof_halo", "colour_halo"]

VALID_LOOP_BOUNDS_NAMES = (["start",     # the starting
                                         # index. Currently this is
                                         # always 1
                            "inner",     # a placeholder for when we
                                         # support loop splitting into
                                         # work that does not access
                                         # the halo and work that does.
                                         # This will be used to help
                                         # overlap computation and
                                         # communication
                            "ncolour",   # the number of cells with
                                         # the current colour
                            "ncolours",  # the number of colours in a
                                         # coloured loop
                            "ncells",    # the number of owned cells
                            "ndofs",     # the number of owned dofs
                            "nannexed"]  # the number of owned dofs
                                         # plus the number of annexed
                                         # dofs. As the indices of
                                         # dofs are arranged that
                                         # owned dofs have lower
                                         # indices than annexed dofs,
                                         # having this value as an
                                         # upper bound will compute
                                         # both owned and annexed
                                         # dofs.
                           + HALO_ACCESS_LOOP_BOUNDS)


# Valid Dynamo0.3 loop types. The default is "" which is over cells (in the
# horizontal plane).
VALID_LOOP_TYPES = ["dofs", "colours", "colour", ""]

# ---------- psyGen mappings ------------------------------------------------ #
# Mappings used by non-API-Specific code in psyGen
psyGen.MAPPING_SCALARS = {"iscalar": "gh_integer", "rscalar": "gh_real"}
psyGen.VALID_ARG_TYPE_NAMES = GH_VALID_ARG_TYPE_NAMES

# ---------- Functions ------------------------------------------------------ #


def get_fs_map_name(function_space):
    ''' Returns a dofmap name for the supplied FunctionSpace. '''
    return "map_" + function_space.mangled_name


def get_cbanded_map_name(function_space):
    ''' Returns the name of a column-banded dofmap for the supplied
    FunctionSpace. '''
    return "cbanded_map_" + function_space.mangled_name


def get_cma_indirection_map_name(function_space):
    ''' Returns the name of a CMA indirection dofmap for the supplied
    FunctionSpace. '''
    return "cma_indirection_map_" + function_space.mangled_name


def get_fs_ndf_name(function_space):
    ''' Returns a ndf name for this FunctionSpace object. '''
    return "ndf_" + function_space.mangled_name


def get_fs_undf_name(function_space):
    ''' Returns a undf name for this FunctionSpace object. '''
    return "undf_" + function_space.mangled_name


def get_fs_orientation_name(function_space):
    ''' Returns an orientation name for a function space with the
    supplied name '''
    return "orientation" + "_" + function_space.mangled_name


def get_fs_basis_name(function_space, qr_var=None, on_space=None):
    '''
    Returns a name for the basis function on this FunctionSpace. If
    the name of an associated quadrature object is supplied then this
    is appended to the returned name. Similarly, if the function space
    at which the basis is to be evaluated is supplied then this is
    also appended to the name.

    :param function_space: the function space for which the basis is required
    :type function_space: :py:class:`psyclone.dynamo0p3.FunctionSpace`
    :param string qr_var: the name of the Quadrature Object for which the
                          basis functions are required
    :param on_space: the function space at which the basis functions
                     will be evaluated
    :type on_space: :py:class:`psyclone.dynamo0p3.FunctionSpace`
    :return: Name for the Fortran array holding the basis function
    :rtype: string
    '''
    name = "_".join(["basis", function_space.mangled_name])
    if qr_var:
        name += "_" + qr_var
    if on_space:
        name += "_on_" + on_space.mangled_name
    return name


def get_fs_diff_basis_name(function_space, qr_var=None, on_space=None):
    '''
    Returns a name for the differential basis function on the
    supplied FunctionSpace.  If the name of an associated quadrature
    object is supplied then this is appended to the returned name. Similarly,
    if the function space at which the basis is to be evaluated is supplied
    then this is also appended to the name.

    :param function_space: the function space for which the differential basis
                           is required
    :type function_space: :py:class:`psyclone.dynamo0p3.FunctionSpace`
    :param string qr_var: the name of the Quadrature Object for which the
                          differential basis functions are required
    :param on_space: the function space at which the differential basis
                     functions will be evaluated
    :type on_space: :py:class:`psyclone.dynamo0p3.FunctionSpace`
    :return: Name for the Fortran array holding the differential basis function
    :rtype: string
    '''
    name = "_".join(["diff_basis", function_space.mangled_name])
    if qr_var:
        name += "_" + qr_var
    if on_space:
        name += "_on_" + on_space.mangled_name
    return name


def qr_basis_alloc_args(first_dim, basis_fn):
    '''
    Generate the list of dimensions required to allocate the
    supplied basis/diff-basis function

    :param str first_dim: the variable name for the first dimension
    :param basis_fn: dict holding details on the basis function
                     we want to allocate
    :type basis_fn: dict containing 'shape', 'fspace' and and 'qr_var' keys
                    holding the quadrature shape, FunctionSpace and name
                    of the associated quadrature variable (as specified in the
                    Algorithm layer), respectively
    :return: list of dimensions to use to allocate array
    :rtype: list of strings

    :raises InternalError: if an unrecognised quadrature shape is encountered.
    :raises NotImplementedError: if a quadrature shape other than \
                                 "gh_quadrature_xyoz" is supplied.
    '''
    if basis_fn["shape"] not in VALID_QUADRATURE_SHAPES:
        raise InternalError(
            "Unrecognised shape ('{0}') specified in "
            "dynamo0p3.qr_basis_alloc_args(). Should be one of: "
            "{1}".format(basis_fn["shape"], VALID_QUADRATURE_SHAPES))

    qr_var = "_" + basis_fn["qr_var"]

    # Dimensionality of the basis arrays depends on the
    # type of quadrature...
    # if basis_fn["shape"] == "gh_quadrature_xyz":
    #     alloc_args = [first_dim, get_fs_ndf_name(basis_fn["fspace"]),
    #          "np_xyz"+"_"+basis_fn["qr_var"]]
    if basis_fn["shape"] == "gh_quadrature_xyoz":
        alloc_args = [first_dim, get_fs_ndf_name(basis_fn["fspace"]),
                      "np_xy"+qr_var, "np_z"+qr_var]
    # elif basis_fn["shape"] == "gh_quadrature_xoyoz":
    #     alloc_args = [first_dim, get_fs_ndf_name(basis_fn["fspace"]),
    #                   "np_x"+"_"+basis_fn["qr_var"],
    #                   "np_y"+"_"+basis_fn["qr_var"],
    #                   "np_z"+"_"+basis_fn["qr_var"]]
    elif basis_fn["shape"] == "gh_quadrature_face":
        alloc_args = [first_dim, get_fs_ndf_name(basis_fn["fspace"]),
                      "np_xyz"+qr_var, "nfaces"+qr_var]
    elif basis_fn["shape"] == "gh_quadrature_edge":
        alloc_args = [first_dim, get_fs_ndf_name(basis_fn["fspace"]),
                      "np_xyz"+qr_var, "nedges"+qr_var]
    else:
        raise NotImplementedError(
            "Unrecognised shape '{0}' specified in "
            "dynamo0p3.qr_basis_alloc_args(). Should be one of: "
            "{1}".format(basis_fn["shape"], VALID_QUADRATURE_SHAPES))
    return alloc_args


def get_fs_operator_name(operator_name, function_space, qr_var=None,
                         on_space=None):
    '''
    Returns the name of the specified operator (orientation, basis or
    differential basis) for the supplied FunctionSpace.
    :param string operator_name: Name (type) of the operator
    :param function_space: the function space for which the operator is
                           required
    :type function_space: :py:class:`psyclone.dynamo0p3.FunctionSpace`
    :param string qr_var: the name of the Quadrature Object for which the
                          operator is required.
    :param on_space: the function space at which the operator is required
    :type on_space: :py:class:`psyclone.dynamo0p3.FunctionSpace`
    :return: Name for the Fortran arry holding the named operator
             for the specified function space
    :rtype: string
    '''
    if operator_name == "gh_orientation":
        return get_fs_orientation_name(function_space)
    elif operator_name == "gh_basis":
        return get_fs_basis_name(function_space, qr_var=qr_var,
                                 on_space=on_space)
    elif operator_name == "gh_diff_basis":
        return get_fs_diff_basis_name(function_space, qr_var=qr_var,
                                      on_space=on_space)
    else:
        raise GenerationError(
            "Unsupported name '{0}' found. Expected one of {1}".
            format(operator_name, VALID_METAFUNC_NAMES))


def mangle_fs_name(args, fs_name):
    ''' Construct the mangled version of a function-space name given
    a list of kernel arguments '''
    if fs_name not in VALID_ANY_SPACE_NAMES + \
       VALID_ANY_DISCONTINUOUS_SPACE_NAMES:
        # If the supplied function-space name is not any any_space
        # or any_discontinuous_space then we don't need to mangle the name
        return fs_name
    for arg in args:
        for fspace in arg.function_spaces:
            if fspace and fspace.orig_name.lower() == fs_name.lower():
                return fs_name.lower() + "_" + arg.name
    raise FieldNotFoundError("No kernel argument found for function space "
                             "'{0}'".format(fs_name))


def field_on_space(function_space, arguments):
    ''' Returns the corresponding argument if the supplied list of arguments
    contains a field that exists on the specified space. Otherwise
    returns None.'''
    if function_space.mangled_name in arguments.unique_fs_names:
        for arg in arguments.args:
            # First, test that arg is a field as some argument objects won't
            # have function spaces, e.g. scalars
            if arg.type == "gh_field" and \
               arg.function_space.orig_name == function_space.orig_name:
                return arg
    return None


def cma_on_space(function_space, arguments):
    ''' Returns the corresponding argument if the supplied list of arguments
    contains a cma operator that maps to/from the specified space. Otherwise
    returns None.'''
    if function_space.mangled_name in arguments.unique_fs_names:
        for arg in arguments.args:
            # First, test that arg is a CMA op as some argument objects won't
            # have function spaces, e.g. scalars
            if arg.type == "gh_columnwise_operator" and \
               function_space.orig_name in [arg.function_space_to.orig_name,
                                            arg.function_space_from.orig_name]:
                return arg
    return None

# ---------- Classes -------------------------------------------------------- #


class FunctionSpace(object):
    ''' Manages the name of a function space. If it is an any-space
    then its name is mangled such that it is unique within the scope
    of an Invoke '''

    def __init__(self, name, kernel_args):
        self._orig_name = name
        self._kernel_args = kernel_args
        if self._orig_name not in VALID_ANY_SPACE_NAMES + \
           VALID_ANY_DISCONTINUOUS_SPACE_NAMES:
            # We only need to name-mangle any_space and
            # any_discontinuous_space spaces
            self._mangled_name = self._orig_name
        else:
            # We do not construct the name-mangled name at this point
            # as the full list of kernel arguments may still be under
            # construction.
            self._mangled_name = None

    @property
    def orig_name(self):
        ''' Returns the name of this function space as declared in the
        kernel meta-data '''
        return self._orig_name

    @property
    def mangled_name(self):
        ''' Returns the mangled name of this function space such that
        it is unique within the scope of an invoke. If the mangled
        name has not been generated then we do that the first time we're
        called. '''
        if self._mangled_name:
            return self._mangled_name
        # Cannot use kernel_args.field_on_space(x) here because that
        # routine itself requires the mangled name in order to identify
        # whether the space is present in the kernel call.
        self._mangled_name = mangle_fs_name(self._kernel_args.args,
                                            self._orig_name)
        return self._mangled_name


class DynFuncDescriptor03(object):
    ''' The Dynamo 0.3 API includes a function-space descriptor as
    well as an argument descriptor which is not supported by the base
    classes. This class captures the information specified in a
    function-space descriptor. '''

    def __init__(self, func_type):
        self._func_type = func_type
        if func_type.name != 'func_type':
            raise ParseError(
                "In the dynamo0.3 API each meta_func entry must be of type "
                "'func_type' but found '{0}'".format(func_type.name))
        if len(func_type.args) < 2:
            raise ParseError(
                "In the dynamo0.3 API each meta_func entry must have at "
                "least 2 args, but found '{0}'".format(len(func_type.args)))
        self._operator_names = []
        for idx, arg in enumerate(func_type.args):
            if idx == 0:  # first func_type arg
                if arg.name not in VALID_FUNCTION_SPACE_NAMES:
                    raise ParseError(
                        "In the dynamo0p3 API the 1st argument of a "
                        "meta_func entry should be a valid function space "
                        "name (one of {0}), but found '{1}' in '{2}'".format(
                            VALID_FUNCTION_SPACE_NAMES, arg.name, func_type))
                self._function_space_name = arg.name
            else:  # subsequent func_type args
                if arg.name not in VALID_METAFUNC_NAMES:
                    raise ParseError(
                        "In the dynamo0.3 API, the 2nd argument and all "
                        "subsequent arguments of a meta_func entry should "
                        "be one of {0}, but found "
                        "'{1}' in '{2}".format(VALID_METAFUNC_NAMES,
                                               arg.name, func_type))
                if arg.name in self._operator_names:
                    raise ParseError(
                        "In the dynamo0.3 API, it is an error to specify an "
                        "operator name more than once in a meta_func entry, "
                        "but '{0}' is replicated in '{1}".format(arg.name,
                                                                 func_type))
                self._operator_names.append(arg.name)
        self._name = func_type.name

    @property
    def function_space_name(self):
        ''' Returns the name of the descriptors function space '''
        return self._function_space_name

    @property
    def operator_names(self):
        ''' Returns a list of operators that are associated with this
        descriptors function space '''
        return self._operator_names

    def __repr__(self):
        return "DynFuncDescriptor03({0})".format(self._func_type)

    def __str__(self):
        res = "DynFuncDescriptor03 object" + os.linesep
        res += "  name='{0}'".format(self._name) + os.linesep
        res += "  nargs={0}".format(len(self._operator_names)+1) + os.linesep
        res += "  function_space_name[{0}] = '{1}'".\
               format(0, self._function_space_name) + os.linesep
        for idx, arg in enumerate(self._operator_names):
            res += "  operator_name[{0}] = '{1}'".format(idx+1, arg) + \
                   os.linesep
        return res


class DynArgDescriptor03(Descriptor):
    ''' This class captures the information specified in an argument
    descriptor.'''

    def __init__(self, arg_type):
        '''
        :param arg_type: dynamo0.3 argument type (scalar, field or operator)
        :type arg_type: :py:class:`psyclone.expression.FunctionVar`
        '''
        self._arg_type = arg_type
        if arg_type.name != 'arg_type':
            raise ParseError(
                "In the dynamo0.3 API each meta_arg entry must be of type "
                "'arg_type', but found '{0}'".format(arg_type.name))

        # We require at least 2 args
        if len(arg_type.args) < 2:
            raise ParseError(
                "In the dynamo0.3 API each meta_arg entry must have at least "
                "2 args, but found '{0}'".format(len(arg_type.args)))

        # The first arg is the type of field, possibly with a *n appended
        self._vector_size = 1
        if isinstance(arg_type.args[0], expr.BinaryOperator):
            # We expect 'field_type * n' to have been specified
            self._type = arg_type.args[0].toks[0].name
            operator = arg_type.args[0].toks[1]
            try:
                self._vector_size = int(arg_type.args[0].toks[2])
            except TypeError:
                raise ParseError(
                    "In the dynamo0.3 API vector notation expects the format "
                    "(field*n) where n is an integer, but the following was "
                    "found '{0}' in '{1}'.".
                    format(str(arg_type.args[0].toks[2]), arg_type))
            if self._type not in GH_VALID_ARG_TYPE_NAMES:
                raise ParseError(
                    "In the dynamo0.3 API the 1st argument of a meta_arg "
                    "entry should be a valid argument type (one of {0}), but "
                    "found '{1}' in '{2}'".format(GH_VALID_ARG_TYPE_NAMES,
                                                  self._type, arg_type))
            if self._type in GH_VALID_SCALAR_NAMES and self._vector_size > 1:
                raise ParseError(
                    "In the dynamo0.3 API vector notation is not supported "
                    "for scalar arguments (found '{0}')".
                    format(arg_type.args[0]))
            if operator != "*":
                raise ParseError(
                    "In the dynamo0.3 API the 1st argument of a meta_arg "
                    "entry may be a vector but if so must use '*' as the "
                    "separator in the format (field*n), but found '{0}' in "
                    "'{1}'".format(operator, arg_type))
            if self._vector_size <= 1:
                raise ParseError(
                    "In the dynamo0.3 API the 1st argument of a meta_arg "
                    "entry may be a vector but if so must contain a valid "
                    "integer vector size in the format (field*n where n>1), "
                    "but found '{0}' in '{1}'".format(self._vector_size,
                                                      arg_type))

        elif isinstance(arg_type.args[0], expr.FunctionVar):
            # We expect 'field_type' to have been specified
            if arg_type.args[0].name not in GH_VALID_ARG_TYPE_NAMES:
                raise ParseError(
                    "In the dynamo0.3 API the 1st argument of a "
                    "meta_arg entry should be a valid argument type (one of "
                    "{0}), but found '{1}' in '{2}'".
                    format(GH_VALID_ARG_TYPE_NAMES, arg_type.args[0].name,
                           arg_type))
            self._type = arg_type.args[0].name
        else:
            raise ParseError(
                "Internal error in DynArgDescriptor03.__init__, (1) should "
                "not get to here")

        # The 2nd arg is an access descriptor
        # Convert from GH_* names to the generic access type:
        api_config = Config.get().api_conf("dynamo0.3")
        access_mapping = api_config.get_access_mapping()
        try:
            self._access_type = access_mapping[arg_type.args[1].name]
        except KeyError:
            valid_names = api_config.get_valid_accesses_api()
            raise ParseError(
                "In the dynamo0.3 API the 2nd argument of a meta_arg entry "
                "must be a valid access descriptor (one of {0}), but found "
                "'{1}' in '{2}'".format(valid_names,
                                        arg_type.args[1].name, arg_type))

        # Reduction access descriptors are only valid for real scalar arguments
        if self._type != "gh_real" and \
           self._access_type in \
           AccessType.get_valid_reduction_modes():
            raise ParseError(
                "In the dynamo0.3 API a reduction access '{0}' is only valid "
                "with a real scalar argument, but '{1}' was found".
                format(self._access_type.api_specific_name(),
                       self._type))

        # FIELD, OPERATOR and SCALAR datatypes descriptors and rules
        stencil = None
        mesh = None
        # Fields
        if self._type == "gh_field":
            if len(arg_type.args) < 3:
                raise ParseError(
                    "In the dynamo0.3 API each meta_arg entry must have at "
                    "least 3 arguments if its first argument is gh_field, but "
                    "found {0} in '{1}'".format(len(arg_type.args), arg_type)
                    )
            # There must be at most 4 arguments.
            if len(arg_type.args) > 4:
                raise ParseError(
                    "In the dynamo0.3 API each meta_arg entry must have at "
                    "most 4 arguments if its first argument is gh_field, but "
                    "found {0} in '{1}'".format(len(arg_type.args), arg_type))
            # The 3rd argument must be a function space name
            if arg_type.args[2].name not in VALID_FUNCTION_SPACE_NAMES:
                raise ParseError(
                    "In the dynamo0.3 API the 3rd argument of a meta_arg "
                    "entry must be a valid function space name if its first "
                    "argument is gh_field (one of {0}), but found '{1}' in "
                    "'{2}".format(VALID_FUNCTION_SPACE_NAMES,
                                  arg_type.args[2].name, arg_type))
            self._function_space1 = arg_type.args[2].name

            # The optional 4th argument is either a stencil specification
            # or a mesh identifier (for inter-grid kernels)
            if len(arg_type.args) == 4:
                try:
                    from psyclone.parse.kernel import get_stencil, get_mesh
                    if "stencil" in str(arg_type.args[3]):
                        stencil = get_stencil(arg_type.args[3],
                                              VALID_STENCIL_TYPES)
                    elif "mesh" in str(arg_type.args[3]):
                        mesh = get_mesh(arg_type.args[3], VALID_MESH_TYPES)
                    else:
                        raise ParseError("Unrecognised meta-data entry")
                except ParseError as err:
                    raise ParseError(
                        "In the dynamo0.3 API the 4th argument of a "
                        "meta_arg entry must be either a valid stencil "
                        "specification  or a mesh identifier (for inter-"
                        "grid kernels). However, "
                        "entry {0} raised the following error: {1}".
                        format(arg_type, str(err)))
            # Test allowed accesses for fields
            if self._function_space1.lower() in \
               VALID_DISCONTINUOUS_FUNCTION_SPACE_NAMES \
               and self._access_type == AccessType.INC:
                raise ParseError(
                    "It does not make sense for a field on a discontinuous "
                    "space ({0}) to have a 'gh_inc' access".
                    format(self._function_space1.lower()))
            if self._function_space1.lower() in CONTINUOUS_FUNCTION_SPACES \
               and self._access_type == AccessType.READWRITE:
                raise ParseError(
                    "It does not make sense for a field on a continuous "
                    "space ({0}) to have a 'gh_readwrite' access".
                    format(self._function_space1.lower()))
            # TODO: extend restriction to "gh_write" for kernels that loop
            # over cells (issue #138) and update access rules for kernels
            # (built-ins) that loop over DoFs to accesses for discontinuous
            # quantities (issue #471)
            if self._function_space1.lower() in VALID_ANY_SPACE_NAMES \
               and self._access_type == AccessType.READWRITE:
                raise ParseError(
                    "In the Dynamo0.3 API a field on any_space cannot "
                    "have 'gh_readwrite' access because it is treated "
                    "as continuous")
            if stencil and self._access_type != AccessType.READ:
                raise ParseError("a stencil must be read only so its access "
                                 "should be gh_read")

        # Operators
        elif self._type in GH_VALID_OPERATOR_NAMES:
            # we expect 4 arguments with the 3rd and 4th each being a
            # function space
            if len(arg_type.args) != 4:
                raise ParseError(
                    "In the dynamo0.3 API each meta_arg entry must have 4 "
                    "arguments if its first argument is gh_operator or "
                    "gh_columnwise_operator, but "
                    "found {0} in '{1}'".format(len(arg_type.args), arg_type))
            if arg_type.args[2].name not in VALID_FUNCTION_SPACE_NAMES:
                raise ParseError(
                    "In the dynamo0.3 API the 3rd argument of a meta_arg "
                    "entry must be a valid function space name (one of {0}), "
                    "but found '{1}' in '{2}".
                    format(VALID_FUNCTION_SPACE_NAMES, arg_type.args[2].name,
                           arg_type))
            self._function_space1 = arg_type.args[2].name
            if arg_type.args[3].name not in VALID_FUNCTION_SPACE_NAMES:
                raise ParseError(
                    "In the dynamo0.3 API the 4th argument of a meta_arg "
                    "entry must be a valid function space name (one of {0}), "
                    "but found '{1}' in '{2}".
                    format(VALID_FUNCTION_SPACE_NAMES, arg_type.args[2].name,
                           arg_type))
            self._function_space2 = arg_type.args[3].name
            # Test allowed accesses for operators
            if self._access_type == AccessType.INC:
                raise ParseError(
                    "In the dynamo0.3 API operators cannot have a 'gh_inc' "
                    "access because they behave as discontinuous quantities")

        # Scalars
        elif self._type in GH_VALID_SCALAR_NAMES:
            if len(arg_type.args) != 2:
                raise ParseError(
                    "In the dynamo0.3 API each meta_arg entry must have 2 "
                    "arguments if its first argument is gh_{{r,i}}scalar, but "
                    "found {0} in '{1}'".format(len(arg_type.args), arg_type))
            # Test allowed accesses for scalars (read_only or reduction)
            if self._access_type not in [AccessType.READ] + \
               AccessType.get_valid_reduction_modes():
                rev_access_mapping = api_config.get_reverse_access_mapping()
                api_specific_name = rev_access_mapping[self._access_type]
                valid_reductions = AccessType.get_valid_reduction_names()
                raise ParseError(
                    "In the dynamo0.3 API scalar arguments must be "
                    "read-only (gh_read) or a reduction ({0}) but found "
                    "'{1}' in '{2}'".format(valid_reductions,
                                            api_specific_name,
                                            arg_type))
            # Scalars don't have a function space
            self._function_space1 = None
            self._vector_size = 0

        # We should never get to here
        else:
            raise ParseError(
                "Internal error in DynArgDescriptor03.__init__, (2) should "
                "not get to here")

        Descriptor.__init__(self, self._access_type,
                            self._function_space1, stencil=stencil,
                            mesh=mesh)

    @property
    def function_space_to(self):
        ''' Return the "to" function space for a gh_operator. This is
        the first function space specified in the metadata. Raise an
        error if this is not an operator. '''
        if self._type in GH_VALID_OPERATOR_NAMES:
            return self._function_space1
        raise RuntimeError(
            "function_space_to only makes sense for one of {0}, but "
            "this is a '{1}'".format(GH_VALID_OPERATOR_NAMES, self._type))

    @property
    def function_space_from(self):
        ''' Return the "from" function space for a gh_operator. This is
        the second function space specified in the metadata. Raise an
        error if this is not an operator. '''
        if self._type in GH_VALID_OPERATOR_NAMES:
            return self._function_space2
        raise RuntimeError(
            "function_space_from only makes sense for one of {0}, but this"
            " is a '{1}'".format(GH_VALID_OPERATOR_NAMES, self._type))

    @property
    def function_space(self):
        ''' Return the function space name that this instance operates
        on. In the case of a gh_operator/gh_columnwise_operator, where there
        are 2 function spaces, return function_space_from. '''
        if self._type == "gh_field":
            return self._function_space1
        if self._type in GH_VALID_OPERATOR_NAMES:
            return self._function_space2
        if self._type in GH_VALID_SCALAR_NAMES:
            return None
        raise RuntimeError(
            "Internal error, DynArgDescriptor03:function_space(), should "
            "not get to here.")

    @property
    def function_spaces(self):
        ''' Return the function space names that this instance operates
        on as a list. In the case of a gh_operator, where there are 2 function
        spaces, we return both. '''
        if self._type == "gh_field":
            return [self.function_space]
        if self._type in GH_VALID_OPERATOR_NAMES:
            # return to before from to maintain expected ordering
            return [self.function_space_to, self.function_space_from]
        if self._type in GH_VALID_SCALAR_NAMES:
            return []
        raise RuntimeError(
            "Internal error, DynArgDescriptor03:function_spaces(), should "
            "not get to here.")

    @property
    def vector_size(self):
        ''' Returns the vector size of the argument. This will be 1 if *n
        has not been specified. '''
        return self._vector_size

    @property
    def type(self):
        ''' returns the type of the argument (gh_field, gh_operator, ...). '''
        return self._type

    def __str__(self):
        res = "DynArgDescriptor03 object" + os.linesep
        res += "  argument_type[0]='{0}'".format(self._type)
        if self._vector_size > 1:
            res += "*"+str(self._vector_size)
        res += os.linesep
        res += "  access_descriptor[1]='{0}'"\
               .format(self._access_type.api_specific_name())\
               + os.linesep
        if self._type == "gh_field":
            res += "  function_space[2]='{0}'".format(self._function_space1) \
                   + os.linesep
        elif self._type in GH_VALID_OPERATOR_NAMES:
            res += "  function_space_to[2]='{0}'".\
                   format(self._function_space1) + os.linesep
            res += "  function_space_from[3]='{0}'".\
                   format(self._function_space2) + os.linesep
        elif self._type in GH_VALID_SCALAR_NAMES:
            pass  # we have nothing to add if we're a scalar
        else:  # we should never get to here
            raise ParseError("Internal error in DynArgDescriptor03.__str__")
        return res


class RefElementMetaData(object):
    '''
    Class responsible for parsing reference-element meta-data and storing
    the properties that a kernel requires.

    :param str kernel_name: name of the Kernel that the meta-data is for.
    :param type_declns: list of fparser1 parse tree nodes representing type \
                        declaration statements
    :type type_declns: list of :py:class:`fparser.one.typedecl_statements.Type`

    :raises ParseError: if an unrecognised reference-element property is found.
    :raises ParseError: if a duplicate reference-element property is found.

    '''
    class Property(Enum):
        '''
        Enumeration of the various properties of the Reference Element
        (that a kernel can request). The names of each of these corresponds to
        the names that must be used in kernel meta-data.

        '''
        NORMALS_TO_HORIZONTAL_FACES = 1
        NORMALS_TO_VERTICAL_FACES = 2
        NORMALS_TO_FACES = 3
        OUTWARD_NORMALS_TO_HORIZONTAL_FACES = 4
        OUTWARD_NORMALS_TO_VERTICAL_FACES = 5
        OUTWARD_NORMALS_TO_FACES = 6

    def __init__(self, kernel_name, type_declns):
        # The list of properties requested in the meta-data (if any)
        self.properties = []

        re_properties = []
        # Search the supplied list of type declarations for the one
        # describing the reference-element properties required by the kernel.
        for line in type_declns:
            for entry in line.selector:
                if entry == "reference_element_data_type":
                    # getkerneldescriptors raises a ParseError if the named
                    # element cannot be found.
                    re_properties = getkerneldescriptors(
                        kernel_name, line, var_name="meta_reference_element",
                        var_type="reference_element_data_type")
                    break
            if re_properties:
                # Optimisation - stop searching if we've found a type
                # declaration for the reference-element data
                break
        try:
            # The meta-data entry is a declaration of a Fortran array of type
            # reference_element_data_type. The initialisation of each member
            # of this array is done as a Fortran structure constructor, the
            # argument to which gives a property of the reference element.
            for re_prop in re_properties:
                for arg in re_prop.args:
                    self.properties.append(
                        self.Property[str(arg).upper()])
        except KeyError:
            # We found a reference-element property that we don't recognise.
            # Sort for consistency when testing.
            sorted_names = sorted([prop.name for prop in self.Property])
            raise ParseError(
                "Unsupported reference-element property: '{0}'. Supported "
                "values are: {1}".format(arg, sorted_names))

        # Check for duplicate properties
        for prop in self.properties:
            if self.properties.count(prop) > 1:
                raise ParseError("Duplicate reference-element property "
                                 "found: '{0}'.".format(prop))


class MeshPropertiesMetaData(object):
    '''
    Parses any mesh-property kernel metadata and stores the properties that
    a kernel requires.

    :param str kernel_name: name of the kernel that the meta-data is for.
    :param type_declns: list of fparser1 parse tree nodes representing type \
                        declaration statements.
    :type type_declns: list of :py:class:`fparser.one.typedecl_statements.Type`

    :raises ParseError: if an unrecognised mesh property is found.
    :raises ParseError: if a duplicate mesh property is found.

    '''
    # pylint: disable=too-few-public-methods
    class Property(Enum):
        '''
        Enumeration of the various properties of the mesh that a kernel may
        request. The names of each of these corresponds to the names that must
        be used in kernel metadata.

        '''
        ADJACENT_FACE = 1

    def __init__(self, kernel_name, type_declns):
        # The list of mesh properties requested in the meta-data.
        self.properties = []

        mesh_props = []
        # Search the supplied list of type declarations for the one
        # describing the reference-element properties required by the kernel.
        for line in type_declns:
            for entry in line.selector:
                if entry == "mesh_data_type":
                    # getkerneldescriptors raises a ParseError if the named
                    # element cannot be found.
                    mesh_props = getkerneldescriptors(
                        kernel_name, line, var_name="meta_mesh",
                        var_type="mesh_data_type")
                    break
            if mesh_props:
                # Optimisation - stop searching if we've found a type
                # declaration for the mesh data
                break
        try:
            # The meta-data entry is a declaration of a Fortran array of type
            # mesh_data_type. The initialisation of each member
            # of this array is done as a Fortran structure constructor, the
            # argument to which gives a mesh property.
            for prop in mesh_props:
                for arg in prop.args:
                    self.properties.append(
                        self.Property[str(arg).upper()])
        except KeyError:
            # We found a reference-element property that we don't recognise.
            # Sort for consistency when testing.
            sorted_names = sorted([prop.name for prop in self.Property])
            raise ParseError(
                "Unsupported mesh property: '{0}'. Supported "
                "values are: {1}".format(arg, sorted_names))

        # Check for duplicate properties
        for prop in self.properties:
            if self.properties.count(prop) > 1:
                raise ParseError("Duplicate mesh property "
                                 "found: '{0}'.".format(prop))


class DynKernMetadata(KernelType):
    ''' Captures the Kernel subroutine code and metadata describing
    the subroutine for the Dynamo 0.3 API.

    :param ast: fparser1 AST for the kernel.
    :type ast: :py:class:`fparser.block_statements.BeginSource`
    :param str name: The name of this kernel.

    :raises ParseError: if the meta-data does not conform to the \
                        rules for the Dynamo 0.3 API.
    '''
    def __init__(self, ast, name=None):
        from psyclone.parse.kernel import getkerneldescriptors

        KernelType.__init__(self, ast, name=name)

        # The type of CMA operation this kernel performs (or None if
        # no CMA operators are involved)
        self._cma_operation = None

        # Query the meta-data for the evaluator shape(s) (only required if
        # kernel uses quadrature or an evaluator). If it is not
        # present then eval_shapes will be an empty list.
        shape = self.get_integer_variable('gh_shape')
        if not shape:
            # There's no scalar gh_shape - is it present as an array?
            self._eval_shapes = self.get_integer_array('gh_shape')
        else:
            self._eval_shapes = [shape]

        # The list of function space names for which an evaluator is
        # required. We set this up below once we've processed the meta-
        # -data describing the kernel arguments.
        self._eval_targets = []

        # Whether or not this is an inter-grid kernel (i.e. has a mesh
        # specified for each [field] argument). This property is
        # set to True if all the checks in _validate_inter_grid() pass.
        self._is_intergrid = False

        # parse the arg_type metadata
        self._arg_descriptors = []
        for arg_type in self._inits:
            self._arg_descriptors.append(DynArgDescriptor03(arg_type))

        # Get a list of the Type declarations in the metadata
        type_declns = [cline for cline in self._ktype.content if
                       isinstance(cline, fparser.one.typedecl_statements.Type)]

        # Parse the func_type metadata if it exists
        func_types = []
        for line in type_declns:
            for entry in line.selector:
                if entry == "func_type":
                    func_types = getkerneldescriptors(
                        name, line, var_name="meta_funcs",
                        var_type="func_type")
                    break

        self._func_descriptors = []
        # populate a list of function descriptor objects which we
        # return via the func_descriptors method.
        arg_fs_names = []
        for descriptor in self._arg_descriptors:
            arg_fs_names.extend(descriptor.function_spaces)
        used_fs_names = []
        need_evaluator = False
        for func_type in func_types:
            descriptor = DynFuncDescriptor03(func_type)
            fs_name = descriptor.function_space_name
            # check that function space names in meta_funcs are specified in
            # meta_args
            if fs_name not in arg_fs_names:
                raise ParseError(
                    "In the dynamo0.3 API all function spaces specified in "
                    "meta_funcs must exist in meta_args, but '{0}' breaks "
                    "this rule in ...\n'{1}'.".
                    format(fs_name, self._ktype.content))
            if fs_name not in used_fs_names:
                used_fs_names.append(fs_name)
            else:
                raise ParseError(
                    "In the dynamo0.3 API function spaces specified in "
                    "meta_funcs must be unique, but '{0}' is replicated."
                    .format(fs_name))

            # Check that a valid shape has been specified if
            # this function space requires a basis or differential basis
            for op_name in descriptor.operator_names:
                if op_name in VALID_EVALUATOR_NAMES:
                    need_evaluator = True
                    if not self._eval_shapes:
                        raise ParseError(
                            "In the Dynamo0.3 API any kernel requiring "
                            "quadrature or an evaluator ({0}) must also "
                            "supply the shape of that evaluator by setting "
                            "'gh_shape' in the kernel meta-data but "
                            "this is missing for kernel '{1}'".
                            format(VALID_EVALUATOR_NAMES, self.name))
                    shape_set = set(self._eval_shapes)
                    if not shape_set.issubset(set(VALID_EVALUATOR_SHAPES)):
                        raise ParseError(
                            "In the Dynamo0.3 API a kernel requiring either "
                            "quadrature or an evaluator must request one or "
                            "more valid gh_shapes (one of {0}) but got '{1}' "
                            "for kernel '{2}'".
                            format(VALID_EVALUATOR_SHAPES, self._eval_shapes,
                                   self.name))

            self._func_descriptors.append(descriptor)

        # Check to see whether the optional 'gh_evaluator_targets'
        # has been supplied. This lists the function spaces for which
        # any evaluators (gh_shape=gh_evaluator) should be provided.
        _targets = self.get_integer_array('gh_evaluator_targets')
        if not _targets and \
           self._eval_shapes and "gh_evaluator" in self._eval_shapes:
            # Use the FS of the kernel arguments that are updated
            write_accesses = AccessType.all_write_accesses()
            write_args = psyGen.args_filter(self._arg_descriptors,
                                            arg_accesses=write_accesses)
            # We want the 'to' space of any operator arguments so get
            # the first FS associated with the kernel argument.
            _targets = [arg.function_spaces[0] for arg in write_args]
        # Ensure that _eval_targets entries are not duplicated
        for target in _targets:
            if target not in self._eval_targets:
                self._eval_targets.append(target)

        # Does this kernel require any properties of the reference element?
        self.reference_element = RefElementMetaData(self.name, type_declns)

        # Does this kernel require any properties of the mesh?
        self.mesh = MeshPropertiesMetaData(self.name, type_declns)

        # Perform further checks that the meta-data we've parsed
        # conforms to the rules for this API
        self._validate(need_evaluator)

    def _validate(self, need_evaluator):
        '''
        Check that the meta-data conforms to Dynamo 0.3 rules for a
        user-provided kernel or a built-in

        :param bool need_evaluator: whether this kernel requires an
                                    evaluator/quadrature
        :raises: ParseError: if meta-data breaks the Dynamo 0.3 rules
        '''
        from psyclone.dynamo0p3_builtins import BUILTIN_MAP
        # We must have at least one argument that is written to
        write_count = 0
        for arg in self._arg_descriptors:
            if arg.access != AccessType.READ:
                write_count += 1
                # We must not write to scalar arguments if it's not a
                # built-in
                if self.name not in BUILTIN_MAP and \
                   arg.type in GH_VALID_SCALAR_NAMES:
                    raise ParseError(
                        "A user-supplied Dynamo 0.3 kernel must not "
                        "write/update a scalar argument but kernel {0} has "
                        "{1} with {2} access"
                        .format(self.name,
                                arg.type,
                                arg.access.api_specific_name()))
        if write_count == 0:
            raise ParseError("A Dynamo 0.3 kernel must have at least one "
                             "argument that is updated (written to) but "
                             "found none for kernel {0}".format(self.name))

        # Check that no shape has been supplied if no basis or
        # differential basis functions are required for the kernel
        if not need_evaluator and self._eval_shapes:
            raise ParseError(
                "Kernel '{0}' specifies one or more gh_shapes ({1}) but does "
                "not need an evaluator because no basis or differential basis "
                "functions are required".format(self.name, self._eval_shapes))
        # Check that gh_evaluator_targets is only present if required
        if self._eval_targets:
            if not need_evaluator:
                raise ParseError(
                    "Kernel '{0}' specifies gh_evaluator_targets ({1}) but "
                    "does not need an evaluator because no basis or "
                    "differential basis functions are required".
                    format(self.name, self._eval_targets))
            if "gh_evaluator" not in self._eval_shapes:
                raise ParseError(
                    "Kernel '{0}' specifies gh_evaluator_targets ({1}) but "
                    "does not need an evaluator because gh_shape={2}".
                    format(self.name, self._eval_targets, self._eval_shapes))
            # Check that there is a kernel argument on each of the
            # specified spaces...
            # Create a list (set) of the function spaces associated with
            # the kernel arguments
            fs_list = set()
            for arg in self._arg_descriptors:
                fs_list.update(arg.function_spaces)
            # Check each evaluator_target against this list
            for eval_fs in self._eval_targets:
                if eval_fs not in fs_list:
                    raise ParseError(
                        "Kernel '{0}' specifies that an evaluator is required "
                        "on {1} but does not have an argument on this space."
                        .format(self.name, eval_fs))
        # If we have a columnwise operator as argument then we need to
        # identify the operation that this kernel performs (one of
        # assemble, apply/apply-inverse and matrix-matrix)
        cwise_ops = psyGen.args_filter(self._arg_descriptors,
                                       arg_types=["gh_columnwise_operator"])
        if cwise_ops:
            self._cma_operation = self._identify_cma_op(cwise_ops)

        # Perform checks for inter-grid kernels
        self._validate_inter_grid()

    def _validate_inter_grid(self):
        '''
        Checks that the kernel meta-data obeys the rules for Dynamo 0.3
        inter-grid kernels. If none of the kernel arguments has a mesh
        associated with it then it is not an inter-grid kernel and this
        routine silently returns.

        :raises: ParseError: if meta-data breaks inter-grid rules
        '''
        # Dictionary of meshes associated with arguments (for inter-grid
        # kernels). Keys are the meshes, values are lists of function spaces
        # of the corresponding field arguments.
        mesh_dict = OrderedDict()
        # Whether or not any field args are missing the mesh_arg specifier
        missing_mesh = False
        # If this is an inter-grid kernel then it must only have field
        # arguments. Keep a record of any non-field arguments for the benefit
        # of a verbose error message.
        non_field_arg_types = set()
        for arg in self._arg_descriptors:
            # Collect info so that we can check inter-grid kernels
            if arg.type == "gh_field":
                if arg.mesh:
                    # Argument has a mesh associated with it so this must
                    # be an inter-grid kernel
                    if arg.mesh in mesh_dict:
                        mesh_dict[arg.mesh].append(arg.function_space)
                    else:
                        mesh_dict[arg.mesh] = [arg.function_space]
                else:
                    # Record the fact that we have a field without a
                    # mesh specifier (in case this is an inter-grid kernel)
                    missing_mesh = True
            else:
                # Inter-grid kernels are only permitted to have field args
                # so collect a list of other types
                non_field_arg_types.add(arg.type)

        mesh_list = mesh_dict.keys()
        if not mesh_list:
            # There are no meshes associated with any of the arguments so
            # this is not an inter-grid kernel
            return

        if len(VALID_MESH_TYPES) != 2:
            # Sanity check that nobody has messed with the number of
            # grid types that we recognise. This is here because the
            # implementation assumes that there are just two grids
            # (coarse and fine).
            raise ParseError(
                "The implementation of inter-grid support in the Dynamo "
                "0.3 API assumes there are exactly two mesh types but "
                "dynamo0p3.VALID_MESH_TYPES contains {0}: {1}".
                format(len(VALID_MESH_TYPES), VALID_MESH_TYPES))
        if len(mesh_list) != len(VALID_MESH_TYPES):
            raise ParseError(
                "Inter-grid kernels in the Dynamo 0.3 API must have at least "
                "one field argument on each of the mesh types ({0}). However, "
                "kernel {1} has arguments only on {2}".format(
                    VALID_MESH_TYPES, self.name,
                    [str(name) for name in mesh_list]))
        # Inter-grid kernels must only have field arguments
        if non_field_arg_types:
            raise ParseError(
                "Inter-grid kernels in the Dynamo 0.3 API are only "
                "permitted to have field arguments but kernel {0} also "
                "has arguments of type {1}".format(
                    self.name, [str(name) for name in non_field_arg_types]))
        # Check that all arguments have a mesh specified
        if missing_mesh:
            raise ParseError(
                "Inter-grid kernels in the Dynamo 0.3 API must specify "
                "which mesh each field argument is on but kernel {0} has "
                "at least one field argument for which mesh_arg is "
                "missing.".format(self.name))
        # Check that arguments on different meshes are on different
        # function spaces. We do this by checking that no function space
        # is listed as being associated with (arguments on) both meshes.
        fs_sets = []
        for mesh in mesh_dict:
            fs_sets.append(set(mesh_dict[mesh]))
        # Check that the sets of spaces (one for each mesh type) have
        # no intersection
        fs_common = fs_sets[0] & fs_sets[1]
        if fs_common:
            raise ParseError(
                "In the Dynamo 0.3 API field arguments to inter-grid "
                "kernels must be on different function spaces if they are "
                "on different meshes. However kernel {0} has a field on "
                "function space(s) {1} on each of the mesh types {2}.".
                format(self.name,
                       [str(name) for name in fs_common],
                       [str(name) for name in mesh_list]))
        # Finally, record that this is a valid inter-grid kernel
        self._is_intergrid = True

    def _identify_cma_op(self, cwise_ops):
        '''Identify and return the type of CMA-operator-related operation
        this kernel performs (one of "assemble", "apply" or "matrix-matrix")'''

        for arg in self._arg_descriptors:
            # No vector arguments are permitted
            if arg.vector_size > 1:
                raise ParseError(
                    "Kernel {0} takes a CMA operator but has a "
                    "vector argument ({1}). This is forbidden.".
                    format(self.name,
                           arg.type+"*"+str(arg.vector_size)))
            # No stencil accesses are permitted
            if arg.stencil:
                raise ParseError(
                    "Kernel {0} takes a CMA operator but has an argument "
                    "with a stencil access ({1}). This is forbidden.".
                    format(self.name, arg.stencil['type']))

        # Count the number of CMA operators that are written to
        write_count = 0
        for cop in cwise_ops:
            if cop.access in AccessType.all_write_accesses():
                write_count += 1

        if write_count == 0:
            # This kernel only reads from CMA operators and must
            # therefore be an apply (or apply-inverse). It must
            # have one CMA operator, one read-only field and one
            # written field as arguments
            if len(cwise_ops) != 1:
                raise ParseError(
                    "In the Dynamo 0.3 API a kernel that applies a CMA "
                    "operator must only have one such operator in its "
                    "list of arguments but found {0} for kernel {1}".
                    format(len(cwise_ops), self.name))
            cma_op = cwise_ops[0]
            if len(self._arg_descriptors) != 3:
                raise ParseError(
                    "In the Dynamo 0.3 API a kernel that applies a CMA "
                    "operator must have 3 arguments (the operator and "
                    "two fields) but kernel {0} has {1} arguments".
                    format(self.name, len(self._arg_descriptors)))
            # Check that the other two arguments are fields
            farg_read = psyGen.args_filter(self._arg_descriptors,
                                           arg_types=["gh_field"],
                                           arg_accesses=[AccessType.READ])
            write_accesses = AccessType.all_write_accesses()
            farg_write = psyGen.args_filter(self._arg_descriptors,
                                            arg_types=["gh_field"],
                                            arg_accesses=write_accesses)
            if len(farg_read) != 1:
                raise ParseError(
                    "Kernel {0} has a read-only CMA operator. In order "
                    "to apply it the kernel must have one read-only field "
                    "argument.".format(self.name))
            if len(farg_write) != 1:
                raise ParseError(
                    "Kernel {0} has a read-only CMA operator. In order "
                    "to apply it the kernel must write to one field "
                    "argument.".format(self.name))
            # Check that the function spaces match up
            if farg_read[0].function_space != cma_op.function_space_from:
                raise ParseError(
                    "Kernel {0} applies a CMA operator but the function "
                    "space of the field argument it reads from ({1}) "
                    "does not match the 'from' space of the operator "
                    "({2})".format(self.name, farg_read[0].function_space,
                                   cma_op.function_space_from))
            if farg_write[0].function_space != cma_op.function_space_to:
                raise ParseError(
                    "Kernel {0} applies a CMA operator but the function "
                    "space of the field argument it writes to ({1}) "
                    "does not match the 'to' space of the operator "
                    "({2})".format(self.name, farg_write[0].function_space,
                                   cma_op.function_space_to))
            # This is a valid CMA-apply or CMA-apply-inverse kernel
            return "apply"

        elif write_count == 1:
            # This kernel writes to a single CMA operator and therefore
            # must either be assembling a CMA operator
            # or performing a matrix-matrix operation...
            # The kernel must not write to any args other than the CMA
            # operator
            write_accesses = AccessType.all_write_accesses()
            write_args = psyGen.args_filter(self._arg_descriptors,
                                            arg_accesses=write_accesses)
            if len(write_args) > 1:
                # Remove the one CMA operator from the list of arguments
                # that are written to so that we can produce a nice
                # error message
                for arg in write_args[:]:
                    if arg.type == 'gh_columnwise_operator':
                        write_args.remove(arg)
                        break
                raise ParseError(
                    "Kernel {0} writes to a column-wise operator but "
                    "also writes to {1} argument(s). This is not "
                    "allowed.".format(self.name,
                                      [str(arg.type) for arg in write_args]))
            if len(cwise_ops) == 1:

                # If this is a valid assembly kernel then we need at least one
                # read-only LMA operator
                lma_read_ops = psyGen.args_filter(
                    self._arg_descriptors,
                    arg_types=["gh_operator"],
                    arg_accesses=[AccessType.READ])
                if lma_read_ops:
                    return "assembly"
                else:
                    raise ParseError(
                        "Kernel {0} has a single column-wise operator "
                        "argument but does not conform to the rules for an "
                        "Assembly kernel because it does not have any read-"
                        "only LMA operator arguments".format(self.name))
            else:
                # A valid matrix-matrix kernel must only have CMA operators
                # and scalars as arguments.
                scalar_args = psyGen.args_filter(
                    self._arg_descriptors, arg_types=GH_VALID_SCALAR_NAMES)
                if (len(scalar_args) + len(cwise_ops)) != \
                   len(self._arg_descriptors):
                    raise ParseError(
                        "A column-wise matrix-matrix kernel must have only "
                        "column-wise operators and scalars as arguments but "
                        "kernel {0} has: {1}.".
                        format(self.name,
                               [str(arg.type) for arg in
                                self._arg_descriptors]))
                return "matrix-matrix"
        else:
            raise ParseError(
                "A Dynamo 0.3 kernel cannot update more than one CMA "
                "(column-wise) operator but kernel {0} updates {1}".
                format(self.name, write_count))

    @property
    def func_descriptors(self):
        ''' Returns metadata about the function spaces within a
        Kernel. This metadata is provided within Kernel code via the
        meta_funcs variable. Information is returned as a list of
        DynFuncDescriptor03 objects, one for each function space. '''
        return self._func_descriptors

    @property
    def cma_operation(self):
        ''' Returns the type of CMA operation identified from the kernel
        meta-data (one of 'assembly', 'apply' or 'matrix-matrix') or
        None if the kernel does not involve CMA operators '''
        return self._cma_operation

    @property
    def eval_shapes(self):
        '''
        Returns the shape(s) of evaluator required by this kernel or an
        empty string if none.

        :return: the shape(s) of the evaluator (one of VALID_EVALUATOR_SHAPES)
                 or an empty list if the kernel does not require one.
        :rtype: list

        '''
        return self._eval_shapes

    @property
    def eval_targets(self):
        '''
        Returns the list of function spaces upon which any evaluator must be
        provided. This list is obtained from the GH_EVALUATOR_TARGETS meta-data
        entry (if present). If this is not specified in the meta-data then
        we default to providing evaluators on all of the function spaces
        associated with the arguments which this kernel updates.

        :return: list of the names of the function spaces (as they appear in \
                 kernel metadata) upon which any evaluator must be provided.
        :rtype: list of str
        '''
        return self._eval_targets

    @property
    def is_intergrid(self):
        '''
        Returns whether or not this is an inter-grid kernel.

        :return: True if kernel is an inter-grid kernel, False otherwise
        :rtype: bool
        '''
        return self._is_intergrid

# --------------------------------------------------------------------------- #
# ========== Second section : PSy specialisations =========================== #
# --------------------------------------------------------------------------- #

# ---------- Classes -------------------------------------------------------- #


class DynamoPSy(PSy):
    ''' The Dynamo specific PSy class. This creates a Dynamo specific
    invokes object (which controls all the required invocation calls).
    It also overrides the PSy gen method so that we generate dynamo
    specific PSy module code.

    :param invoke_info: object containing the required invocation information \
                        for code optimisation and generation.
    :type invoke_info: :py:class:`psyclone.parse.algorithm.FileInfo`
    '''
    def __init__(self, invoke_info):
        PSy.__init__(self, invoke_info)
        self._invokes = DynamoInvokes(invoke_info.calls, self)

    @property
    def name(self):
        '''Returns a name for the psy layer. This is used as the psy module
        name. We override the default value as the Met Office prefer
        _psy to be appended, rather than prepended'''
        return self._name + "_psy"

    @property
    def gen(self):
        '''
        Generate PSy code for the Dynamo0.3 api.

        :return: Root node of generated Fortran AST
        :rtype: :py:class:`psyir.nodes.Node`

        '''
        api_config = Config.get().api_conf("dynamo0.3")

        # Create an empty PSy layer module
        psy_module = ModuleGen(self.name)
        # Include required infrastructure modules
        psy_module.add(UseGen(psy_module, name="field_mod", only=True,
                              funcnames=["field_type", "field_proxy_type"]))
        psy_module.add(UseGen(psy_module, name="operator_mod", only=True,
                              funcnames=["operator_type",
                                         "operator_proxy_type",
                                         "columnwise_operator_type",
                                         "columnwise_operator_proxy_type"]))
        psy_module.add(
            UseGen(psy_module, name="constants_mod", only=True,
                   funcnames=[api_config.default_kind["real"],
                              api_config.default_kind["integer"]]))

        # add all invoke specific information
        self.invokes.gen_code(psy_module)
        # inline kernels where requested
        self.inline(psy_module)
        # Return the root node of the generated code
        return psy_module.root


class DynamoInvokes(Invokes):
    '''The Dynamo specific invokes class. This passes the Dynamo
    specific invoke class to the base class so it creates the one we
    require.

    :param alg_calls: list of objects containing the parsed invoke \
        information.
    :type alg_calls: list of \
        :py:class:`psyclone.parse.algorithm.InvokeCall`
    :param psy: the PSy object containing this DynamoInvokes object.
    :type psy: :py:class`psyclone.dynamo0p3.DynamoPSy`

    '''
    def __init__(self, alg_calls, psy):
        self._0_to_n = DynInvoke(None, None, None)  # for pyreverse
        Invokes.__init__(self, alg_calls, DynInvoke, psy)


class DynCollection(object):
    '''
    Base class for managing the declaration and initialisation of a
    group of related entities within an Invoke or Kernel stub

    :param node: the Kernel or Invoke for which to manage variable \
                 declarations and initialisation.
    :type node: :py:class:`psyclone.dynamo0p3.DynInvoke` or \
                :py:class:`psyclone.dynamo0p3.DynKern`

    :raises InternalError: if the supplied node is not a DynInvoke or a \
                           DynKern.
    '''
    def __init__(self, node):
        if isinstance(node, DynInvoke):
            # We are handling declarations/initialisations for an Invoke
            self._invoke = node
            self._kernel = None
            self._symbol_table = self._invoke.schedule.symbol_table
            # The list of kernel calls we are responsible for
            self._calls = node.schedule.kernels()
        elif isinstance(node, DynKern):
            # We are handling declarations for a Kernel stub
            self._invoke = None
            self._kernel = node
            # TODO 719 The symbol table is not connected to other parts of
            # the Stub generation.
            self._symbol_table = SymbolTable()
            # We only have a single kernel call in this case
            self._calls = [node]
        else:
            raise InternalError("DynCollection takes only a DynInvoke "
                                "or a DynKern but got: {0}".format(
                                    type(node)))

        # Whether or not the associated Invoke contains only kernels that
        # iterate over dofs.
        if self._invoke:
            self._dofs_only = self._invoke.iterate_over_dofs_only
        else:
            self._dofs_only = False

    def declarations(self, parent):
        '''
        Insert declarations for all necessary variables into the AST of
        the generated code. Simply calls either _invoke_declarations() or
        _stub_declarations() depending on whether we're handling an Invoke
        or a Kernel stub.

        :param parent: the node in the f2pygen AST representing the routine \
                       in which to insert the declarations.
        :type parent: :py:class:`psyclone.f2pygen.SubroutineGen`

        :raises InternalError: if neither self._invoke or self._kernel \
                               are set.
        '''
        if self._invoke:
            self._invoke_declarations(parent)
        elif self._kernel:
            self._stub_declarations(parent)
        else:
            raise InternalError("DynCollection has neither a Kernel "
                                "or an Invoke - should be impossible.")

    def initialise(self, parent):
        '''
        Add code to initialise the entities being managed by this class.
        We do nothing by default - it is up to the sub-class to override
        this method if initialisation is required.

        :param parent: the node in the f2pygen AST to which to add \
                       initialisation code.
        :type parent: :py:class:`psyclone.f2pygen.SubroutineGen`
        '''

    @abc.abstractmethod
    def _invoke_declarations(self, parent):
        '''
        Add all necessary declarations for an Invoke.

        :param parent: node in the f2pygen AST representing the Invoke to \
                       which to add declarations.
        :type parent: :py:class:`psyclone.f2pygen.SubroutineGen`

        '''

    def _stub_declarations(self, parent):
        '''
        Add all necessary declarations for a Kernel stub. Not abstract because
        not all entities need representing within a Kernel.

        :param parent: node in the f2pygen AST representing the Kernel stub \
                       to which to add declarations.
        :type parent: :py:class:`psyclone.f2pygen.SubroutineGen`

        '''


class DynStencils(DynCollection):
    '''
    Stencil information and code generation associated with a PSy-layer
    routine or Kernel stub.

    :param node: the Invoke or Kernel stub for which to provide stencil info.
    :type node: :py:class:`psyclone.dynamo0p3.DynInvoke` or \
                :py:class:`psyclone.dynamo0p3.DynKern`

    :raises GenerationError: if a literal has been supplied for a stencil \
                             direction.
    '''
    def __init__(self, node):
        super(DynStencils, self).__init__(node)

        # List of arguments which have an extent value passed to this
        # invoke routine from the algorithm layer. Duplicate argument
        # names are removed.
        self._unique_extent_args = []
        extent_names = []
        for call in self._calls:
            for arg in call.arguments.args:
                if arg.stencil:
                    # Check for the existence of arg.extent here as in
                    # the future we plan to support kernels which
                    # specify the value of extent in metadata. If this
                    # is the case then an extent argument is not
                    # required.
                    if not arg.stencil.extent:
                        if not arg.stencil.extent_arg.is_literal():
                            if arg.stencil.extent_arg.text not in extent_names:
                                extent_names.append(
                                    arg.stencil.extent_arg.text)
                                self._unique_extent_args.append(arg)

        # A list of arguments that have a direction variable passed in
        # to this invoke routine from the algorithm layer. Duplicate
        # argument names are removed.
        self._unique_direction_args = []
        direction_names = []
        for call in self._calls:
            for idx, arg in enumerate(call.arguments.args):
                if arg.stencil and arg.stencil.direction_arg:
                    if arg.stencil.direction_arg.is_literal():
                        raise GenerationError(
                            "Kernel {0}, metadata arg {1}, a literal is not "
                            "a valid value for a stencil direction".
                            format(call.name, str(idx)))
                    if arg.stencil.direction_arg.text.lower() not in \
                       ["x_direction", "y_direction"]:
                        if arg.stencil.direction_arg.text not in \
                           direction_names:
                            direction_names.append(
                                arg.stencil.direction_arg.text)
                            self._unique_direction_args.append(arg)

        # list of stencil args with an extent variable passed in. The same
        # field name may occur more than once here from different kernels.
        self._kern_args = []
        for call in self._calls:
            for arg in call.arguments.args:
                if arg.stencil:
                    if not arg.stencil.extent:
                        self._kern_args.append(arg)

    @staticmethod
    def extent_value(arg):
        '''
        Returns the content of the stencil extent which may be a literal
        value (a number) or a variable name. This function simplifies this
        problem by returning a string in either case.

        :param arg: the argument with which the stencil is associated.
        :type arg: :py:class:`psyclone.dynamo0p3.DynKernelArgument`

        :returns: the content of the stencil extent.
        :rtype: str

        '''
        if arg.stencil.extent_arg.is_literal():
            return arg.stencil.extent_arg.text
        return arg.stencil.extent_arg.varname

    @staticmethod
    def stencil_unique_str(arg, context):
        '''
        Creates a unique identifier for a stencil. As a stencil
        differs due to the function space it operates on, type of
        stencil and extent of stencil, we concatenate these things together
        to create a unique string.

        :param arg: kernel argument with which stencil is associated.
        :type arg: :py:class:`psyclone.dynamo0p3.DynKernelArgument`
        :param str context: a context for this stencil (e.g. "size" or \
                            "direction").

        :returns: unique string identifying the stencil for this argument.
        :rtype: str

        :raises GenerationError: if an explicit stencil extent is found in \
                                 the meta-data for the kernel argument.
        '''
        unique = context
        unique += arg.function_space.mangled_name
        unique += arg.descriptor.stencil['type']
        if arg.descriptor.stencil['extent']:
            raise GenerationError(
                "Found a stencil with an extent specified in the metadata. "
                "This is not coded for.")
        unique += arg.stencil.extent_arg.text.lower()
        if arg.descriptor.stencil['type'] == 'xory1d':
            unique += arg.stencil.direction_arg.text.lower()
        return unique

    def map_name(self, arg):
        '''
        Creates and registers a name for the stencil map associated with the
        supplied kernel argument.

        :param arg: kernel argument with which the stencil is associated.
        :type arg: :py:class:`psyclone.dynamo0p3.DynKernelArgument`

        :returns: a valid unique map name for a stencil in the PSy layer.
        :rtype: str
        '''
        root_name = arg.name + "_stencil_map"
        unique = DynStencils.stencil_unique_str(arg, "map")
        return self._symbol_table.name_from_tag(unique, root=root_name)

    @staticmethod
    def dofmap_name(symtab, arg):
        '''
        Creates and registers a name for the stencil dofmap associated with
        the supplied kernel argument.

        :param symtab: symbol table that will contain (or already contains) \
            the symbol with this name.
        :type symtab: :py:class:`psyclone.psyir.symbols.SymbolTable`
        :param arg: kernel argument with which the stencil is associated.
        :type arg: :py:class:`psyclone.dynamo0p3.DynKernelArgument`

        :returns: a valid unique dofmap name for a stencil in the PSy layer.
        :rtype: str
        '''
        root_name = arg.name + "_stencil_dofmap"
        unique = DynStencils.stencil_unique_str(arg, "dofmap")
        return symtab.name_from_tag(unique, root=root_name)

    @staticmethod
    def dofmap_size_name(symtab, arg):
        '''
        Create a valid unique name for the size (in cells) of a stencil
        dofmap in the PSy layer.

        :param symtab: symbol table that will contain (or already contains) \
            the symbol with this name.
        :type symtab: :py:class:`psyclone.psyir.symbols.SymbolTable`
        :param arg: the kernel argument with which the stencil is associated.
        :type arg: :py:class:`psyclone.dynamo0p3.DynKernelArgument`

        :returns: a Fortran variable name for the stencil size.
        :rtype: str
        '''
        root_name = arg.name + "_stencil_size"
        unique = DynStencils.stencil_unique_str(arg, "size")
        return symtab.name_from_tag(unique, root=root_name)

    @staticmethod
    def direction_name(symtab, arg):
        '''
        Creates a Fortran variable name to hold the direction of the stencil
        associated with the supplied kernel argument.

        :param symtab: symbol table that will contain (or already contains) \
            the symbol with this name.
        :type symtab: :py:class:`psyclone.psyir.symbols.SymbolTable`
        :param arg: the kernel argument with which the stencil is associated.
        :type arg: :py:class:`psyclone.dynamo0p3.DynKernelArgument`

        :returns: a Fortran variable name for the stencil direction.
        :rtype: str
        '''
        root_name = arg.name+"_direction"
        unique = DynStencils.stencil_unique_str(arg, "direction")
        return symtab.name_from_tag(unique, root=root_name)

    @property
    def _unique_extent_vars(self):
        '''
        :returns: list of all the unique extent argument names in this \
                  invoke or kernel call.
        :rtype: list of str

        :raises InternalError: if neither self._kernel or self._invoke are set.

        '''
        if self._invoke:
            names = [arg.stencil.extent_arg.varname for arg in
                     self._unique_extent_args]
        elif self._kernel:
            names = [self.dofmap_size_name(self._symbol_table, arg)
                     for arg in self._unique_extent_args]
        else:
            raise InternalError("_unique_extent_vars: have neither Invoke "
                                "or Kernel. Should be impossible.")
        return names

    def _declare_unique_extent_vars(self, parent):
        '''
        Declare all unique extent arguments as integers with intent in and
        add the declaration as a child of the parent argument passed
        in.

        :param parent: the node in the f2pygen AST to which to add the \
                       declarations.
        :type parent: :py:class:`psyclone.f2pygen.SubroutineGen`

        '''
        api_config = Config.get().api_conf("dynamo0.3")

        if self._unique_extent_vars:
            parent.add(DeclGen(parent, datatype="integer",
                               kind=api_config.default_kind["integer"],
                               entity_decls=self._unique_extent_vars,
                               intent="in"))

    @property
    def _unique_direction_vars(self):
        '''
        :returns: a list of all the unique direction argument names in this \
                  invoke call.
        :rtype: list of str
        '''
        names = []
        for arg in self._unique_direction_args:
            if arg.stencil.direction_arg.varname:
                names.append(arg.stencil.direction_arg.varname)
            else:
                names.append(arg.name+"_direction")
        return names

    def _declare_unique_direction_vars(self, parent):
        '''
        Declare all unique direction arguments as integers with intent in
        and add the declaration as a child of the parent argument
        passed in.

        :param parent: the node in the f2pygen AST to which to add the \
                       declarations.
        :type parent: :py:class:`psyclone.f2pygen.SubroutineGen`

        '''
        api_config = Config.get().api_conf("dynamo0.3")

        if self._unique_direction_vars:
            parent.add(DeclGen(parent, datatype="integer",
                               kind=api_config.default_kind["integer"],
                               entity_decls=self._unique_direction_vars,
                               intent="in"))

    @property
    def unique_alg_vars(self):
        '''
        :returns: list of the names of the extent and direction arguments \
                  supplied to the PSy routine from the Algorithm layer.
        :rtype: list of str
        '''
        return self._unique_extent_vars + self._unique_direction_vars

    def _invoke_declarations(self, parent):
        '''
        Declares all stencil maps, extent and direction arguments passed into
        the PSy layer.

        :param parent: node in the f2pygen AST to which to add declarations.
        :type parent: :py:class:`psyclone.f2pygen.SubroutineGen`

        '''
        self._declare_unique_extent_vars(parent)
        self._declare_unique_direction_vars(parent)
        self._declare_maps_invoke(parent)

    def _stub_declarations(self, parent):
        '''
        Declare all stencil-related quanitites for a Kernel stub.

        :param parent: node in the f2pygen AST to which to add declarations.
        :type parent: :py:class:`psyclone.f2pygen.SubroutineGen`

        '''
        self._declare_unique_extent_vars(parent)
        self._declare_unique_direction_vars(parent)
        self._declare_maps_stub(parent)

    def initialise(self, parent):
        '''
        Adds in the code to initialise stencil dofmaps to the PSy layer.

        :param parent: the node in the f2pygen AST to which to add the \
                       initialisations.
        :type parent: :py:class:`psyclone.f2pygen.SubroutineGen`

        :raises GenerationError: if an unsupported stencil type is encountered.
        '''
        if not self._kern_args:
            return

        parent.add(CommentGen(parent, ""))
        parent.add(CommentGen(parent, " Initialise stencil dofmaps"))
        parent.add(CommentGen(parent, ""))
        stencil_map_names = []
        for arg in self._kern_args:
            map_name = self.map_name(arg)
            if map_name not in stencil_map_names:
                # Only initialise maps once.
                stencil_map_names.append(map_name)
                stencil_type = arg.descriptor.stencil['type']
                if stencil_type == "xory1d":
                    direction_name = arg.stencil.direction_arg.varname
                    for direction in ["x", "y"]:
                        if_then = IfThenGen(parent, direction_name +
                                            " .eq. " + direction +
                                            "_direction")
                        if_then.add(
                            AssignGen(
                                if_then, pointer=True, lhs=map_name,
                                rhs=arg.proxy_name_indexed +
                                "%vspace%get_stencil_dofmap("
                                "STENCIL_1D" + direction.upper() +
                                ","+self.extent_value(arg)+")"))
                        parent.add(if_then)
                else:
                    try:
                        stencil_name = STENCIL_MAPPING[stencil_type]
                    except KeyError:
                        raise GenerationError(
                            "Unsupported stencil type '{0}' supplied. "
                            "Supported mappings are {1}".
                            format(arg.descriptor.stencil['type'],
                                   str(STENCIL_MAPPING)))
                    parent.add(
                        AssignGen(parent, pointer=True, lhs=map_name,
                                  rhs=arg.proxy_name_indexed +
                                  "%vspace%get_stencil_dofmap(" +
                                  stencil_name + "," +
                                  self.extent_value(arg) + ")"))

                symtab = self._invoke.schedule.symbol_table
                parent.add(AssignGen(parent, pointer=True,
                                     lhs=self.dofmap_name(symtab, arg),
                                     rhs=map_name + "%get_whole_dofmap()"))

                # Add declaration and look-up of stencil size
                parent.add(AssignGen(parent,
                                     lhs=self.dofmap_size_name(symtab, arg),
                                     rhs=map_name + "%get_size()"))

    def _declare_maps_invoke(self, parent):
        '''
        Declare all stencil maps in the PSy layer.

        :param parent: the node in the f2pygen AST to which to add \
                       declarations.
        :type parent: :py:class:`psyclone.f2pygen.SubroutineGen`

        :raises GenerationError: if an unsupported stencil type is encountered.
        '''
        api_config = Config.get().api_conf("dynamo0.3")

        if not self._kern_args:
            return

        parent.add(UseGen(parent, name="stencil_dofmap_mod", only=True,
                          funcnames=["stencil_dofmap_type"]))

        symtab = self._symbol_table
        stencil_map_names = []
        for arg in self._kern_args:
            map_name = self.map_name(arg)

            if map_name in stencil_map_names:
                continue

            stencil_map_names.append(map_name)

            parent.add(TypeDeclGen(parent, pointer=True,
                                   datatype="stencil_dofmap_type",
                                   entity_decls=[map_name+" => null()"]))
            parent.add(DeclGen(parent, datatype="integer",
                               kind=api_config.default_kind["integer"],
                               pointer=True,
                               entity_decls=[self.dofmap_name(symtab, arg) +
                                             "(:,:,:) => null()"]))
            parent.add(DeclGen(parent, datatype="integer",
                               kind=api_config.default_kind["integer"],
                               entity_decls=[self.dofmap_size_name(symtab,
                                                                   arg)]))

            stencil_type = arg.descriptor.stencil['type']
            if stencil_type == "xory1d":
                parent.add(UseGen(parent, name="flux_direction_mod",
                                  only=True, funcnames=["x_direction",
                                                        "y_direction"]))
                parent.add(UseGen(parent, name="stencil_dofmap_mod",
                                  only=True, funcnames=["STENCIL_1DX",
                                                        "STENCIL_1DY"]))
            else:
                try:
                    stencil_name = STENCIL_MAPPING[stencil_type]
                except KeyError:
                    raise GenerationError(
                        "Unsupported stencil type '{0}' supplied. "
                        "Supported mappings are {1}".
                        format(arg.descriptor.stencil['type'],
                               str(STENCIL_MAPPING)))
                parent.add(UseGen(parent, name="stencil_dofmap_mod",
                                  only=True, funcnames=[stencil_name]))
                parent.add(
                    DeclGen(parent, datatype="integer",
                            kind=api_config.default_kind["integer"],
                            pointer=True,
                            entity_decls=[self.dofmap_name(symtab, arg) +
                                          "(:,:,:) => null()"]))

    def _declare_maps_stub(self, parent):
        '''
        Add declarations for all stencil maps to a kernel stub.

        :param parent: the node in the f2pygen AST representing the kernel \
                       stub routine.
        :type parent: :py:class:`psyclone.f2pygen.SubroutineGen`

        '''
        api_config = Config.get().api_conf("dynamo0.3")

        symtab = self._symbol_table
        for arg in self._kern_args:
            parent.add(DeclGen(
                parent, datatype="integer",
                kind=api_config.default_kind["integer"], intent="in",
                dimension=",".join([get_fs_ndf_name(arg.function_space),
                                    self.dofmap_size_name(symtab, arg)]),
                entity_decls=[self.dofmap_name(symtab, arg)]))


class LFRicMeshProperties(DynCollection):
    '''
    Holds all information on the the mesh properties required by either an
    invoke or a kernel stub. Note that the creation of a suitable mesh
    object is handled in the `DynMeshes` class. This class merely deals with
    extracting the necessary properties from that object and providing them to
    kernels.

    :param node: kernel or invoke for which to manage mesh properties.
    :type node: :py:class:`psyclone.dynamo0p3.DynKern` or \
                :py:class:`psyclone.dynamo0p3.DynInvoke`

    '''
    def __init__(self, node):
        super(LFRicMeshProperties, self).__init__(node)

        # The (ordered) list of mesh properties required by this invoke or
        # kernel stub.
        self._properties = []

        for call in self._calls:
            if call.mesh:
                self._properties += [prop for prop in call.mesh.properties
                                     if prop not in self._properties]

        # Store properties in symbol table
        for prop in self._properties:
            self._symbol_table.name_from_tag(prop.name.lower())

    def kern_args(self, stub=False):
        '''
        Provides the list of kernel arguments associated with the mesh
        properties that the kernel requires.

        :param bool stub: whether or not we are generating code for a \
            kernel stub.

        :returns: the kernel arguments associated with the mesh properties.
        :rtype: list of str

        :raises InternalError: if the class has been constructed for an \
                               invoke rather than a single kernel call.
        :raises InternalError: if an unsupported mesh property is encountered.

        '''
        if not self._kernel:
            raise InternalError(
                "LFRicMeshProperties.kern_args() can only be called when "
                "LFRicMeshProperties has been instantiated for a kernel "
                "rather than an invoke.")

        arg_list = []

        for prop in self._properties:
            if prop == MeshPropertiesMetaData.Property.ADJACENT_FACE:
                # Is this kernel already being passed the number of horizontal
                # faces of the reference element?
                has_nfaces = (
                    RefElementMetaData.Property.NORMALS_TO_HORIZONTAL_FACES
                    in self._kernel.reference_element.properties or
                    RefElementMetaData.Property.
                    OUTWARD_NORMALS_TO_HORIZONTAL_FACES
                    in self._kernel.reference_element.properties)
                if not has_nfaces:
                    arg_list.append(
                        self._symbol_table.name_from_tag("nfaces_re_h"))
                adj_face = self._symbol_table.name_from_tag("adjacent_face")
                if not stub:
                    # This is a kernel call from within an invoke
                    adj_face += "(:,cell)"
                arg_list.append(adj_face)
            else:
                raise InternalError(
                    "kern_args: found unsupported mesh property '{0}' when "
                    "generating arguments for kernel '{1}'. Only members of "
                    "the MeshPropertiesMetaData.Property Enum are permitted "
                    "({2}).".format(
                        str(prop), self._kernel.name,
                        list(MeshPropertiesMetaData.Property)))

        return arg_list

    def _invoke_declarations(self, parent):
        '''
        Creates the necessary declarations for variables needed in order to
        provide mesh properties to a kernel call.

        :param parent: node in the f2pygen AST to which to add declarations.
        :type parent: :py:class:`psyclone.f2pygen.SubroutineGen`

        :raises InternalError: if this class has been instantiated for a \
                               kernel instead of an invoke.
        :raises InternalError: if an unsupported mesh property is found.

        '''
        api_config = Config.get().api_conf("dynamo0.3")

        if not self._invoke:
            raise InternalError(
                "_invoke_declarations() cannot be called because "
                "LFRicMeshProperties has been instantiated for a kernel and "
                "not an invoke.")

        for prop in self._properties:
            # The DynMeshes class will have created a mesh object so we
            # don't need to do that here.
            if prop == MeshPropertiesMetaData.Property.ADJACENT_FACE:
                adj_face = self._symbol_table.name_from_tag(
                    "adjacent_face") + "(:,:) => null()"
                parent.add(DeclGen(parent, datatype="integer",
                                   kind=api_config.default_kind["integer"],
                                   pointer=True, entity_decls=[adj_face]))
            else:
                raise InternalError(
                    "Found unsupported mesh property '{0}' when "
                    "generating invoke declarations. Only members of "
                    "the MeshPropertiesMetaData.Property Enum are permitted "
                    "({1}).".format(
                        str(prop), list(MeshPropertiesMetaData.Property)))

    def _stub_declarations(self, parent):
        '''
        Creates the necessary declarations for the variables needed in order
        to provide properties of the mesh in a kernel stub.

        :param parent: node in the f2pygen AST to which to add declarations.
        :type parent: :py:class:`psyclone.f2pygen.SubroutineGen`

        :raises InternalError: if the class has been instantiated for an \
                               invoke and not a kernel.
        :raises InternalError: if an unsupported mesh property is encountered.

        '''
        api_config = Config.get().api_conf("dynamo0.3")

        if not self._kernel:
            raise InternalError(
                "_stub_declarations() cannot be called because "
                "LFRicMeshProperties has been instantiated for an invoke and "
                "not a kernel.")

        for prop in self._properties:
            if prop == MeshPropertiesMetaData.Property.ADJACENT_FACE:
                adj_face = self._symbol_table.name_from_tag("adjacent_face")
                # 'nfaces_re_h' will have been declared by the
                # DynReferenceElement class.
                parent.add(
                    DeclGen(
                        parent, datatype="integer",
                        kind=api_config.default_kind["integer"],
                        dimension=self._symbol_table.name_from_tag(
                            "nfaces_re_h"),
                        intent="in", entity_decls=[adj_face]))
            else:
                raise InternalError(
                    "Found unsupported mesh property '{0}' when generating "
                    "declarations for kernel stub. Only members of the "
                    "MeshPropertiesMetaData.Property Enum are permitted "
                    "({1})".format(str(prop),
                                   list(MeshPropertiesMetaData.Property)))

    def initialise(self, parent):
        '''
        Creates the f2pygen nodes for the initialisation of properties of
        the mesh.

        :param parent: node in the f2pygen tree to which to add statements.
        :type parent: :py:class:`psyclone.f2pygen.SubroutineGen`

        '''
        if not self._properties:
            return

        parent.add(CommentGen(parent, ""))
        parent.add(CommentGen(parent, " Initialise mesh properties"))
        parent.add(CommentGen(parent, ""))

        adj_face = self._symbol_table.name_from_tag("adjacent_face")
        mesh = self._symbol_table.name_from_tag("mesh")

        parent.add(AssignGen(parent, pointer=True, lhs=adj_face,
                             rhs=mesh+"%get_adjacent_face()"))


class DynReferenceElement(DynCollection):
    '''
    Holds all information on the properties of the Reference Element
    required by an Invoke or a Kernel stub.

    :param node: Kernel or Invoke for which to manage Reference-Element \
                 properties.
    :type node: :py:class:`psyclone.dynamo0p3.DynKern` or \
                :py:class:`psyclone.dynamo0p3.DynInvoke`

    :raises InternalError: if an unsupported reference-element property \
                           is encountered.

    '''
    # pylint: disable=too-many-instance-attributes
    def __init__(self, node):
        super(DynReferenceElement, self).__init__(node)

        # Create a union of the reference-element properties required by all
        # kernels in this invoke. Use a list to preserve the order in the
        # kernel metadata (in the case of a kernel stub) and remove duplicate
        # entries by using OrderedDict.
        self._properties = []
        self._nfaces_h_required = False

        for call in self._calls:
            if call.reference_element:
                self._properties.extend(call.reference_element.properties)
            if call.mesh and call.mesh.properties:
                # If a kernel requires a property of the mesh then it will
                # also require the number of horizontal faces of the
                # reference element.
                self._nfaces_h_required = True

        if not (self._properties or self._nfaces_h_required):
            return

        if self._properties:
            self._properties = list(OrderedDict.fromkeys(self._properties))

        symtab = self._symbol_table

        # Create and store a name for the reference element object
        self._ref_elem_name = symtab.name_from_tag("reference_element")

        # Initialise names for the properties of the reference element object:
        # Number of horizontal/vertical/all faces,
        self._nfaces_h_name = ""
        self._nfaces_v_name = ""
        self._nfaces_name = ""
        # Horizontal normals to faces,
        self._horiz_face_normals_name = ""
        self._horiz_face_out_normals_name = ""
        # Vertical normals to faces,
        self._vert_face_normals_name = ""
        self._vert_face_out_normals_name = ""
        # All normals to faces.
        self._face_normals_name = ""
        self._face_out_normals_name = ""

        # Store argument properties for kernel calls and stub declarations
        # and argument list
        self._arg_properties = OrderedDict()

        # Populate and check reference element properties
        # Provide no. of horizontal faces if required
        if (RefElementMetaData.Property.NORMALS_TO_HORIZONTAL_FACES
                in self._properties or
                RefElementMetaData.Property.OUTWARD_NORMALS_TO_HORIZONTAL_FACES
                in self._properties or
                self._nfaces_h_required):
            self._nfaces_h_name = symtab.name_from_tag("nfaces_re_h")
        # Provide no. of vertical faces if required
        if (RefElementMetaData.Property.NORMALS_TO_VERTICAL_FACES
                in self._properties or
                RefElementMetaData.Property.OUTWARD_NORMALS_TO_VERTICAL_FACES
                in self._properties):
            self._nfaces_v_name = symtab.name_from_tag("nfaces_re_v")
        # Provide no. of all faces if required
        if (RefElementMetaData.Property.NORMALS_TO_FACES
                in self._properties or
                RefElementMetaData.Property.OUTWARD_NORMALS_TO_FACES
                in self._properties):
            self._nfaces_name = symtab.name_from_tag("nfaces_re")

        # Now the arrays themselves, in the order specified in the
        # kernel metadata (in the case of a kernel stub)
        for prop in self._properties:
            # Provide horizontal normals to faces
            if prop == \
               RefElementMetaData.Property.NORMALS_TO_HORIZONTAL_FACES:
                self._horiz_face_normals_name = \
                    symtab.name_from_tag("normals_to_horiz_faces")
                if self._horiz_face_normals_name not in self._arg_properties:
                    self._arg_properties[self._horiz_face_normals_name] = \
                         self._nfaces_h_name
            # Provide horizontal normals to "outward" faces
            elif prop == (RefElementMetaData.Property.
                          OUTWARD_NORMALS_TO_HORIZONTAL_FACES):
                self._horiz_face_out_normals_name = \
                    symtab.name_from_tag("out_normals_to_horiz_faces")
                if self._horiz_face_out_normals_name not in \
                   self._arg_properties:
                    self._arg_properties[self._horiz_face_out_normals_name] = \
                         self._nfaces_h_name
            elif prop == (RefElementMetaData.Property.
                          NORMALS_TO_VERTICAL_FACES):
                self._vert_face_normals_name = \
                    symtab.name_from_tag("normals_to_vert_faces")
                if self._vert_face_normals_name not in self._arg_properties:
                    self._arg_properties[self._vert_face_normals_name] = \
                         self._nfaces_v_name
            # Provide vertical normals to "outward" faces
            elif prop == (RefElementMetaData.Property.
                          OUTWARD_NORMALS_TO_VERTICAL_FACES):
                self._vert_face_out_normals_name = \
                    symtab.name_from_tag("out_normals_to_vert_faces")
                if self._vert_face_out_normals_name not in \
                   self._arg_properties:
                    self._arg_properties[self._vert_face_out_normals_name] = \
                        self._nfaces_v_name
            # Provide normals to all faces
            elif prop == RefElementMetaData.Property.NORMALS_TO_FACES:
                self._face_normals_name = \
                    symtab.name_from_tag("normals_to_faces")
                if self._face_normals_name not in self._arg_properties:
                    self._arg_properties[self._face_normals_name] = \
                        self._nfaces_name
            # Provide vertical normals to all "outward" faces
            elif prop == RefElementMetaData.Property.OUTWARD_NORMALS_TO_FACES:
                self._face_out_normals_name = \
                    symtab.name_from_tag("out_normals_to_faces")
                if self._face_out_normals_name not in \
                   self._arg_properties:
                    self._arg_properties[self._face_out_normals_name] = \
                        self._nfaces_name
            else:
                raise InternalError(
                    "Unsupported reference-element property ('{0}') found "
                    "when generating arguments for kernel '{1}'. Supported "
                    "properties are: {2}".format(
                        str(prop), self._kernel.name,
                        [str(sprop) for sprop in RefElementMetaData.Property]))

    def kern_args(self):
        '''
        Create argument list for kernel call and stub.

        :return: kernel call/stub arguments.
        :rtype: list

        '''
        argdict = self._arg_properties
        # Remove duplicate "nfaces" by using OrderedDict
        nfaces = list(OrderedDict.fromkeys(argdict.values()))
        kern_args = nfaces + list(argdict.keys())
        return kern_args

    def _invoke_declarations(self, parent):
        '''
        Create the necessary declarations for the variables needed in order
        to provide properties of the reference element in a Kernel call.

        :param parent: node in the f2pygen AST to which to add declarations.
        :type parent: :py:class:`psyclone.f2pygen.SubroutineGen`

        '''
        # Get the list of the required scalars
        if self._properties:
            # remove duplicates with an OrderedDict
            nface_vars = list(OrderedDict.fromkeys(
                self._arg_properties.values()))
        elif self._nfaces_h_required:
            # We only need the number of 'horizontal' faces
            nface_vars = [self._nfaces_h_name]
        else:
            # No reference-element properties required
            return

        api_config = Config.get().api_conf("dynamo0.3")

        parent.add(UseGen(parent, name="reference_element_mod", only=True,
                          funcnames=["reference_element_type"]))
        parent.add(
            TypeDeclGen(parent, pointer=True, is_class=True,
                        datatype="reference_element_type",
                        entity_decls=[self._ref_elem_name + " => null()"]))

        parent.add(DeclGen(parent, datatype="integer",
                           kind=api_config.default_kind["integer"],
                           entity_decls=nface_vars))

        if not self._properties:
            # We only need the number of horizontal faces so we're done
            return

        # Declare the necessary arrays
        array_decls = [arr + "(:,:)" for arr in self._arg_properties.keys()]
        parent.add(DeclGen(parent, datatype="real",
                           kind=api_config.default_kind["real"],
                           allocatable=True, entity_decls=array_decls))

    def _stub_declarations(self, parent):
        '''
        Create the necessary declarations for the variables needed in order
        to provide properties of the reference element in a Kernel stub.

        :param parent: node in the f2pygen AST to which to add declarations.
        :type parent: :py:class:`psyclone.f2pygen.SubroutineGen`

        '''
        api_config = Config.get().api_conf("dynamo0.3")

        if not (self._properties or self._nfaces_h_required):
            return

        # Declare the necessary scalars (duplicates are ignored by parent.add)
        scalars = list(self._arg_properties.values())
        # TODO #719. Would be better to use lookup_from_tag() here.
        nfaces_h = self._symbol_table.name_from_tag("nfaces_re_h")
        if self._nfaces_h_required and nfaces_h not in scalars:
            scalars.append(nfaces_h)

        for nface in scalars:
            parent.add(DeclGen(parent, datatype="integer",
                               kind=api_config.default_kind["integer"],
                               intent="in", entity_decls=[nface]))

        # Declare the necessary arrays
        for arr in self._arg_properties.keys():
            dimension = ",".join(["3", self._arg_properties[arr]])
            parent.add(DeclGen(parent, datatype="real",
                               kind=api_config.default_kind["real"],
                               intent="in", dimension=dimension,
                               entity_decls=[arr]))

    def initialise(self, parent):
        '''
        Creates the f2pygen nodes representing the necessary initialisation
        code for properties of the reference element.

        :param parent: node in the f2pygen tree to which to add statements.
        :type parent: :py:class:`psyclone.f2pygen.SubroutineGen`

        '''
        if not (self._properties or self._nfaces_h_required):
            return

        parent.add(CommentGen(parent, ""))
        parent.add(
            CommentGen(parent,
                       " Get the reference element and query its properties"))
        parent.add(CommentGen(parent, ""))

        mesh_obj_name = self._symbol_table.name_from_tag("mesh")
        parent.add(AssignGen(parent, pointer=True, lhs=self._ref_elem_name,
                             rhs=mesh_obj_name+"%get_reference_element()"))

        if self._nfaces_h_name:
            parent.add(
                AssignGen(parent, lhs=self._nfaces_h_name,
                          rhs=self._ref_elem_name +
                          "%get_number_horizontal_faces()"))
        if self._nfaces_v_name:
            parent.add(
                AssignGen(
                    parent, lhs=self._nfaces_v_name,
                    rhs=self._ref_elem_name + "%get_number_vertical_faces()"))

        if self._nfaces_name:
            parent.add(
                AssignGen(
                    parent, lhs=self._nfaces_name,
                    rhs=self._ref_elem_name + "%get_number_faces()"))

        if self._horiz_face_normals_name:
            parent.add(
                CallGen(parent,
                        name="{0}%get_normals_to_horizontal_faces({1})".format(
                            self._ref_elem_name,
                            self._horiz_face_normals_name)))

        if self._horiz_face_out_normals_name:
            parent.add(
                CallGen(
                    parent,
                    name="{0}%get_outward_normals_to_horizontal_faces({1})".
                    format(self._ref_elem_name,
                           self._horiz_face_out_normals_name)))

        if self._vert_face_normals_name:
            parent.add(
                CallGen(parent,
                        name="{0}%get_normals_to_vertical_faces({1})".format(
                            self._ref_elem_name,
                            self._vert_face_normals_name)))

        if self._vert_face_out_normals_name:
            parent.add(
                CallGen(
                    parent,
                    name="{0}%get_outward_normals_to_vertical_faces({1})".
                    format(self._ref_elem_name,
                           self._vert_face_out_normals_name)))

        if self._face_normals_name:
            parent.add(
                CallGen(parent,
                        name="{0}%get_normals_to_faces({1})".format(
                            self._ref_elem_name,
                            self._face_normals_name)))

        if self._face_out_normals_name:
            parent.add(
                CallGen(
                    parent,
                    name="{0}%get_outward_normals_to_faces({1})".
                    format(self._ref_elem_name,
                           self._face_out_normals_name)))


class DynDofmaps(DynCollection):
    '''
    Holds all information on the dofmaps (including column-banded and
    indirection) required by an invoke.

    :param node: Kernel or Invoke for which to manage dofmaps.
    :type node: :py:class:`psyclone.dynamo0p3.DynKern` or \
                :py:class:`psyclone.dynamo0p3.DynInvoke`

    '''
    def __init__(self, node):
        super(DynDofmaps, self).__init__(node)

        # Look at every kernel call in this invoke and generate a list
        # of the unique function spaces involved.
        # We create a dictionary whose keys are the map names and entries
        # are the corresponding field objects.
        self._unique_fs_maps = OrderedDict()
        # We also create a dictionary of column-banded dofmaps. Entries
        # in this one are themselves dictionaries containing two entries:
        # "argument" - the object holding information on the CMA kernel
        #              argument
        # "direction" - whether the dofmap is required for the "to" or
        #               "from" function space of the operator.
        self._unique_cbanded_maps = OrderedDict()
        # A dictionary of required CMA indirection dofmaps. As with the
        # column-banded dofmaps, each entry is itself a dictionary with
        # "argument" and "direction" entries.
        self._unique_indirection_maps = OrderedDict()

        for call in self._calls:
            # We only need a dofmap if the kernel iterates over cells
            if call.iterates_over == "cells":
                for unique_fs in call.arguments.unique_fss:
                    # We only need a dofmap if there is a *field* on this
                    # function space. If there is then we use it to look
                    # up the dofmap.
                    fld_arg = field_on_space(unique_fs, call.arguments)
                    if fld_arg:
                        map_name = get_fs_map_name(unique_fs)
                        if map_name not in self._unique_fs_maps:
                            self._unique_fs_maps[map_name] = fld_arg
                if call.cma_operation == "assembly":
                    # A kernel that assembles a CMA operator requires
                    # column-banded dofmaps for its 'to' and 'from'
                    # function spaces
                    cma_args = psyGen.args_filter(
                        call.arguments.args,
                        arg_types=["gh_columnwise_operator"])

                    # Sanity check - we expect only one CMA argument
                    if len(cma_args) != 1:
                        raise GenerationError(
                            "Internal error: there should only be one CMA "
                            "operator argument for a CMA assembly kernel but "
                            "found {0}".format(len(cma_args)))

                    map_name = get_cbanded_map_name(
                        cma_args[0].function_space_to)
                    if map_name not in self._unique_cbanded_maps:
                        self._unique_cbanded_maps[map_name] = {
                            "argument": cma_args[0],
                            "direction": "to"}
                    map_name = get_cbanded_map_name(
                        cma_args[0].function_space_from)
                    if map_name not in self._unique_cbanded_maps:
                        self._unique_cbanded_maps[map_name] = {
                            "argument": cma_args[0],
                            "direction": "from"}
                elif call.cma_operation == "apply":
                    # A kernel that applies (or applies the inverse of) a
                    # CMA operator requires the indirection dofmaps for the
                    # to- and from-spaces of the operator.
                    cma_args = psyGen.args_filter(
                        call.arguments.args,
                        arg_types=["gh_columnwise_operator"])

                    # Sanity check - we expect only one CMA argument
                    if len(cma_args) != 1:
                        raise GenerationError(
                            "Internal error: there should only be one CMA "
                            "operator argument for a kernel that applies a "
                            "CMA operator but found {0}".format(len(cma_args)))

                    map_name = get_cma_indirection_map_name(
                        cma_args[0].function_space_to)
                    if map_name not in self._unique_indirection_maps:
                        self._unique_indirection_maps[map_name] = {
                            "argument": cma_args[0],
                            "direction": "to"}
                    map_name = get_cma_indirection_map_name(
                        cma_args[0].function_space_from)
                    if map_name not in self._unique_indirection_maps:
                        self._unique_indirection_maps[map_name] = {
                            "argument": cma_args[0],
                            "direction": "from"}

    def initialise(self, parent):
        ''' Generates the calls to the LFRic infrastructure that
        look-up the necessary dofmaps. Adds these calls as children
        of the supplied parent node. This must be an appropriate
        f2pygen object. '''

        # If we've got no dofmaps then we do nothing
        if self._unique_fs_maps:
            parent.add(CommentGen(parent, ""))
            parent.add(CommentGen(parent,
                                  " Look-up dofmaps for each function space"))
            parent.add(CommentGen(parent, ""))

            for dmap, field in self._unique_fs_maps.items():
                parent.add(AssignGen(parent, pointer=True, lhs=dmap,
                                     rhs=field.proxy_name_indexed +
                                     "%" + field.ref_name() +
                                     "%get_whole_dofmap()"))
        if self._unique_cbanded_maps:
            parent.add(CommentGen(parent, ""))
            parent.add(CommentGen(parent,
                                  " Look-up required column-banded dofmaps"))
            parent.add(CommentGen(parent, ""))

            for dmap, cma in self._unique_cbanded_maps.items():
                parent.add(AssignGen(parent, pointer=True, lhs=dmap,
                                     rhs=cma["argument"].proxy_name_indexed +
                                     "%column_banded_dofmap_" +
                                     cma["direction"]))

        if self._unique_indirection_maps:
            parent.add(CommentGen(parent, ""))
            parent.add(CommentGen(parent,
                                  " Look-up required CMA indirection dofmaps"))
            parent.add(CommentGen(parent, ""))

            for dmap, cma in self._unique_indirection_maps.items():
                parent.add(AssignGen(parent, pointer=True, lhs=dmap,
                                     rhs=cma["argument"].proxy_name_indexed +
                                     "%indirection_dofmap_"+cma["direction"]))

    def _invoke_declarations(self, parent):
        '''
        Declare all unique function space dofmaps in the PSy layer as pointers
        to integer arrays of rank 2.

        :param parent: the f2pygen node to which to add the declarations.
        :type parent: :py:class:`psyclone.f2pygen.SubroutineGen`

        '''
        api_config = Config.get().api_conf("dynamo0.3")

        # Function space dofmaps
        decl_map_names = \
            [dmap+"(:,:) => null()" for dmap in sorted(self._unique_fs_maps)]

        if decl_map_names:
            parent.add(DeclGen(parent, datatype="integer",
                               kind=api_config.default_kind["integer"],
                               pointer=True, entity_decls=decl_map_names))

        # Column-banded dofmaps
        decl_bmap_names = \
            [dmap+"(:,:) => null()" for dmap in self._unique_cbanded_maps]
        if decl_bmap_names:
            parent.add(DeclGen(parent, datatype="integer",
                               kind=api_config.default_kind["integer"],
                               pointer=True, entity_decls=decl_bmap_names))

        # CMA operator indirection dofmaps
        decl_ind_map_names = \
            [dmap+"(:) => null()" for dmap in self._unique_indirection_maps]
        if decl_ind_map_names:
            parent.add(DeclGen(parent, datatype="integer",
                               kind=api_config.default_kind["integer"],
                               pointer=True, entity_decls=decl_ind_map_names))

    def _stub_declarations(self, parent):
        '''
        Add dofmap-related declarations to a Kernel stub.

        :param parent: node in the f2pygen AST representing the Kernel stub.
        :type parent: :py:class:`psyclone.f2pygen.SubroutineGen`

        '''
        api_config = Config.get().api_conf("dynamo0.3")

        # Function space dofmaps
        for dmap in sorted(self._unique_fs_maps):
            # We declare ndf first as some compilers require this
            ndf_name = get_fs_ndf_name(
                self._unique_fs_maps[dmap].function_space)
            parent.add(DeclGen(parent, datatype="integer",
                               kind=api_config.default_kind["integer"],
                               intent="in", entity_decls=[ndf_name]))
            parent.add(DeclGen(parent, datatype="integer",
                               kind=api_config.default_kind["integer"],
                               intent="in", dimension=ndf_name,
                               entity_decls=[dmap]))
        # Column-banded dofmaps
        for dmap, cma in self._unique_cbanded_maps.items():
            if cma["direction"] == "to":
                ndf_name = get_fs_ndf_name(cma["argument"].function_space_to)
            elif cma["direction"] == "from":
                ndf_name = get_fs_ndf_name(cma["argument"].function_space_from)
            else:
                raise InternalError(
                    "Invalid direction ('{0}') found for CMA operator when "
                    "collecting column-banded dofmaps. Should "
                    "be either 'to' or 'from'.".format(cma["direction"]))
            parent.add(DeclGen(parent, datatype="integer",
                               kind=api_config.default_kind["integer"],
                               intent="in", entity_decls=[ndf_name]))
            parent.add(DeclGen(parent, datatype="integer",
                               kind=api_config.default_kind["integer"],
                               intent="in",
                               dimension=",".join([ndf_name, "nlayers"]),
                               entity_decls=[dmap]))
        # CMA operator indirection dofmaps
        for dmap, cma in self._unique_indirection_maps.items():
            if cma["direction"] == "to":
                dim_name = cma["argument"].name + "_nrow"
            elif cma["direction"] == "from":
                dim_name = cma["argument"].name + "_ncol"
            else:
                raise InternalError(
                    "Invalid direction ('{0}') found for CMA operator when "
                    "collecting indirection dofmaps. Should "
                    "be either 'to' or 'from'.".format(cma["direction"]))
            parent.add(DeclGen(parent, datatype="integer",
                               kind=api_config.default_kind["integer"],
                               intent="in", entity_decls=[dim_name]))
            parent.add(DeclGen(parent, datatype="integer",
                               kind=api_config.default_kind["integer"],
                               intent="in", dimension=dim_name,
                               entity_decls=[dmap]))


class DynOrientations(DynCollection):
    '''
    Handle the declaration of any orientation arrays. Orientation arrays
    are initialised on a per-cell basis (within the loop over cells) and
    this is therefore handled by the kernel-call generation.

    '''
    # We use a named-tuple to manage the storage of the various quantities
    # that we require. This is neater and more robust than a dict.
    Orientation = namedtuple("Orientation", ["name", "field",
                                             "function_space"])

    def __init__(self, node):
        super(DynOrientations, self).__init__(node)

        self._orients = []

        # Loop over each kernel call and check whether orientation is required.
        # If it is then we create an Orientation object for it and store in
        # our internal list.
        for call in self._calls:
            for unique_fs in call.arguments.unique_fss:
                if call.fs_descriptors.exists(unique_fs):
                    fs_descriptor = call.fs_descriptors.get_descriptor(
                        unique_fs)
                    if fs_descriptor.requires_orientation:
                        field = call.arguments.get_arg_on_space(unique_fs)
                        oname = get_fs_orientation_name(unique_fs)
                        self._orients.append(
                            self.Orientation(oname, field, unique_fs))

    def _stub_declarations(self, parent):
        '''
        Insert declarations for any orientation quantities into a Kernel stub.

        :param parent: the f2pygen node representing the Kernel stub.
        :type parent: :py:class:`psyclone.f2pygen.SubroutineGen`

        '''
        api_config = Config.get().api_conf("dynamo0.3")

        for orient in self._orients:
            ndf_name = get_fs_ndf_name(orient.function_space)
            parent.add(DeclGen(parent, datatype="integer",
                               kind=api_config.default_kind["integer"],
                               intent="in", dimension=ndf_name,
                               entity_decls=[orient.name]))

    def _invoke_declarations(self, parent):
        '''
        Insert declarations for any orientation quantities into a PSy-layer
        routine.

        :param parent: the f2pygen node representing the PSy-layer routine.
        :type parent: :py:class:`psyclone.f2pygen.SubroutineGen`

        '''
        api_config = Config.get().api_conf("dynamo0.3")

        declns = [orient.name+"(:) => null()" for orient in self._orients]
        if declns:
            parent.add(DeclGen(parent, datatype="integer",
                               kind=api_config.default_kind["integer"],
                               pointer=True, entity_decls=declns))


class DynFunctionSpaces(DynCollection):
    '''
    Handles the declaration and initialisation of all function-space-related
    quantities required by an Invoke.

    :param invoke: the Invoke or Kernel object.
    '''
    def __init__(self, kern_or_invoke):
        super(DynFunctionSpaces, self).__init__(kern_or_invoke)

        if self._invoke:
            self._function_spaces = self._invoke.unique_fss()[:]
        else:
            self._function_spaces = self._calls[0].arguments.unique_fss

        self._var_list = []

        # Loop over all unique function spaces used by our kernel(s)
        for function_space in self._function_spaces:

            # We need ndf for a space if a kernel iterates over cells,
            # has a field or operator on that space and is not a
            # CMA kernel performing a matrix-matrix operation.
            if self._invoke and not self._dofs_only or \
               self._kernel and self._kernel.cma_operation != "matrix-matrix":
                self._var_list.append(get_fs_ndf_name(function_space))

            # If there is a field on this space then add undf to list
            # to declare later. However, if the invoke contains only
            # kernels that iterate over dofs and distributed memory is
            # enabled then the number of dofs is obtained from the
            # field proxy and undf is not required.
            if self._invoke and self._invoke.field_on_space(function_space):
                if not (self._dofs_only and Config.get().distributed_memory):
                    self._var_list.append(get_fs_undf_name(function_space))
            elif self._kernel and field_on_space(function_space,
                                                 self._kernel.arguments):
                self._var_list.append(get_fs_undf_name(function_space))

    def _stub_declarations(self, parent):
        '''
        Add function-space-related declarations to a Kernel stub.

        :param parent: the node in the f2pygen AST representing the kernel \
                       stub to which to add declarations.
        :type parent: :py:class:`psyclone.f2pygen.SubroutineGen`

        '''
        api_config = Config.get().api_conf("dynamo0.3")

        if self._var_list:
            # Declare ndf and undf for all function spaces
            parent.add(DeclGen(parent, datatype="integer",
                               kind=api_config.default_kind["integer"],
                               intent="in", entity_decls=self._var_list))

    def _invoke_declarations(self, parent):
        '''
        Add function-space-related declarations to a PSy-layer routine.

        :param parent: the node in the f2pygen AST to which to add \
                       declarations.
        :type parent: :py:class:`psyclone.f2pygen.SubroutineGen`

        '''
        api_config = Config.get().api_conf("dynamo0.3")

        if self._var_list:
            # Declare ndf and undf for all function spaces
            parent.add(DeclGen(parent, datatype="integer",
                               kind=api_config.default_kind["integer"],
                               entity_decls=self._var_list))

    def initialise(self, parent):
        '''
        Create the code that initialises function-space quantities.

        :param parent: the node in the f2pygen AST representing the PSy-layer \
                       routine.
        :type parent: :py:class:`psyclone.f2pygen.SubroutineGen`

        '''
        # Loop over all unique function spaces used by the kernels in
        # the invoke
        for function_space in self._function_spaces:
            # Initialise information associated with this function space.
            # If we have 1+ kernels that iterate over cells then we
            # will need ndf and undf. If we don't then we only need undf
            # (for the upper bound of the loop over dofs) if we're not
            # doing DM.
            if not (self._dofs_only and Config.get().distributed_memory):
                parent.add(CommentGen(parent, ""))
                parent.add(CommentGen(parent,
                                      " Initialise number of DoFs for " +
                                      function_space.mangled_name))
                parent.add(CommentGen(parent, ""))

            # Find an argument on this space to use to dereference
            arg = self._invoke.arg_for_funcspace(function_space)
            name = arg.proxy_name_indexed
            # Initialise ndf for this function space.
            if not self._dofs_only:
                ndf_name = get_fs_ndf_name(function_space)
                parent.add(AssignGen(parent, lhs=ndf_name,
                                     rhs=name +
                                     "%" + arg.ref_name(function_space) +
                                     "%get_ndf()"))
            # If there is a field on this space then initialise undf
            # for this function space. However, if the invoke contains
            # only kernels that iterate over dofs and distributed
            # memory is enabled then the number of dofs is obtained
            # from the field proxy and undf is not required.
            if not (self._dofs_only and Config.get().distributed_memory):
                if self._invoke.field_on_space(function_space):
                    undf_name = get_fs_undf_name(function_space)
                    parent.add(AssignGen(parent, lhs=undf_name,
                                         rhs=name + "%" +
                                         arg.ref_name(function_space) +
                                         "%get_undf()"))


class DynFields(DynCollection):
    '''
    Manages the declarations for all field arguments required by an Invoke
    or Kernel stub.

    '''
    def _invoke_declarations(self, parent):
        '''
        Add field-related declarations to the PSy-layer routine.
        Note: PSy layer in LFRic does not modify the field objects. Hence,
        their Fortran intents are always in (the data updated in the kernels
        is only pointed to from the field object and is thus not a part of
        the object).

        :param parent: the node in the f2pygen AST representing the PSy-layer \
                       routine to which to add declarations.
        :type parent: :py:class:`psyclone.f2pygen.SubroutineGen`

        '''
        # Add the Invoke subroutine argument declarations for fields
        fld_args = self._invoke.unique_declarations(datatype="gh_field")
        if fld_args:
            parent.add(TypeDeclGen(parent, datatype="field_type",
                                   entity_decls=fld_args,
                                   intent="in"))

    def _stub_declarations(self, parent):
        '''
        Add field-related declarations to a Kernel stub.

        :param parent: the node in the f2pygen AST representing the Kernel \
                       stub to which to add declarations.
        :type parent: :py:class:`psyclone.f2pygen.SubroutineGen`

        '''
        api_config = Config.get().api_conf("dynamo0.3")

        fld_args = psyGen.args_filter(self._kernel.args,
                                      arg_types=["gh_field"])
        for fld in fld_args:
            undf_name = get_fs_undf_name(fld.function_space)
            intent = fld.intent

            if fld.vector_size > 1:
                for idx in range(1, fld.vector_size+1):
                    text = (fld.name + "_" +
                            fld.function_space.mangled_name +
                            "_v" + str(idx))
                    parent.add(
                        DeclGen(parent, datatype="real",
                                kind=api_config.default_kind["real"],
                                dimension=undf_name,
                                intent=intent, entity_decls=[text]))
            else:
                parent.add(
                    DeclGen(parent, datatype="real",
                            kind=api_config.default_kind["real"],
                            intent=fld.intent,
                            dimension=undf_name,
                            entity_decls=[fld.name + "_" +
                                          fld.function_space.mangled_name]))


class DynProxies(DynCollection):
    '''
    Handles all proxy-related declarations and initialisation. Unlike other
    sub-classes of DynCollection, we do not have to handle Kernel-stub
    generation since Kernels know nothing about proxies.

    '''
    def _invoke_declarations(self, parent):
        '''
        Insert declarations of all proxy-related quantities into the PSy layer.

        :param parent: the node in the f2pygen AST representing the PSy- \
                       layer routine.
        :type parent: :py:class:`psyclone.f2pygen.SubroutineGen`

        '''
        field_proxy_decs = self._invoke.unique_proxy_declarations("gh_field")
        if field_proxy_decs:
            parent.add(TypeDeclGen(parent,
                                   datatype="field_proxy_type",
                                   entity_decls=field_proxy_decs))
        op_proxy_decs = self._invoke.unique_proxy_declarations("gh_operator")
        if op_proxy_decs:
            parent.add(TypeDeclGen(parent,
                                   datatype="operator_proxy_type",
                                   entity_decls=op_proxy_decs))
        cma_op_proxy_decs = self._invoke.unique_proxy_declarations(
            "gh_columnwise_operator")
        if cma_op_proxy_decs:
            parent.add(TypeDeclGen(parent,
                                   datatype="columnwise_operator_proxy_type",
                                   entity_decls=cma_op_proxy_decs))

    def initialise(self, parent):
        '''
        Insert code into the PSy layer to initialise all necessary proxies.

        :param parent: node in the f2pygen AST representing the PSy-layer \
                       routine.
        :type parent: :py:class:`psyclone.f2pygen.SubroutineGen`

        '''
        parent.add(CommentGen(parent, ""))
        parent.add(CommentGen(parent,
                              " Initialise field and/or operator proxies"))
        parent.add(CommentGen(parent, ""))
        for arg in self._invoke.psy_unique_vars:
            # We don't have proxies for scalars
            if arg.type in GH_VALID_SCALAR_NAMES:
                continue
            if arg.vector_size > 1:
                # the range function below returns values from
                # 1 to the vector size which is what we
                # require in our Fortran code
                for idx in range(1, arg.vector_size+1):
                    parent.add(
                        AssignGen(parent,
                                  lhs=arg.proxy_name+"("+str(idx)+")",
                                  rhs=arg.name+"("+str(idx)+")%get_proxy()"))
            else:
                parent.add(AssignGen(parent, lhs=arg.proxy_name,
                                     rhs=arg.name+"%get_proxy()"))


class DynCellIterators(DynCollection):
    '''
    Handles all entities required by kernels that iterate over cells.

    :param kern_or_invoke: the Kernel or Invoke for which to manage cell \
                           iterators.
    :type kern_or_invoke: :py:class:`psyclone.dynamo0p3.DynKern` or \
                          :py:class:`psyclone.dynamo0p3.DynInvoke`
    '''
    def __init__(self, kern_or_invoke):
        super(DynCellIterators, self).__init__(kern_or_invoke)

        self._nlayers_name = self._symbol_table.name_from_tag("nlayers")

        # Store a reference to the first field/operator object that
        # we can use to look-up nlayers in the PSy layer.
        if not self._invoke:
            # We're not generating a PSy layer so we're done here.
            return
        first_var = None
        for var in self._invoke.psy_unique_vars:
            if var.type not in GH_VALID_SCALAR_NAMES:
                first_var = var
                break
        if not first_var:
            raise GenerationError(
                "Cannot create an Invoke with no field/operator arguments")
        self._first_var = first_var

    def _invoke_declarations(self, parent):
        '''
        Declare entities required for iterating over cells in the Invoke.

        :param parent: the f2pygen node representing the PSy-layer routine.
        :type parent: :py:class:`psyclone.f2pygen.SubroutineGen`

        '''
        api_config = Config.get().api_conf("dynamo0.3")

        # We only need the number of layers in the mesh if we are calling
        # one or more kernels that iterate over cells
        if not self._dofs_only:
            parent.add(DeclGen(parent, datatype="integer",
                               kind=api_config.default_kind["integer"],
                               entity_decls=[self._nlayers_name]))

    def _stub_declarations(self, parent):
        '''
        Declare entities required for a kernel stub that iterates over cells.

        :param parent: the f2pygen node representing the Kernel stub.
        :type parent: :py:class:`psyclone.f2pygen.SubroutineGen`

        '''
        api_config = Config.get().api_conf("dynamo0.3")

        if self._kernel.cma_operation not in ["apply", "matrix-matrix"]:
            parent.add(DeclGen(parent, datatype="integer",
                               kind=api_config.default_kind["integer"],
                               intent="in", entity_decls=[self._nlayers_name]))

    def initialise(self, parent):
        '''
        Look-up the number of vertical layers in the mesh in the PSy layer.

        :param parent: the f2pygen node representing the PSy-layer routine.
        :type parent: :py:class:`psyclone.f2pygen.SubroutineGen`

        '''
        if not self._dofs_only:
            parent.add(CommentGen(parent, ""))
            parent.add(CommentGen(parent, " Initialise number of layers"))
            parent.add(CommentGen(parent, ""))
            parent.add(AssignGen(
                parent, lhs=self._nlayers_name,
                rhs=self._first_var.proxy_name_indexed + "%" +
                self._first_var.ref_name() + "%get_nlayers()"))


class DynScalarArgs(DynCollection):
    '''
    Handles the declaration of scalar kernel arguments appearing in either
    an Invoke or Kernel stub.

    :param node: the Kernel stub or Invoke for which to manage the scalar \
                 arguments.
    :type node: :py:class:`psyclone.dynamo0p3.DynKern` or \
                :py:class:`psyclone.dynamo0p3.DynInvoke`

    :raises InternalError: if an unrecognised type of scalar argument is \
                           encountered.
    '''
    def __init__(self, node):
        super(DynScalarArgs, self).__init__(node)

        if self._invoke:
            self._real_scalars = self._invoke.unique_declns_by_intent(
                "gh_real")
            self._int_scalars = self._invoke.unique_declns_by_intent(
                "gh_integer")
        else:
            # We have a kernel stub.
            self._real_scalars = {}
            self._int_scalars = {}
            for intent in FORTRAN_INTENT_NAMES:
                self._real_scalars[intent] = []
                self._int_scalars[intent] = []
            for arg in self._calls[0].arguments.args:
                if arg.type in GH_VALID_SCALAR_NAMES:
                    if arg.type == "gh_real":
                        self._real_scalars[arg.intent].append(arg.name)
                    elif arg.type == "gh_integer":
                        self._int_scalars[arg.intent].append(arg.name)
                    else:
                        raise InternalError(
                            "Scalar type '{0}' is in GH_VALID_SCALAR_NAMES but"
                            " not handled in DynScalarArgs".format(arg.type))

    def _invoke_declarations(self, parent):
        '''
        Insert declarations for all of the scalar arguments.

        :param parent: the f2pygen node in which to insert declarations.
        :type parent: :py:class:`psyclone.f2pygen.SubroutineGen`

        '''
        api_config = Config.get().api_conf("dynamo0.3")

        for intent in FORTRAN_INTENT_NAMES:
            if self._real_scalars[intent]:
                parent.add(DeclGen(parent, datatype="real",
                                   kind=api_config.default_kind["real"],
                                   entity_decls=self._real_scalars[intent],
                                   intent=intent))

        for intent in FORTRAN_INTENT_NAMES:
            if self._int_scalars[intent]:
                parent.add(
                    DeclGen(parent, datatype="integer",
                            kind=api_config.default_kind["integer"],
                            entity_decls=self._int_scalars[intent],
                            intent=intent))

    def _stub_declarations(self, parent):
        '''
        Declarations for scalars in Kernel stubs are the same as for those
        in Invokes.

        :param parent: node in the f2pygen AST representing the Kernel stub \
                       to which to add declarations.
        :type parent: :py:class:`psyclone.f2pygen.SubroutineGen`
        '''
        self._invoke_declarations(parent)


class DynLMAOperators(DynCollection):
    '''
    Handles all entities associated with Local-Matrix-Assembly Operators.
    '''
    def _stub_declarations(self, parent):
        '''
        Declare all LMA-related quantities in a Kernel stub.

        :param parent: the f2pygen node representing the Kernel stub.
        :type parent: :py:class:`psyclone.f2pygen.SubroutineGen`

        '''
        api_config = Config.get().api_conf("dynamo0.3")

        lma_args = psyGen.args_filter(
            self._kernel.arguments.args, arg_types=["gh_operator"])
        if lma_args:
            parent.add(DeclGen(parent, datatype="integer",
                               kind=api_config.default_kind["integer"],
                               intent="in", entity_decls=["cell"]))
        for arg in lma_args:
            size = arg.name+"_ncell_3d"
            parent.add(DeclGen(parent, datatype="integer",
                               kind=api_config.default_kind["integer"],
                               intent="in", entity_decls=[size]))
            ndf_name_to = get_fs_ndf_name(arg.function_space_to)
            ndf_name_from = get_fs_ndf_name(arg.function_space_from)
            parent.add(DeclGen(parent, datatype="real",
                               kind=api_config.default_kind["real"],
                               dimension=",".join([ndf_name_to,
                                                   ndf_name_from, size]),
                               intent=arg.intent,
                               entity_decls=[arg.name]))

    def _invoke_declarations(self, parent):
        '''
        Declare all LMA-related quantities in a PSy-layer routine.
        Note: PSy layer in LFRic does not modify the LMA operator objects.
        Hence, their Fortran intents are always "in" (the data updated in the
        kernels is only pointed to from the LMA operator object and is thus
        not a part of the object).

        :param parent: the f2pygen node representing the PSy-layer routine.
        :type parent: :py:class:`psyclone.f2pygen.SubroutineGen`

        '''
        # Add the Invoke subroutine argument declarations for operators
        op_args = self._invoke.unique_declarations(datatype="gh_operator")
        if op_args:
            parent.add(TypeDeclGen(parent, datatype="operator_type",
                                   entity_decls=op_args,
                                   intent="in"))


class DynCMAOperators(DynCollection):
    '''
    Holds all information on the Column-Matrix-Assembly operators
    required by an Invoke or Kernel stub.

    :param node: either an Invoke schedule or a single Kernel object.
    :type node: :py:class:`psyclone.dynamo0p3.DynSchedule` or \
                :py:class:`psyclone.dynamo0p3.DynKern`

    '''
    # The scalar parameters that must be passed along with a CMA operator
    # if its 'to' and 'from' spaces are the same
    cma_same_fs_params = ["nrow", "bandwidth", "alpha",
                          "beta", "gamma_m", "gamma_p"]
    # The scalar parameters that must be passed along with a CMA operator
    # if its 'to' and 'from' spaces are different
    cma_diff_fs_params = ["nrow", "ncol", "bandwidth", "alpha",
                          "beta", "gamma_m", "gamma_p"]

    def __init__(self, node):
        super(DynCMAOperators, self).__init__(node)

        # Look at every kernel call and generate a set of
        # the unique CMA operators involved. For each one we create a
        # dictionary entry. The key is the name of the CMA argument in the
        # PSy layer and the entry is itself another dictionary containing
        # two entries: the first 'arg' is the CMA argument object and the
        # second 'params' is the list of integer variables associated with
        # that CMA operator. The contents of this list depend on whether
        # or not the to/from function spaces of the CMA operator are the
        # same.
        self._cma_ops = OrderedDict()
        # You can't index into an OrderedDict so we keep a separate ref
        # to the first CMA argument we find.
        self._first_cma_arg = None
        for call in self._calls:
            if call.cma_operation:
                # Get a list of all of the CMA arguments to this call
                cma_args = psyGen.args_filter(
                    call.arguments.args,
                    arg_types=["gh_columnwise_operator"])
                # Create a dictionary entry for each argument that we
                # have not already seen
                for arg in cma_args:
                    if arg.name not in self._cma_ops:
                        if arg.function_space_to.orig_name != \
                           arg.function_space_from.orig_name:
                            self._cma_ops[arg.name] = {
                                "arg": arg,
                                "params": self.cma_diff_fs_params}
                        else:
                            self._cma_ops[arg.name] = {
                                "arg": arg,
                                "params": self.cma_same_fs_params}
                        self._cma_ops[arg.name]["intent"] = arg.intent
                        # Keep a reference to the first CMA argument
                        if not self._first_cma_arg:
                            self._first_cma_arg = arg

    def initialise(self, parent):
        '''
        Generates the calls to the LFRic infrastructure that look-up
        the various components of each CMA operator. Adds these as
        children of the supplied parent node.

        :param parent: f2pygen node representing the PSy-layer routine.
        :type parent: :py:class:`psyclone.f2pygen.SubroutineGen`

        '''
        api_config = Config.get().api_conf("dynamo0.3")

        # If we have no CMA operators then we do nothing
        if not self._cma_ops:
            return

        # If we have one or more CMA operators then we will need the number
        # of columns in the mesh
        parent.add(CommentGen(parent, ""))
        parent.add(CommentGen(parent, " Initialise number of cols"))
        parent.add(CommentGen(parent, ""))
        ncol_name = self._symbol_table.name_from_tag("ncell_2d")
        parent.add(
            AssignGen(
                parent, lhs=ncol_name,
                rhs=self._first_cma_arg.proxy_name_indexed + "%ncell_2d"))
        parent.add(DeclGen(parent, datatype="integer",
                           kind=api_config.default_kind["integer"],
                           entity_decls=[ncol_name]))

        parent.add(CommentGen(parent, ""))
        parent.add(CommentGen(parent,
                              " Look-up information for each CMA operator"))
        parent.add(CommentGen(parent, ""))

        for op_name in self._cma_ops:
            # First create a pointer to the array containing the actual
            # matrix
            cma_name = self._symbol_table.name_from_tag(op_name+"_matrix")
            parent.add(AssignGen(parent, lhs=cma_name, pointer=True,
                                 rhs=self._cma_ops[op_name]["arg"].
                                 proxy_name_indexed+"%columnwise_matrix"))
            # Then make copies of the related integer parameters
            for param in self._cma_ops[op_name]["params"]:
                param_name = self._symbol_table.name_from_tag(
                    op_name+"_"+param)
                parent.add(AssignGen(parent, lhs=param_name,
                                     rhs=self._cma_ops[op_name]["arg"].
                                     proxy_name_indexed+"%"+param))

    def _invoke_declarations(self, parent):
        '''
        Generate the necessary PSy-layer declarations for all column-wise
        operators and their associated parameters.
        Note: PSy layer in LFRic does not modify the CMA operator objects.
        Hence, their Fortran intents are always "in" (the data updated in the
        kernels is only pointed to from the column-wise operator object and is
        thus not a part of the object).

        :param parent: the f2pygen node representing the PSy-layer routine.
        :type parent: :py:class:`psyclone.f2pygen.SubroutineGen`

        '''
        api_config = Config.get().api_conf("dynamo0.3")

        # If we have no CMA operators then we do nothing
        if not self._cma_ops:
            return

        # Add the Invoke subroutine argument declarations for column-wise
        # operators
        cma_op_args = self._invoke.unique_declarations(
            datatype="gh_columnwise_operator")
        if cma_op_args:
            parent.add(TypeDeclGen(parent,
                                   datatype="columnwise_operator_type",
                                   entity_decls=cma_op_args,
                                   intent="in"))

        for op_name in self._cma_ops:
            # Declare the matrix itself
            cma_name = self._symbol_table.name_from_tag(op_name+"_matrix")
            parent.add(DeclGen(parent, datatype="real",
                               kind=api_config.default_kind["real"],
                               pointer=True,
                               entity_decls=[cma_name+"(:,:,:) => null()"]))
            # Declare the associated integer parameters
            param_names = []
            for param in self._cma_ops[op_name]["params"]:
                param_names.append(self._symbol_table.name_from_tag(
                    op_name+"_"+param))
            parent.add(DeclGen(parent, datatype="integer",
                               kind=api_config.default_kind["integer"],
                               entity_decls=param_names))

    def _stub_declarations(self, parent):
        '''
        Generate all necessary declarations for CMA operators being passed to
        a Kernel stub.

        :param parent: f2pygen node representing the Kernel stub.
        :type parent: :py:class:`psyclone.f2pygen.SubroutineGen`

        '''
        api_config = Config.get().api_conf("dynamo0.3")

        # If we have no CMA operators then we do nothing
        if not self._cma_ops:
            return

        symtab = self._symbol_table

        # CMA operators always need the current cell index and the number
        # of columns in the mesh
        parent.add(DeclGen(parent, datatype="integer",
                           kind=api_config.default_kind["integer"],
                           intent="in", entity_decls=["cell", "ncell_2d"]))

        for op_name in self._cma_ops:
            # Declare the associated scalar arguments before the array because
            # some of them are used to dimension the latter (and some compilers
            # get upset if this ordering is not followed)
            _local_args = []
            for param in self._cma_ops[op_name]["params"]:
                param_name = symtab.name_from_tag(op_name+"_"+param)
                _local_args.append(param_name)
            parent.add(DeclGen(parent, datatype="integer",
                               kind=api_config.default_kind["integer"],
                               intent="in", entity_decls=_local_args))
            # Declare the array that holds the CMA operator
            bandwidth = op_name + "_bandwidth"
            nrow = op_name + "_nrow"
            intent = self._cma_ops[op_name]["intent"]
            parent.add(DeclGen(parent, datatype="real",
                               kind=api_config.default_kind["real"],
                               dimension=",".join([bandwidth,
                                                   nrow, "ncell_2d"]),
                               intent=intent, entity_decls=[op_name]))


class DynMeshes(object):
    '''
    Holds all mesh-related information (including colour maps if
    required).  If there are no inter-grid kernels then there is only
    one mesh object required (when colouring, doing distributed memory or
    querying the reference element). However, kernels performing inter-grid
    operations require multiple mesh objects as well as mesh maps and other
    quantities.

    There are two types of inter-grid operation; the first is "prolongation"
    where a field on a coarse mesh is mapped onto a fine mesh. The second
    is "restriction" where a field on a fine mesh is mapped onto a coarse
    mesh.

    :param invoke: the Invoke for which to extract information on all \
                   required inter-grid operations.
    :type invoke: :py:class:`psyclone.dynamo0p3.DynInvoke`
    :param unique_psy_vars: list of arguments to the PSy-layer routine.
    :type unique_psy_vars: list of \
                      :py:class:`psyclone.dynamo0p3.DynKernelArgument` objects.
    '''

    def __init__(self, invoke, unique_psy_vars):
        # Dict of DynInterGrid objects holding information on the mesh-related
        # variables required by each inter-grid kernel. Keys are the kernel
        # names.
        self._ig_kernels = OrderedDict()
        # List of names of unique mesh variables referenced in the Invoke
        self._mesh_names = []
        # Whether or not the associated Invoke requires colourmap information
        self._needs_colourmap = False
        # Keep a reference to the InvokeSchedule so we can check for colouring
        # later
        self._schedule = invoke.schedule

        # Set used to generate a list of the unique mesh objects
        _name_set = set()

        # Find the first non-scalar argument to this PSy layer routine. We
        # will use this to look-up the mesh if there are no inter-grid
        # kernels in this invoke.
        self._first_var = None
        for var in unique_psy_vars:
            if var.type not in GH_VALID_SCALAR_NAMES:
                self._first_var = var
                break

        # Loop over all kernel calls in the schedule. Keep a list of
        # any non-intergrid kernels so that we can generate a verbose error
        # message if necessary.
        non_intergrid_kernels = []
        requires_mesh = False
        for call in self._schedule.coded_kernels():

            if (call.reference_element.properties or call.mesh.properties):
                requires_mesh = True

            if not call.is_intergrid:
                non_intergrid_kernels.append(call)
                # Skip over any non-inter-grid kernels
                continue

            fine_args = psyGen.args_filter(call.arguments.args,
                                           arg_meshes=["gh_fine"])
            coarse_args = psyGen.args_filter(call.arguments.args,
                                             arg_meshes=["gh_coarse"])
            fine_arg = fine_args[0]
            coarse_arg = coarse_args[0]

            # Create an object to capture info. on this inter-grid kernel
            # and store in our dictionary
            self._ig_kernels[call.name] = DynInterGrid(fine_arg, coarse_arg)

            # Create and store the names of the associated mesh objects
            _name_set.add(self._schedule.symbol_table.name_from_tag(
                "mesh_{0}".format(fine_arg.name)))
            _name_set.add(self._schedule.symbol_table.name_from_tag(
                "mesh_{0}".format(coarse_arg.name)))

        # If we found a mixture of both inter-grid and non-inter-grid kernels
        # then we reject the invoke()
        if non_intergrid_kernels and self._ig_kernels:
            raise GenerationError(
                "An invoke containing inter-grid kernels must contain no "
                "other kernel types but kernels '{0}' in invoke '{1}' are "
                "not inter-grid kernels.".format(
                    ", ".join([call.name for call in non_intergrid_kernels]),
                    invoke.name))

        # If we didn't have any inter-grid kernels but distributed memory
        # is enabled then we will still need a mesh object if we have one or
        # more kernels that iterate over cells. We also require a mesh object
        # if any of the kernels require properties of either the reference
        # element or the mesh. (Colourmaps also require a mesh object but that
        # is handled in _colourmap_init().)
        if not _name_set:
            if (requires_mesh or (Config.get().distributed_memory and
                                  not invoke.iterate_over_dofs_only)):
                _name_set.add(
                    self._schedule.symbol_table.name_from_tag("mesh"))

        # Convert the set of mesh names to a list and store
        self._mesh_names = sorted(_name_set)

    def _colourmap_init(self):
        '''
        Sets-up information on any required colourmaps. This cannot be done
        in the constructor since colouring is applied by Transformations
        and happens after the Schedule has already been constructed.
        '''
        for call in [call for call in self._schedule.coded_kernels() if
                     call.is_coloured()]:
            # Keep a record of whether or not any kernels (loops) in this
            # invoke have been coloured
            self._needs_colourmap = True

            if call.is_intergrid:
                # This is an inter-grid kernel so look-up the names of
                # the colourmap variables associated with the coarse
                # mesh (since that determines the iteration space).
                carg_name = self._ig_kernels[call.name].coarse.name
                # Colour map
                base_name = "cmap_" + carg_name
                colour_map = \
                    self._schedule.symbol_table.name_from_tag(base_name)
                # No. of colours
                base_name = "ncolour_" + carg_name
                ncolours = \
                    self._schedule.symbol_table.name_from_tag(base_name)
                # Add these names into the dictionary entry for this
                # inter-grid kernel
                self._ig_kernels[call.name].colourmap = colour_map
                self._ig_kernels[call.name].ncolours_var = ncolours

        if not self._mesh_names and self._needs_colourmap:
            # There aren't any inter-grid kernels but we do need colourmap
            # information and that means we'll need a mesh object
            mesh_name = \
                self._schedule.symbol_table.name_from_tag("mesh")
            self._mesh_names.append(mesh_name)

    def declarations(self, parent):
        '''
        Declare variables specific to mesh objects.

        :param parent: the parent node to which to add the declarations
        :type parent: an instance of :py:class:`psyclone.f2pygen.BaseGen`

        '''
        api_config = Config.get().api_conf("dynamo0.3")

        # Since we're now generating code, any transformations must
        # have been applied so we can set-up colourmap information
        self._colourmap_init()

        # We'll need various typedefs from the mesh module
        if self._mesh_names:
            parent.add(UseGen(parent, name="mesh_mod", only=True,
                              funcnames=["mesh_type"]))
        if self._ig_kernels:
            parent.add(UseGen(parent, name="mesh_map_mod", only=True,
                              funcnames=["mesh_map_type"]))
        # Declare the mesh object(s)
        for name in self._mesh_names:
            parent.add(TypeDeclGen(parent, pointer=True, datatype="mesh_type",
                                   entity_decls=[name + " => null()"]))
        # Declare the inter-mesh map(s) and cell map(s)
        for kern in self._ig_kernels.values():
            parent.add(TypeDeclGen(parent, pointer=True,
                                   datatype="mesh_map_type",
                                   entity_decls=[kern.mmap + " => null()"]))
            parent.add(
                DeclGen(parent, pointer=True, datatype="integer",
                        kind=api_config.default_kind["integer"],
                        entity_decls=[kern.cell_map + "(:,:) => null()"]))

            # Declare the number of cells in the fine mesh and how many fine
            # cells there are per coarse cell
            parent.add(DeclGen(parent, datatype="integer",
                               kind=api_config.default_kind["integer"],
                               entity_decls=[kern.ncell_fine,
                                             kern.ncellpercell]))
            # Declare variables to hold the colourmap information if required
            if kern.colourmap:
                parent.add(
                    DeclGen(parent, datatype="integer",
                            kind=api_config.default_kind["integer"],
                            pointer=True,
                            entity_decls=[kern.colourmap+"(:,:)"]))
                parent.add(
                    DeclGen(parent, datatype="integer",
                            kind=api_config.default_kind["integer"],
                            entity_decls=[kern.ncolours_var]))

        if not self._ig_kernels and self._needs_colourmap:
            # There aren't any inter-grid kernels but we do need
            # colourmap information
            base_name = "cmap"
            colour_map = \
                self._schedule.symbol_table.name_from_tag(base_name)
            # No. of colours
            base_name = "ncolour"
            ncolours = \
                self._schedule.symbol_table.name_from_tag(base_name)
            # Add declarations for these variables
            parent.add(DeclGen(parent, datatype="integer",
                               kind=api_config.default_kind["integer"],
                               pointer=True,
                               entity_decls=[colour_map+"(:,:)"]))
            parent.add(DeclGen(parent, datatype="integer",
                               kind=api_config.default_kind["integer"],
                               entity_decls=[ncolours]))

    def initialise(self, parent):
        '''
        Initialise parameters specific to inter-grid kernels

        :param parent: the parent node to which to add the initialisations
        :type parent: an instance of :py:class:`psyclone.f2pygen.BaseGen`

        '''
        # If we haven't got any need for a mesh in this invoke then we
        # don't do anything
        if len(self._mesh_names) == 0:
            return

        parent.add(CommentGen(parent, ""))

        if len(self._mesh_names) == 1:
            # We only require one mesh object which means that this invoke
            # contains no inter-grid kernels (which would require at least 2)
            parent.add(CommentGen(parent, " Create a mesh object"))
            parent.add(CommentGen(parent, ""))
            rhs = "%".join([self._first_var.proxy_name_indexed,
                            self._first_var.ref_name(), "get_mesh()"])
            parent.add(AssignGen(parent, pointer=True,
                                 lhs=self._mesh_names[0], rhs=rhs))
            if self._needs_colourmap:
                parent.add(CommentGen(parent, ""))
                parent.add(CommentGen(parent, " Get the colourmap"))
                parent.add(CommentGen(parent, ""))
                # Look-up variable names for colourmap and number of colours
                colour_map = self._schedule.symbol_table.name_from_tag("cmap")
                ncolour = \
                    self._schedule.symbol_table.name_from_tag("ncolour")
                # Get the number of colours
                parent.add(AssignGen(
                    parent, lhs=ncolour,
                    rhs="{0}%get_ncolours()".format(self._mesh_names[0])))
                # Get the colour map
                parent.add(AssignGen(parent, pointer=True, lhs=colour_map,
                                     rhs=self._mesh_names[0] +
                                     "%get_colour_map()"))
            return

        parent.add(CommentGen(
            parent,
            " Look-up mesh objects and loop limits for inter-grid kernels"))
        parent.add(CommentGen(parent, ""))

        # Keep a list of quantities that we've already initialised so
        # that we don't generate duplicate assignments
        initialised = []

        # Loop over the DynInterGrid objects in our dictionary
        for dig in self._ig_kernels.values():
            # We need pointers to both the coarse and the fine mesh
            fine_mesh = self._schedule.symbol_table.name_from_tag(
                "mesh_{0}".format(dig.fine.name))
            coarse_mesh = self._schedule.symbol_table.name_from_tag(
                "mesh_{0}".format(dig.coarse.name))
            if fine_mesh not in initialised:
                initialised.append(fine_mesh)
                parent.add(
                    AssignGen(parent, pointer=True,
                              lhs=fine_mesh,
                              rhs="%".join([dig.fine.proxy_name_indexed,
                                            dig.fine.ref_name(),
                                            "get_mesh()"])))

            if coarse_mesh not in initialised:
                initialised.append(coarse_mesh)
                parent.add(
                    AssignGen(parent, pointer=True,
                              lhs=coarse_mesh,
                              rhs="%".join([dig.coarse.proxy_name_indexed,
                                            dig.coarse.ref_name(),
                                            "get_mesh()"])))
            # We also need a pointer to the mesh map which we get from
            # the coarse mesh
            if dig.mmap not in initialised:
                initialised.append(dig.mmap)
                parent.add(
                    AssignGen(parent, pointer=True,
                              lhs=dig.mmap,
                              rhs="{0}%get_mesh_map({1})".format(coarse_mesh,
                                                                 fine_mesh)))

            # Cell map. This is obtained from the mesh map.
            if dig.cell_map not in initialised:
                initialised.append(dig.cell_map)
                parent.add(
                    AssignGen(parent, pointer=True, lhs=dig.cell_map,
                              rhs=dig.mmap+"%get_whole_cell_map()"))

            # Number of cells in the fine mesh
            if dig.ncell_fine not in initialised:
                initialised.append(dig.ncell_fine)
                if Config.get().distributed_memory:
                    # TODO this hardwired depth of 2 will need changing in
                    # order to support redundant computation
                    parent.add(
                        AssignGen(parent, lhs=dig.ncell_fine,
                                  rhs=(fine_mesh+"%get_last_halo_cell"
                                       "(depth=2)")))
                else:
                    parent.add(
                        AssignGen(parent, lhs=dig.ncell_fine,
                                  rhs="%".join([dig.fine.proxy_name,
                                                dig.fine.ref_name(),
                                                "get_ncell()"])))

            # Number of fine cells per coarse cell.
            if dig.ncellpercell not in initialised:
                initialised.append(dig.ncellpercell)
                parent.add(
                    AssignGen(parent, lhs=dig.ncellpercell,
                              rhs=dig.mmap +
                              "%get_ntarget_cells_per_source_cell()"))

            # Colour map for the coarse mesh (if required)
            if dig.colourmap:
                # Number of colours
                parent.add(AssignGen(parent, lhs=dig.ncolours_var,
                                     rhs=coarse_mesh + "%get_ncolours()"))
                # Colour map itself
                parent.add(AssignGen(parent, lhs=dig.colourmap,
                                     pointer=True,
                                     rhs=coarse_mesh + "%get_colour_map()"))

    @property
    def intergrid_kernels(self):
        ''' Getter for the dictionary of intergrid kernels.

        :returns: Dictionary of intergrid kernels, indexed by name.
        :rtype: :py:class:`collections.OrderedDict`
        '''
        return self._ig_kernels


class DynInterGrid(object):
    '''
    Holds information on quantities required by an inter-grid kernel.

    :param fine_arg: Kernel argument on the fine mesh.
    :type fine_arg: :py:class:`psyclone.dynamo0p3.DynKernelArgument`
    :param coarse_arg: Kernel argument on the coarse mesh.
    :type coarse_arg: :py:class:`psyclone.dynamo0p3.DynKernelArgument`
    '''
    def __init__(self, fine_arg, coarse_arg):

        # Arguments on the coarse and fine grids
        self.coarse = coarse_arg
        self.fine = fine_arg

        # Get a reference to the InvokeSchedule SymbolTable
        symtab = self.coarse.call.root.symbol_table

        # Generate name for inter-mesh map
        base_mmap_name = "mmap_{0}_{1}".format(fine_arg.name,
                                               coarse_arg.name)
        self.mmap = symtab.name_from_tag(base_mmap_name)

        # Generate name for ncell variables
        self.ncell_fine = symtab.name_from_tag(
            "ncell_{0}".format(fine_arg.name))
        # No. of fine cells per coarse cell
        self.ncellpercell = symtab.name_from_tag(
            "ncpc_{0}_{1}".format(fine_arg.name, coarse_arg.name))
        # Name for cell map
        base_name = "cell_map_" + coarse_arg.name
        self.cell_map = symtab.name_from_tag(base_name)

        # We have no colourmap information when first created
        self.colourmap = ""
        # Name of the variable holding the number of colours
        self.ncolours_var = ""


class DynBasisFunctions(DynCollection):
    ''' Holds all information on the basis and differential basis
    functions required by an invoke or kernel call. This covers both those
    required for quadrature and for evaluators.

    :param node: either the schedule of an Invoke or a single Kernel object \
                 for which to extract information on all required \
                 basis/diff-basis functions.
    :type node: :py:class:`psyclone.dynamo0p3.DynInvokeSchedule` or \
                :py:class:`psyclone.dynamo0p3.DynKern`

    :raises InternalError: if a call has an unrecognised evaluator shape.

    '''
    # Dimensioning vars for the basis function arrays required by each
    # type of quadrature
    qr_dim_vars = {"xyoz": ["np_xy", "np_z"],
                   "edge": ["np_xyz", "nedges"],
                   "face": ["np_xyz", "nfaces"]}
    # The different weights arrays required by each type of quadrature
    qr_weight_vars = {"xyoz": ["weights_xy", "weights_z"],
                      "edge": ["weights_xyz"],
                      "face": ["weights_xyz"]}

    def __init__(self, node):
        from psyclone.dynamo0p3_builtins import DynBuiltIn

        super(DynBasisFunctions, self).__init__(node)

        # Construct a list of all the basis/diff-basis functions required
        # by this invoke. Each entry in the list is a dictionary holding
        # the shape, the function space and the 'target' function spaces
        # (upon which the basis functions are evaluated).
        self._basis_fns = []
        # The dictionary of quadrature objects passed to this invoke. Keys
        # are the various VALID_QUADRATURE_SHAPES, values are a list of
        # associated quadrature variables. (i.e. we have a list of
        # quadrature arguments for each shape.)
        self._qr_vars = OrderedDict()
        # The dict of target function spaces upon which we must provide
        # evaluators. Keys are the FS names, values are (FunctionSpace,
        # DynKernelArgument) tuples.
        self._eval_targets = OrderedDict()

        for call in self._calls:

            if isinstance(call, DynBuiltIn) or not call.eval_shapes:
                # Skip this kernel if it doesn't require basis/diff basis fns
                continue

            for shape, rule in call.qr_rules.items():

                # This kernel requires quadrature
                if shape not in self._qr_vars:
                    # We haven't seen a quadrature arg with this shape
                    # before so create a dictionary entry with an
                    # empty list
                    self._qr_vars[shape] = []
                if rule.psy_name not in self._qr_vars[shape]:
                    # Add this qr argument to the list of those that
                    # have this shape
                    self._qr_vars[shape].append(rule.psy_name)

            if "gh_evaluator" in call.eval_shapes:
                # An evaluator consists of basis or diff basis functions
                # for one FS evaluated on the nodes of another 'target' FS.
                # Make a dict of 2-tuples, each containing the
                # FunctionSpace and associated kernel argument for the
                # target FSs.

                # Loop over the target FS for evaluators required by this
                # kernel
                for fs_name in call.eval_targets:
                    if fs_name not in self._eval_targets:
                        # We don't already have this space in our list so
                        # add it to the list of target spaces
                        self._eval_targets[fs_name] = \
                            call.eval_targets[fs_name]

            # Both quadrature and evaluators require basis and/or differential
            # basis functions. This helper routine populates self._basis_fns
            # with entries describing the basis functions required by
            # this call.
            self._setup_basis_fns_for_call(call)

    @staticmethod
    def basis_first_dim_name(function_space):
        '''
        Get the name of the variable holding the first dimension of a
        basis function

        :param function_space: the function space the basis function is for
        :type function_space: :py:class:`psyclone.dynamo0p3.FunctionSpace`
        :return: a Fortran variable name
        :rtype: str

        '''
        return "dim_" + function_space.mangled_name

    @staticmethod
    def basis_first_dim_value(function_space):
        '''
        Get the size of the first dimension of a basis function.

        :param function_space: the function space the basis function is for
        :type function_space: :py:class:`psyclone.dynamo0p3.FunctionSpace`
        :return: an integer length.
        :rtype: string

        :raises GenerationError: if an unsupported function space is supplied \
                                 (e.g. ANY_SPACE_*, ANY_DISCONTINUOUS_SPACE_*)
        '''
        if function_space.orig_name.lower() in SCALAR_BASIS_SPACE_NAMES:
            first_dim = "1"
        elif function_space.orig_name.lower() in VECTOR_BASIS_SPACE_NAMES:
            first_dim = "3"
        else:
            # It is not possible to determine explicitly the first basis
            # function array dimension from the metadata for any_space or
            # any_discontinuous_space. This information needs to be passed
            # from the PSy layer to the kernels (see issue #461).
            raise GenerationError(
                "Unsupported space for basis function, "
                "expecting one of {0} but found "
                "'{1}'".format(VALID_FUNCTION_SPACES,
                               function_space.orig_name))
        return first_dim

    @staticmethod
    def diff_basis_first_dim_name(function_space):
        '''
        Get the name of the variable holding the first dimension of a
        differential basis function.

        :param function_space: the function space the diff-basis function \
                               is for.
        :type function_space: :py:class:`psyclone.dynamo0p3.FunctionSpace`
        :return: a Fortran variable name.
        :rtype: str

        '''
        return "diff_dim_" + function_space.mangled_name

    @staticmethod
    def diff_basis_first_dim_value(function_space):
        '''
        Get the size of the first dimension of an array for a
        differential basis function.

        :param function_space: the function space the diff-basis function \
                               is for.
        :type function_space: :py:class:`psyclone.dynamo0p3.FunctionSpace`
        :return: an integer length.
        :rtype: str

        :raises GenerationError: if an unsupported function space is \
                                 supplied (e.g. ANY_SPACE_*, \
                                 ANY_DISCONTINUOUS_SPACE_*)

        '''
        if function_space.orig_name.lower() in SCALAR_DIFF_BASIS_SPACE_NAMES:
            first_dim = "1"
        elif function_space.orig_name.lower() in VECTOR_DIFF_BASIS_SPACE_NAMES:
            first_dim = "3"
        else:
            # It is not possible to determine explicitly the first
            # differential basis function array dimension from the metadata
            # for any_space or any_discontinuous_space. This information
            # needs to be passed from the PSy layer to the kernels
            # (see issue #461).
            raise GenerationError(
                "Unsupported space for differential basis function, expecting "
                "one of {0} but found '{1}'".format(VALID_FUNCTION_SPACES,
                                                    function_space.orig_name))
        return first_dim

    def _setup_basis_fns_for_call(self, call):
        '''
        Populates self._basis_fns with entries describing the basis
        functions required by the supplied Call.

        :param call: the kernel call for which basis functions are required.
        :type call: :py:class:`psyclone.dynamo0p3.DynKern`

        :raises InternalError: if the supplied call is of incorrect type.
        :raises InternalError: if the supplied call has an unrecognised \
                               evaluator shape.
        '''
        if not isinstance(call, DynKern):
            raise InternalError("Expected a DynKern object but got: '{0}'".
                                format(type(call)))
        # We need a full FunctionSpace object for each function space
        # that has basis functions associated with it.
        for fsd in call.fs_descriptors.descriptors:

            # We need the full FS object, not just the name. Therefore
            # we first have to get a kernel argument that is on this
            # space...
            arg, fspace = call.arguments.get_arg_on_space_name(fsd.fs_name)

            for shape in call.eval_shapes:

                # Populate a dict with the shape, function space and
                # associated kernel argument for this basis/diff-basis f'n.
                entry = {"shape": shape,
                         "fspace": fspace,
                         "arg": arg}
                if shape in VALID_QUADRATURE_SHAPES:
                    # This is for quadrature - store the name of the
                    # qr variable
                    entry["qr_var"] = call.qr_rules[shape].psy_name
                    # Quadrature weights are evaluated at pre-determined
                    # points rather than at the nodes of another FS.
                    # We put one entry of None in the list of target
                    # spaces to facilitate cases where we loop over
                    # this list.
                    entry["nodal_fspaces"] = [None]
                elif shape == "gh_evaluator":
                    # This is an evaluator
                    entry["qr_var"] = None
                    # Store a list of the FunctionSpace objects for which
                    # these basis functions are to be evaluated
                    entry["nodal_fspaces"] = [items[0] for items in
                                              call.eval_targets.values()]
                else:
                    raise InternalError("Unrecognised evaluator shape: '{0}'. "
                                        "Should be one of {1}".format(
                                            shape, VALID_EVALUATOR_SHAPES))

                # Add our newly-constructed dict object to the list describing
                # the required basis and/or differential basis functions for
                # this Invoke.
                if fsd.requires_basis:
                    entry["type"] = "basis"
                    self._basis_fns.append(entry)
                if fsd.requires_diff_basis:
                    # Take a shallow copy of the dict and just modify the
                    # 'type' of the basis function it describes (this works
                    # because the 'type' entry is a primitive type [str]).
                    diff_entry = entry.copy()
                    diff_entry["type"] = "diff-basis"
                    self._basis_fns.append(diff_entry)

    def _stub_declarations(self, parent):
        '''
        Insert the variable declarations required by the basis functions into
        the Kernel stub.

        :param parent: the f2pygen node representing the Kernel stub.
        :type parent: :py:class:`psyclone.f2pygen.SubroutineGen`

        :raises InternalError: if an unsupported quadrature shape is found.

        '''
        api_config = Config.get().api_conf("dynamo0.3")

        if not self._qr_vars and not self._eval_targets:
            return

        # The quadrature shapes that this method supports
        supported_shapes = ["gh_quadrature_xyoz", "gh_quadrature_face",
                            "gh_quadrature_edge"]

        # Get the lists of dimensioning variables and basis arrays
        var_dims, basis_arrays = self._basis_fn_declns()

        if var_dims:
            parent.add(DeclGen(parent, datatype="integer",
                               kind=api_config.default_kind["integer"],
                               intent="in", entity_decls=var_dims))
        for basis in basis_arrays:
            parent.add(DeclGen(parent, datatype="real",
                               kind=api_config.default_kind["real"],
                               intent="in",
                               dimension=",".join(basis_arrays[basis]),
                               entity_decls=[basis]))

        for shape in self._qr_vars:
            qr_name = "_qr_" + shape.split("_")[-1]
            if shape == "gh_quadrature_xyoz":
                parent.add(DeclGen(parent, datatype="real",
                                   kind=api_config.default_kind["real"],
                                   intent="in", dimension="np_xy"+qr_name,
                                   entity_decls=["weights_xy"+qr_name]))
                parent.add(DeclGen(parent, datatype="real",
                                   kind=api_config.default_kind["real"],
                                   intent="in", dimension="np_z"+qr_name,
                                   entity_decls=["weights_z"+qr_name]))
            elif shape == "gh_quadrature_face":
                parent.add(DeclGen(parent, datatype="real",
                                   kind=api_config.default_kind["real"],
                                   intent="in",
                                   dimension=",".join(["np_xyz"+qr_name,
                                                       "nfaces"+qr_name]),
                                   entity_decls=["weights_xyz"+qr_name]))
            elif shape == "gh_quadrature_edge":
                parent.add(DeclGen(parent, datatype="real",
                                   kind=api_config.default_kind["real"],
                                   intent="in",
                                   dimension=",".join(["np_xyz"+qr_name,
                                                       "nedges"+qr_name]),
                                   entity_decls=["weights_xyz"+qr_name]))
            else:
                raise InternalError(
                    "Quadrature shapes other than {0} are not yet "
                    "supported - got: '{1}'".format(supported_shapes, shape))

    def _invoke_declarations(self, parent):
        '''
        Add basis-function declarations to the PSy layer.

        :param parent: f2pygen node represening the PSy-layer routine.
        :type parent: :py:class:`psyclone.f2pygen.SubroutineGen`

        '''
        # Create a single declaration for each quadrature type
        for shape in VALID_QUADRATURE_SHAPES:
            if shape in self._qr_vars and self._qr_vars[shape]:
                # The PSy-layer routine is passed objects of
                # quadrature_* type
                parent.add(
                    TypeDeclGen(parent,
                                datatype=QUADRATURE_TYPE_MAP[shape]["type"],
                                entity_decls=self._qr_vars[shape],
                                intent="in"))
                # For each of these we'll need a corresponding proxy, use
                # the symbol_table to avoid clashes...
                var_names = []
                for var in self._qr_vars[shape]:
                    var_names.append(self._symbol_table.name_from_tag(
                        var+"_proxy"))
                parent.add(
                    TypeDeclGen(
                        parent,
                        datatype=QUADRATURE_TYPE_MAP[shape]["proxy_type"],
                        entity_decls=var_names))

    def initialise(self, parent):
        '''
        Create the declarations and assignments required for the
        basis-functions required by an invoke. These are added as children
        of the supplied parent node in the AST.

        :param parent: the node in the f2pygen AST that will be the
                       parent of all of the declarations and assignments.
        :type parent: :py:class:`psyclone.f2pygen.SubroutineGen`

        :raises InternalError: if an invalid entry is encountered in the \
                               self._basis_fns list.
        '''
        api_config = Config.get().api_conf("dynamo0.3")

        basis_declarations = []

        # We need BASIS and/or DIFF_BASIS if any kernel requires quadrature
        # or an evaluator
        if self._qr_vars or self._eval_targets:
            parent.add(UseGen(parent, name="function_space_mod",
                              only=True,
                              funcnames=["BASIS", "DIFF_BASIS"]))

        if self._qr_vars:
            parent.add(CommentGen(parent, ""))
            parent.add(CommentGen(parent, " Look-up quadrature variables"))
            parent.add(CommentGen(parent, ""))

            # Look-up the module- and type-names from the QUADRATURE_TYPE_MAP
            for shp in self._qr_vars:
                parent.add(UseGen(parent,
                                  name=QUADRATURE_TYPE_MAP[shp]["module"],
                                  only=True,
                                  funcnames=[
                                      QUADRATURE_TYPE_MAP[shp]["type"],
                                      QUADRATURE_TYPE_MAP[shp]["proxy_type"]]))
            self._initialise_xyz_qr(parent)
            self._initialise_xyoz_qr(parent)
            self._initialise_xoyoz_qr(parent)
            self._initialise_face_or_edge_qr(parent, "face")
            self._initialise_face_or_edge_qr(parent, "edge")

        if self._eval_targets:
            parent.add(CommentGen(parent, ""))
            parent.add(CommentGen(parent,
                                  " Initialise evaluator-related quantities "
                                  "for the target function spaces"))
            parent.add(CommentGen(parent, ""))

        for (fspace, arg) in self._eval_targets.values():
            # We need the list of nodes for each unique FS upon which we need
            # to evaluate basis/diff-basis functions
            nodes_name = "nodes_" + fspace.mangled_name
            parent.add(AssignGen(
                parent, lhs=nodes_name,
                rhs="%".join([arg.proxy_name_indexed, arg.ref_name(fspace),
                              "get_nodes()"]),
                pointer=True))
            parent.add(DeclGen(parent, datatype="real",
                               kind=api_config.default_kind["real"],
                               pointer=True,
                               entity_decls=[nodes_name+"(:,:) => null()"]))

        if self._basis_fns:
            parent.add(CommentGen(parent, ""))
            parent.add(CommentGen(parent, " Allocate basis/diff-basis arrays"))
            parent.add(CommentGen(parent, ""))

        var_dim_list = []
        for basis_fn in self._basis_fns:
            # Get the extent of the first dimension of the basis array.
            if basis_fn['type'] == "basis":
                first_dim = self.basis_first_dim_name(basis_fn["fspace"])
                dim_space = "get_dim_space()"
            elif basis_fn['type'] == "diff-basis":
                first_dim = self.diff_basis_first_dim_name(
                    basis_fn["fspace"])
                dim_space = "get_dim_space_diff()"
            else:
                raise InternalError(
                    "Unrecognised type of basis function: '{0}'. Should "
                    "be either 'basis' or 'diff-basis'.".format(
                        basis_fn['type']))

            if first_dim not in var_dim_list:
                var_dim_list.append(first_dim)
                rhs = "%".join(
                    [basis_fn["arg"].proxy_name_indexed,
                     basis_fn["arg"].ref_name(basis_fn["fspace"]),
                     dim_space])
                parent.add(AssignGen(parent, lhs=first_dim, rhs=rhs))

        var_dims, basis_arrays = self._basis_fn_declns()

        if var_dims:
            # declare dim and diff_dim for all function spaces
            parent.add(DeclGen(parent, datatype="integer",
                               kind=api_config.default_kind["integer"],
                               entity_decls=var_dims))

        basis_declarations = []
        for basis in basis_arrays:
            parent.add(
                AllocateGen(parent,
                            basis+"("+", ".join(basis_arrays[basis])+")"))
            basis_declarations.append(
                basis+"("+",".join([":"]*len(basis_arrays[basis]))+")")

        # declare the basis function arrays
        if basis_declarations:
            parent.add(DeclGen(parent, datatype="real",
                               kind=api_config.default_kind["real"],
                               allocatable=True,
                               entity_decls=basis_declarations))

        # Compute the values for any basis arrays
        self._compute_basis_fns(parent)

    def _basis_fn_declns(self):
        '''
        Extracts all information relating to the necessary declarations
        for basis-function arrays.

        :returns: a 2-tuple containing a list of dimensioning variables & a \
                  dict of basis arrays.
        :rtype: (list of str, dict)

        :raises InternalError: if neither self._invoke or self._kernel are set.
        :raises InternalError: if an unrecognised type of basis function is \
                               encountered.
        :raises InternalError: if an unrecognised evaluator shape is \
                               encountered.
        :raises InternalError: if there is no name for the quadrature object \
                               when generating PSy-layer code.

        '''
        # Dictionary of basis arrays where key values are the array names and
        # entries are a list of dimensions.
        basis_arrays = OrderedDict()
        # List of names of dimensioning (scalar) variables
        var_dim_list = []

        # Loop over the list of dicts describing each basis function
        # required by this Invoke.
        for basis_fn in self._basis_fns:
            # Get the extent of the first dimension of the basis array and
            # store whether we have a basis or a differential basis function.
            # Currently there are only those two possible types of basis
            # function and we store which we have in is_diff_basis. Should
            # further basis-function types be added in the future then the if
            # blocks that use if_diff_basis further down must be updated.
            if basis_fn['type'] == "basis":
                if self._invoke:
                    first_dim = self.basis_first_dim_name(basis_fn["fspace"])
                elif self._kernel:
                    first_dim = self.basis_first_dim_value(basis_fn["fspace"])
                else:
                    raise InternalError("Require basis functions but do not "
                                        "have either a Kernel or an "
                                        "Invoke. Should be impossible.")
                is_diff_basis = False
            elif basis_fn['type'] == "diff-basis":
                if self._invoke:
                    first_dim = self.diff_basis_first_dim_name(
                        basis_fn["fspace"])
                elif self._kernel:
                    first_dim = self.diff_basis_first_dim_value(
                        basis_fn["fspace"])
                else:
                    raise InternalError("Require differential basis functions "
                                        "but do not have either a Kernel or "
                                        "an Invoke. Should be impossible.")
                is_diff_basis = True
            else:
                raise InternalError(
                    "Unrecognised type of basis function: '{0}'. Should "
                    "be either 'basis' or 'diff-basis'.".format(
                        basis_fn['type']))

            if self._invoke and first_dim not in var_dim_list:
                var_dim_list.append(first_dim)

            if basis_fn["shape"] in VALID_QUADRATURE_SHAPES:

                qr_var = basis_fn["qr_var"]
                if not qr_var:
                    raise InternalError(
                        "Quadrature '{0}' is required but have no name for the"
                        " associated Quadrature object.".format(
                            basis_fn["shape"]))

                if is_diff_basis:
                    op_name = get_fs_operator_name("gh_diff_basis",
                                                   basis_fn["fspace"],
                                                   qr_var=qr_var)
                else:
                    op_name = get_fs_operator_name("gh_basis",
                                                   basis_fn["fspace"],
                                                   qr_var=qr_var)
                if op_name in basis_arrays:
                    # We've already seen a basis with this name so skip
                    continue

                # Dimensionality of the basis arrays depends on the
                # type of quadrature...
                alloc_args = qr_basis_alloc_args(first_dim, basis_fn)
                for arg in alloc_args:
                    # In a kernel stub the first dimension of the array is
                    # a numerical value so make sure we don't try and declare
                    # it as a variable.
                    if not arg[0].isdigit() and arg not in var_dim_list:
                        var_dim_list.append(arg)
                basis_arrays[op_name] = alloc_args

            elif basis_fn["shape"].lower() == "gh_evaluator":
                # This is an evaluator and thus may be required on more than
                # one function space
                for target_space in basis_fn["nodal_fspaces"]:
                    if is_diff_basis:
                        op_name = get_fs_operator_name(
                            "gh_diff_basis", basis_fn["fspace"],
                            qr_var=basis_fn["qr_var"],
                            on_space=target_space)
                    else:
                        op_name = get_fs_operator_name(
                            "gh_basis", basis_fn["fspace"],
                            qr_var=basis_fn["qr_var"],
                            on_space=target_space)
                    if op_name in basis_arrays:
                        continue
                    # We haven't seen a basis with this name before so
                    # need to store its dimensions
                    basis_arrays[op_name] = [
                        first_dim,
                        get_fs_ndf_name(basis_fn["fspace"]),
                        get_fs_ndf_name(target_space)]
            else:
                raise InternalError(
                    "Unrecognised evaluator shape: '{0}'. Should be one of "
                    "{1}".format(basis_fn["shape"], VALID_EVALUATOR_SHAPES))

        return (var_dim_list, basis_arrays)

    def _initialise_xyz_qr(self, parent):
        '''
        Add in the initialisation of variables needed for XYZ
        quadrature

        :param parent: the node in the AST representing the PSy subroutine
                       in which to insert the initialisation
        :type parent: :py:class:`psyclone.f2pygen.SubroutineGen`

        '''
        # pylint: disable=no-self-use,unused-argument
        # This shape is not yet supported so we do nothing
        return

    def _initialise_xyoz_qr(self, parent):
        '''
        Add in the initialisation of variables needed for XYoZ
        quadrature

        :param parent: the node in the AST representing the PSy subroutine
                       in which to insert the initialisation
        :type parent: :py:class:`psyclone.f2pygen.SubroutineGen`

        '''
        api_config = Config.get().api_conf("dynamo0.3")

        if "gh_quadrature_xyoz" not in self._qr_vars:
            return

        for qr_arg_name in self._qr_vars["gh_quadrature_xyoz"]:

            # We generate unique names for the integers holding the numbers
            # of quadrature points by appending the name of the quadrature
            # argument
            parent.add(
                DeclGen(
                    parent, datatype="integer",
                    kind=api_config.default_kind["integer"],
                    entity_decls=[name+"_"+qr_arg_name
                                  for name in self.qr_dim_vars["xyoz"]]))
            decl_list = [name+"_"+qr_arg_name+"(:) => null()"
                         for name in self.qr_weight_vars["xyoz"]]
            parent.add(
                DeclGen(parent, datatype="real",
                        kind=api_config.default_kind["real"],
                        pointer=True, entity_decls=decl_list))
            # Get the quadrature proxy
            proxy_name = qr_arg_name + "_proxy"
            parent.add(
                AssignGen(parent, lhs=proxy_name,
                          rhs=qr_arg_name+"%"+"get_quadrature_proxy()"))
            # Number of points in each dimension
            for qr_var in self.qr_dim_vars["xyoz"]:
                parent.add(
                    AssignGen(parent, lhs=qr_var+"_"+qr_arg_name,
                              rhs=proxy_name+"%"+qr_var))
            # Pointers to the weights arrays
            for qr_var in self.qr_weight_vars["xyoz"]:
                parent.add(
                    AssignGen(parent, pointer=True,
                              lhs=qr_var+"_"+qr_arg_name,
                              rhs=proxy_name+"%"+qr_var))

    def _initialise_xoyoz_qr(self, parent):
        '''
        Add in the initialisation of variables needed for XoYoZ
        quadrature.

        :param parent: the node in the AST representing the PSy subroutine \
                       in which to insert the initialisation.
        :type parent: :py:class:`psyclone.f2pygen.SubroutineGen`

        '''
        # pylint: disable=no-self-use,unused-argument
        # This shape is not yet supported so we do nothing
        return

    def _initialise_face_or_edge_qr(self, parent, qr_type):
        '''
        Add in the initialisation of variables needed for face or edge
        quadrature.

        :param parent: the node in the AST representing the PSy subroutine \
                       in which to insert the initialisation.
        :type parent: :py:class:`psyclone.f2pygen.SubroutineGen`
        :param str qr_type: whether to generate initialisation code for \
                            "face" or "edge" quadrature.

        :raises InternalError: if `qr_type` is not "face" or "edge".

        '''
        if qr_type not in ["face", "edge"]:
            raise InternalError(
                "_initialise_face_or_edge_qr: qr_type argument must be either "
                "'face' or 'edge' but got: '{0}'".format(qr_type))

        quadrature_name = "gh_quadrature_" + qr_type

        if quadrature_name not in self._qr_vars:
            return

        api_config = Config.get().api_conf("dynamo0.3")
        symbol_table = self._symbol_table

        for qr_arg_name in self._qr_vars[quadrature_name]:
            # We generate unique names for the integers holding the numbers
            # of quadrature points by appending the name of the quadrature
            # argument
            decl_list = [symbol_table.name_from_tag(name+"_"+qr_arg_name)
                         for name in self.qr_dim_vars[qr_type]]
            parent.add(DeclGen(parent, datatype="integer",
                               kind=api_config.default_kind["integer"],
                               entity_decls=decl_list))

            decl_list = [symbol_table.name_from_tag(name+"_"+qr_arg_name)
                         + "(:,:) => null()"
                         for name in self.qr_weight_vars[qr_type]]
            parent.add(
                DeclGen(parent, datatype="real", pointer=True,
                        kind=api_config.default_kind["real"],
                        entity_decls=decl_list))
            # Get the quadrature proxy
            proxy_name = symbol_table.name_from_tag(qr_arg_name+"_proxy")
            parent.add(
                AssignGen(parent, lhs=proxy_name,
                          rhs=qr_arg_name+"%"+"get_quadrature_proxy()"))
            # The dimensioning variables required for this quadrature
            # (e.g. nedges/nfaces, np_xyz)
            for qr_var in self.qr_dim_vars[qr_type]:
                parent.add(
                    AssignGen(parent, lhs=qr_var+"_"+qr_arg_name,
                              rhs=proxy_name+"%"+qr_var))
            # Pointers to the weights arrays
            for qr_var in self.qr_weight_vars[qr_type]:
                parent.add(
                    AssignGen(parent, pointer=True,
                              lhs=qr_var+"_"+qr_arg_name,
                              rhs=proxy_name+"%"+qr_var))

    def _compute_basis_fns(self, parent):
        '''
        Generates the necessary Fortran to compute the values of
        any basis/diff-basis arrays required

        :param parent: Node in the f2pygen AST which will be the parent
                       of the assignments created in this routine
        :type parent: :py:class:`psyclone.f2pygen.SubroutineGen`

        '''
        api_config = Config.get().api_conf("dynamo0.3")

        loop_var_list = set()
        op_name_list = []
        # add calls to compute the values of any basis arrays
        if self._basis_fns:
            parent.add(CommentGen(parent, ""))
            parent.add(CommentGen(parent, " Compute basis/diff-basis arrays"))
            parent.add(CommentGen(parent, ""))

        for basis_fn in self._basis_fns:

            # Currently there are only two possible types of basis function
            # and we store which we have in is_diff_basis. If support for
            # other basis function types is added in future then the if-blocks
            # (further down) that use is_diff_basis will have to be changed.
            if basis_fn["type"] == "diff-basis":
                is_diff_basis = True
            elif basis_fn["type"] == "basis":
                is_diff_basis = False
            else:
                raise InternalError(
                    "Unrecognised type of basis function: '{0}'. Expected one "
                    "of 'basis' or 'diff-basis'.". format(basis_fn["type"]))
            if basis_fn["shape"] in VALID_QUADRATURE_SHAPES:
                if is_diff_basis:
                    op_name = get_fs_operator_name("gh_diff_basis",
                                                   basis_fn["fspace"],
                                                   qr_var=basis_fn["qr_var"])
                else:
                    op_name = get_fs_operator_name("gh_basis",
                                                   basis_fn["fspace"],
                                                   qr_var=basis_fn["qr_var"])
                if op_name in op_name_list:
                    # Jump over any basis arrays we've seen before
                    continue
                op_name_list.append(op_name)

                # Create the argument list
                if is_diff_basis:
                    args = ["DIFF_BASIS",
                            basis_fn["arg"].proxy_name_indexed + "%" +
                            basis_fn["arg"].ref_name(basis_fn["fspace"]),
                            self.diff_basis_first_dim_name(basis_fn["fspace"]),
                            get_fs_ndf_name(basis_fn["fspace"]), op_name]
                else:
                    args = ["BASIS",
                            basis_fn["arg"].proxy_name_indexed + "%" +
                            basis_fn["arg"].ref_name(basis_fn["fspace"]),
                            self.basis_first_dim_name(basis_fn["fspace"]),
                            get_fs_ndf_name(basis_fn["fspace"]), op_name]
                # insert the basis array call
                parent.add(
                    CallGen(parent,
                            name=basis_fn["qr_var"]+"%compute_function",
                            args=args))
            elif basis_fn["shape"].lower() == "gh_evaluator":
                # We have an evaluator. We may need this on more than one
                # function space.
                for space in basis_fn["nodal_fspaces"]:
                    if is_diff_basis:
                        op_name = get_fs_operator_name("gh_diff_basis",
                                                       basis_fn["fspace"],
                                                       on_space=space)
                    else:
                        op_name = get_fs_operator_name("gh_basis",
                                                       basis_fn["fspace"],
                                                       on_space=space)
                    if op_name in op_name_list:
                        # Jump over any basis arrays we've seen before
                        continue
                    op_name_list.append(op_name)

                    nodal_loop_var = "df_nodal"
                    loop_var_list.add(nodal_loop_var)

                    # Loop over dofs of target function space
                    nodal_dof_loop = DoGen(
                        parent, nodal_loop_var, "1", get_fs_ndf_name(space))
                    parent.add(nodal_dof_loop)

                    dof_loop_var = "df_" + basis_fn["fspace"].mangled_name
                    loop_var_list.add(dof_loop_var)

                    dof_loop = DoGen(nodal_dof_loop, dof_loop_var,
                                     "1", get_fs_ndf_name(basis_fn["fspace"]))
                    nodal_dof_loop.add(dof_loop)
                    lhs = op_name + "(:," + "df_" + \
                        basis_fn["fspace"].mangled_name + "," + "df_nodal)"
                    if is_diff_basis:
                        rhs = "%".join(
                            [basis_fn["arg"].proxy_name_indexed,
                             basis_fn["arg"].ref_name(basis_fn["fspace"]),
                             "call_function(DIFF_BASIS," + dof_loop_var +
                             ",nodes_" + space.mangled_name +
                             "(:," + nodal_loop_var + "))"])
                    else:
                        rhs = "%".join(
                            [basis_fn["arg"].proxy_name_indexed,
                             basis_fn["arg"].ref_name(basis_fn["fspace"]),
                             "call_function(BASIS," + dof_loop_var +
                             ",nodes_" + space.mangled_name +
                             "(:," + nodal_loop_var + "))"])
                    dof_loop.add(AssignGen(dof_loop, lhs=lhs, rhs=rhs))
            else:
                raise InternalError(
                    "Unrecognised shape '{0}' specified for basis function. "
                    "Should be one of: {1}".format(basis_fn['shape'],
                                                   VALID_EVALUATOR_SHAPES))
        if loop_var_list:
            # Declare any loop variables
            parent.add(DeclGen(parent, datatype="integer",
                               kind=api_config.default_kind["integer"],
                               entity_decls=sorted(loop_var_list)))

    def deallocate(self, parent):
        '''
        Add code to deallocate all basis/diff-basis function arrays

        :param parent: node in the f2pygen AST to which the deallocate \
                       calls will be added.
        :type parent: :py:class:`psyclone.f2pygen.SubroutineGen`

        :raises InternalError: if an unrecognised type of basis function \
                               is encountered.
        '''
        if self._basis_fns:
            # deallocate all allocated basis function arrays
            parent.add(CommentGen(parent, ""))
            parent.add(CommentGen(parent, " Deallocate basis arrays"))
            parent.add(CommentGen(parent, ""))

        func_space_var_names = set()
        for basis_fn in self._basis_fns:
            # add the basis array name to the list to use later
            if basis_fn["type"] == "basis":
                for fspace in basis_fn["nodal_fspaces"]:
                    op_name = get_fs_operator_name("gh_basis",
                                                   basis_fn["fspace"],
                                                   qr_var=basis_fn["qr_var"],
                                                   on_space=fspace)
                    func_space_var_names.add(op_name)
            elif basis_fn["type"] == "diff-basis":
                for fspace in basis_fn["nodal_fspaces"]:
                    op_name = get_fs_operator_name("gh_diff_basis",
                                                   basis_fn["fspace"],
                                                   qr_var=basis_fn["qr_var"],
                                                   on_space=fspace)
                    func_space_var_names.add(op_name)
            else:
                raise InternalError(
                    "Unrecognised type of basis function: '{0}'. Should be "
                    "one of 'basis' or 'diff-basis'.".format(basis_fn["type"]))
        if func_space_var_names:
            # add the required deallocate call
            parent.add(DeallocateGen(parent, sorted(func_space_var_names)))


class DynBoundaryConditions(DynCollection):
    '''
    Manages declarations and initialisation of quantities required by
    kernels that need boundary condition information.

    :param node: the Invoke or Kernel stub for which we are to handle \
                 any boundary conditions.
    :type node: :py:class:`psyclone.dynamo0p3.DynInvoke` or \
                :py:class:`psyclone.dynamo0p3.DynKern`

    :raises GenerationError: if a kernel named "enforce_bc_code" is found \
                             but does not have an argument on ANY_SPACE_1.
    :raises GenerationError: if a kernel named "enforce_operator_bc_code" is \
                             found but does not have exactly one argument.
    '''
    # Define a BoundaryDofs namedtuple to help us manage the arrays that
    # are required.
    BoundaryDofs = namedtuple("BoundaryDofs", ["argument", "function_space"])

    def __init__(self, node):
        super(DynBoundaryConditions, self).__init__(node)

        self._boundary_dofs = []
        # Check through all the kernel calls to see whether any of them
        # require boundary conditions. Currently this is done by recognising
        # the kernel name.
        for call in self._calls:
            if call.name.lower() == "enforce_bc_code":
                bc_fs = None
                for fspace in call.arguments.unique_fss:
                    if fspace.orig_name == "any_space_1":
                        bc_fs = fspace
                        break
                if not bc_fs:
                    raise GenerationError(
                        "The enforce_bc_code kernel must have an argument on "
                        "ANY_SPACE_1 but failed to find such an argument.")
                farg = call.arguments.get_arg_on_space(bc_fs)
                self._boundary_dofs.append(self.BoundaryDofs(farg, bc_fs))
            elif call.name.lower() == "enforce_operator_bc_code":
                # Check that the kernel only has one argument
                if len(call.arguments.args) != 1:
                    raise GenerationError(
                        "The enforce_operator_bc_code kernel must have exactly"
                        " one argument but found {0}".format(
                            len(call.arguments.args)))
                op_arg = call.arguments.args[0]
                bc_fs = op_arg.function_space_to
                self._boundary_dofs.append(self.BoundaryDofs(op_arg, bc_fs))

    def _invoke_declarations(self, parent):
        '''
        Add declarations for any boundary-dofs arrays required by an Invoke.

        :param parent: node in the PSyIR to which to add declarations.
        :type parent: :py:class:`psyclone.psyir.nodes.Node`

        '''
        api_config = Config.get().api_conf("dynamo0.3")

        for dofs in self._boundary_dofs:
            name = "boundary_dofs_" + dofs.argument.name
            parent.add(DeclGen(parent, datatype="integer",
                               kind=api_config.default_kind["integer"],
                               pointer=True,
                               entity_decls=[name+"(:,:) => null()"]))

    def _stub_declarations(self, parent):
        '''
        Add declarations for any boundary-dofs arrays required by a kernel.

        :param parent: node in the PSyIR to which to add declarations.
        :type parent: :py:class:`psyclone.psyir.nodes.Node`

        '''
        api_config = Config.get().api_conf("dynamo0.3")

        for dofs in self._boundary_dofs:
            name = "boundary_dofs_" + dofs.argument.name
            ndf_name = get_fs_ndf_name(dofs.function_space)
            parent.add(DeclGen(parent, datatype="integer",
                               kind=api_config.default_kind["integer"],
                               intent="in",
                               dimension=",".join([ndf_name, "2"]),
                               entity_decls=[name]))

    def initialise(self, parent):
        '''
        Initialise any boundary-dofs arrays required by an Invoke.

        :param parent: node in PSyIR to which to add declarations.
        :type parent: :py:class:`psyclone.psyir.nodes.Node`

        '''
        for dofs in self._boundary_dofs:
            name = "boundary_dofs_" + dofs.argument.name
            parent.add(AssignGen(
                parent, pointer=True, lhs=name,
                rhs="%".join([dofs.argument.proxy_name,
                              dofs.argument.ref_name(dofs.function_space),
                              "get_boundary_dofs()"])))


class DynInvoke(Invoke):
    '''The Dynamo specific invoke class. This passes the Dynamo specific
    InvokeSchedule class to the base class so it creates the one we
    require.  Also overrides the gen_code method so that we generate
    dynamo specific invocation code.

    :param alg_invocation: object containing the invoke call information.
    :type alg_invocation: :py:class:`psyclone.parse.algorithm.InvokeCall`
    :param int idx: the position of the invoke in the list of invokes \
        contained in the Algorithm.
    :param invokes: the Invokes object containing this DynInvoke \
        object.
    :type invokes: :py:class:`psyclone.dynamo0p3.DynamoInvokes`

    :raises GenerationError: if integer reductions are required in the \
        psy-layer.

    '''
    def __init__(self, alg_invocation, idx, invokes):
        if not alg_invocation and not idx:
            # This if test is added to support pyreverse.
            return
        self._schedule = DynInvokeSchedule(None)  # for pyreverse
        reserved_names_list = []
        reserved_names_list.extend(STENCIL_MAPPING.values())
        reserved_names_list.extend(VALID_STENCIL_DIRECTIONS)
        reserved_names_list.extend(["omp_get_thread_num",
                                    "omp_get_max_threads"])
        Invoke.__init__(self, alg_invocation, idx, DynInvokeSchedule,
                        invokes, reserved_names=reserved_names_list)

        # The baseclass works out the algorithm code's unique argument
        # list and stores it in the self._alg_unique_args
        # list. However, the base class currently ignores any stencil and qr
        # arguments so we need to add them in.

        self.scalar_args = DynScalarArgs(self)

        # initialise our invoke stencil information
        self.stencil = DynStencils(self)

        # Initialise our information on the function spaces used by this Invoke
        self.function_spaces = DynFunctionSpaces(self)

        # Initialise the object holding all information on the dofmaps
        # required by this invoke.
        self.dofmaps = DynDofmaps(self)

        # Initialise information on all of the fields accessed in this Invoke.
        self.fields = DynFields(self)

        # Initialise info. on all of the LMA operators used in this Invoke.
        self.lma_ops = DynLMAOperators(self)

        # Initialise the object holding all information on the column-
        # -matrix assembly operators required by this invoke.
        self.cma_ops = DynCMAOperators(self)

        # Initialise the object holding all information on the quadrature
        # and/or evaluators required by this invoke
        self.evaluators = DynBasisFunctions(self)

        # Initialise the object holding all information related to meshes
        # and inter-grid operations
        self.meshes = DynMeshes(self, self.psy_unique_vars)

        # Initialise the object holding information on any boundary-condition
        # kernel calls
        self.boundary_conditions = DynBoundaryConditions(self)

        # Information on all proxies required by this Invoke
        self.proxies = DynProxies(self)

        # Information required by kernels that iterate over cells
        self.cell_iterators = DynCellIterators(self)

        # Information on any orientation arrays required by this invoke
        self.orientation = DynOrientations(self)

        # Information on the required properties of the reference element
        self.reference_element_properties = DynReferenceElement(self)

        # Properties of the mesh
        self.mesh_properties = LFRicMeshProperties(self)

        # Extend arg list with stencil information
        self._alg_unique_args.extend(self.stencil.unique_alg_vars)

        # adding in qr arguments
        self._alg_unique_qr_args = []
        for call in self.schedule.kernels():
            for rule in call.qr_rules.values():
                if rule.alg_name not in self._alg_unique_qr_args:
                    self._alg_unique_qr_args.append(rule.alg_name)
        self._alg_unique_args.extend(self._alg_unique_qr_args)
        # we also need to work out the names to use for the qr
        # arguments within the psy layer. These are stored in the
        # _psy_unique_qr_vars list
        self._psy_unique_qr_vars = []
        for call in self.schedule.kernels():
            for rule in call.qr_rules.values():
                if rule.psy_name not in self._psy_unique_qr_vars:
                    self._psy_unique_qr_vars.append(rule.psy_name)

        # lastly, add in halo exchange calls and global sums if
        # required. We only need to add halo exchange calls for fields
        # since operators are assembled in place and scalars don't
        # have halos. We only need to add global sum calls for scalars
        # which have a gh_sum access.
        if Config.get().distributed_memory:
            # halo exchange calls
            for loop in self.schedule.loops():
                loop.create_halo_exchanges()
            # global sum calls
            for loop in self.schedule.loops():
                for scalar in loop.args_filter(
                        arg_types=GH_VALID_SCALAR_NAMES,
                        arg_accesses=AccessType.get_valid_reduction_modes(),
                        unique=True):
                    global_sum = DynGlobalSum(scalar, parent=loop.parent)
                    loop.parent.children.insert(loop.position+1, global_sum)

    def unique_proxy_declarations(self, datatype, access=None):
        ''' Returns a list of all required proxy declarations for the
        specified datatype.  If access is supplied (e.g. "AccessType.WRITE")
        then only declarations with that access are returned.
        :param str datatype: Datatype that proxy declarations are \
                             searched for.
        :param access: optional AccessType for the specified data type.
        :type access: :py:class:`psyclone.core.access_type.AccessType`.
        :return: a list of all required proxy declarations for the \
                 specified datatype.
        :raises GenerationError: if datatype is invalid.
        :raises InternalError: if an invalid access is specified, i.e. \
                not of type AccessType.
        '''
        if datatype not in GH_VALID_ARG_TYPE_NAMES:
            raise GenerationError(
                "unique_proxy_declarations called with an invalid datatype. "
                "Expected one of '{0}' but found '{1}'".
                format(str(GH_VALID_ARG_TYPE_NAMES), datatype))
        if access and not isinstance(access, AccessType):
            api_config = Config.get().api_conf("dynamo0.3")
            valid_names = api_config.get_valid_accesses_api()
            raise InternalError(
                "unique_proxy_declarations called with an invalid access "
                "type. Expected one of '{0}' but got '{1}'".
                format(valid_names, access))
        declarations = []
        for call in self.schedule.kernels():
            for arg in call.arguments.args:
                if not access or arg.access == access:
                    if arg.text and arg.type == datatype:
                        if arg.proxy_declaration_name not in declarations:
                            declarations.append(arg.proxy_declaration_name)
        return declarations

    def arg_for_funcspace(self, fspace):
        ''' Returns an argument object which is on the requested
        function space. Searches through all Kernel calls in this
        invoke. Currently the first argument object that is found is
        used. Throws an exception if no argument exists. '''
        for kern_call in self.schedule.kernels():
            try:
                return kern_call.arguments.get_arg_on_space(fspace)
            except FieldNotFoundError:
                pass
        raise GenerationError(
            "No argument found on '{0}' space".format(fspace.mangled_name))

    def unique_fss(self):
        ''' Returns the unique function space *objects* over all kernel
        calls in this invoke. '''
        unique_fs = []
        unique_fs_names = []
        for kern_call in self.schedule.kernels():
            kern_fss = kern_call.arguments.unique_fss
            for fspace in kern_fss:
                if fspace.mangled_name not in unique_fs_names:
                    unique_fs.append(fspace)
                    unique_fs_names.append(fspace.mangled_name)
        return unique_fs

    def is_coloured(self):
        ''' Returns true if at least one of the loops in the
        schedule of this invoke has been coloured '''
        for loop in self.schedule.loops():
            if loop.loop_type == "colours":
                return True
        return False

    @property
    def iterate_over_dofs_only(self):
        '''
        :returns: whether or not this Invoke consists only of kernels that \
                  iterate over DoFs.
        :rtype: bool
        '''
        for kern_call in self.schedule.kernels():
            if kern_call.iterates_over.lower() != "dofs":
                return False
        return True

    def field_on_space(self, func_space):
        ''' If a field exists on this space for any kernel in this
        invoke then return that field. Otherwise return None. '''
        for kern_call in self.schedule.kernels():
            field = field_on_space(func_space, kern_call.arguments)
            if field:
                return field
        return None

    def gen_code(self, parent):
        '''
        Generates Dynamo specific invocation code (the subroutine
        called by the associated invoke call in the algorithm
        layer). This consists of the PSy invocation subroutine and the
        declaration of its arguments.
        :param parent: The parent node in the AST (of the code to be \
                       generated) to which the node describing the PSy \
                       subroutine will be added
        :type parent: :py:class:`psyclone.f2pygen.ModuleGen`

        '''
        # Create the subroutine
        invoke_sub = SubroutineGen(parent, name=self.name,
                                   args=self.psy_unique_var_names +
                                   self.stencil.unique_alg_vars +
                                   self._psy_unique_qr_vars)

        # Declare all quantities required by this PSy routine (invoke)
        for entities in [self.scalar_args, self.fields, self.lma_ops,
                         self.stencil, self.orientation, self.meshes,
                         self.function_spaces, self.dofmaps, self.cma_ops,
                         self.boundary_conditions, self.evaluators,
                         self.proxies, self.cell_iterators,
                         self.reference_element_properties,
                         self.mesh_properties]:
            entities.declarations(invoke_sub)

        # Initialise all quantities required by this PSy routine (invoke)

        if self.schedule.reductions(reprod=True):
            # We have at least one reproducible reduction so we need
            # to know the number of OpenMP threads
            omp_function_name = "omp_get_max_threads"
            tag = "omp_num_threads"
            nthreads_name = \
                self.schedule.symbol_table.lookup_with_tag(tag).name
            invoke_sub.add(UseGen(invoke_sub, name="omp_lib", only=True,
                                  funcnames=[omp_function_name]))
            # Note: There is no assigned kind for integer nthreads as this
            # would imply assigning kind to th_idx and other elements of
            # the psyGen OMPParallelDirective
            invoke_sub.add(DeclGen(invoke_sub, datatype="integer",
                                   entity_decls=[nthreads_name]))
            invoke_sub.add(CommentGen(invoke_sub, ""))
            invoke_sub.add(CommentGen(
                invoke_sub, " Determine the number of OpenMP threads"))
            invoke_sub.add(CommentGen(invoke_sub, ""))
            invoke_sub.add(AssignGen(invoke_sub, lhs=nthreads_name,
                                     rhs=omp_function_name+"()"))

        for entities in [self.proxies, self.cell_iterators, self.meshes,
                         self.stencil, self.orientation, self.dofmaps,
                         self.cma_ops, self.boundary_conditions,
                         self.function_spaces, self.evaluators,
                         self.reference_element_properties,
                         self.mesh_properties]:
            entities.initialise(invoke_sub)

        # Now that everything is initialised, we can call our kernels

        invoke_sub.add(CommentGen(invoke_sub, ""))
        if Config.get().distributed_memory:
            invoke_sub.add(CommentGen(invoke_sub, " Call kernels and "
                                      "communication routines"))
        else:
            invoke_sub.add(CommentGen(invoke_sub, " Call our kernels"))
        invoke_sub.add(CommentGen(invoke_sub, ""))

        # Add content from the schedule
        self.schedule.gen_code(invoke_sub)

        # Deallocate any basis arrays
        self.evaluators.deallocate(invoke_sub)

        invoke_sub.add(CommentGen(invoke_sub, ""))

        # finally, add me to my parent
        parent.add(invoke_sub)


class DynInvokeSchedule(InvokeSchedule):
    ''' The Dynamo specific InvokeSchedule sub-class. This passes the Dynamo-
    specific factories for creating kernel and infrastructure calls
    to the base class so it creates the ones we require. '''

    def __init__(self, arg, reserved_names=None):
        from psyclone.dynamo0p3_builtins import DynBuiltInCallFactory
        InvokeSchedule.__init__(self, DynKernCallFactory,
                                DynBuiltInCallFactory, arg, reserved_names)

    def node_str(self, colour=True):
        ''' Creates a text summary of this node.

        :param bool colour: whether or not to include control codes for colour.

        :returns: text summary of this node, optionally with control codes \
                  for colour highlighting.
        :rtype: str

        '''
        return (self.coloured_name(colour) + "[invoke='" + self.invoke.name +
                "', dm=" + str(Config.get().distributed_memory)+"]")


class DynGlobalSum(GlobalSum):
    '''
    Dynamo specific global sum class which can be added to and
    manipulated in, a schedule.

    :param scalar: the kernel argument for which to perform a global sum.
    :type scalar: :py:class:`psyclone.dynamo0p3.DynKernelArgument`
    :param parent: the parent node of this node in the PSyIR
    :type parent: :py:class:`psyclone.psyir.nodes.Node`

    :raises GenerationError: if distributed memory is not enabled.
    :raises GenerationError: if the scalar is not of type gh_real.
    '''
    def __init__(self, scalar, parent=None):
        if not Config.get().distributed_memory:
            raise GenerationError("It makes no sense to create a DynGlobalSum "
                                  "object when dm=False")
        # a list of scalar types that this class supports
        self._supported_scalars = ["gh_real"]
        if scalar.type not in self._supported_scalars:
            raise GenerationError(
                "DynGlobalSum currently only supports '{0}', but found '{1}'. "
                "Error found in Kernel '{2}', argument '{3}'".
                format(self._supported_scalars, scalar.type,
                       scalar.call.name, scalar.name))
        super(DynGlobalSum, self).__init__(scalar, parent=parent)

    def gen_code(self, parent):
        '''
        Dynamo-specific code generation for this class.

        :param parent: f2pygen node to which to add AST nodes.
        :type parent: :py:class:`psyclone.f2pygen.SubroutineGen`

        '''
        name = self._scalar.name
        sum_name = self.root.symbol_table.name_from_tag("global_sum")
        parent.add(UseGen(parent, name="scalar_mod", only=True,
                          funcnames=["scalar_type"]))
        parent.add(TypeDeclGen(parent, datatype="scalar_type",
                               entity_decls=[sum_name]))
        parent.add(AssignGen(parent, lhs=sum_name+"%value", rhs=name))
        parent.add(AssignGen(parent, lhs=name, rhs=sum_name+"%get_sum()"))


def _create_depth_list(halo_info_list):
    '''Halo exchanges may have more than one dependency. This method
    simplifies multiple dependencies to remove duplicates and any
    obvious redundancy. For example, if one dependency is for depth=1
    and another for depth=2 then we do not need the former as it is
    covered by the latter. Similarly, if we have a depth=extent+1 and
    another for depth=extent+2 then we do not need the former as it is
    covered by the latter. It also takes into account
    needs_clean_outer, which indicates whether the outermost halo
    needs to be clean (and therefore whether there is a dependence).

    :param: a list containing halo access information derived from
    all read fields dependent on this halo exchange
    :type: :func:`list` of :py:class:`psyclone.dynamo0p3.HaloReadAccess`
    :return: a list containing halo depth information derived from
    the halo access information
    :rtype: :func:`list` of :py:class:`psyclone.dynamo0p3.HaloDepth`

    '''
    depth_info_list = []
    # first look to see if all field dependencies are
    # annexed_only. If so we only care about annexed dofs
    annexed_only = True
    for halo_info in halo_info_list:
        if not (halo_info.annexed_only or
                (halo_info.literal_depth == 1
                 and not halo_info.needs_clean_outer)):
            # There are two cases when we only care about accesses to
            # annexed dofs. 1) when annexed_only is set and 2) when
            # the halo depth is 1 but we only depend on annexed dofs
            # being up-to-date (needs_clean_outer is False)
            annexed_only = False
            break
    if annexed_only:
        depth_info = HaloDepth()
        depth_info.set_by_value(max_depth=False, var_depth="",
                                literal_depth=1, annexed_only=True,
                                max_depth_m1=False)
        return [depth_info]
    # next look to see if one of the field dependencies specifies
    # a max_depth access. If so the whole halo region is accessed
    # so we do not need to be concerned with other accesses.
    max_depth_m1 = False
    for halo_info in halo_info_list:
        if halo_info.max_depth:
            if halo_info.needs_clean_outer:
                # found a max_depth access so we only need one
                # HaloDepth entry
                depth_info = HaloDepth()
                depth_info.set_by_value(max_depth=True, var_depth="",
                                        literal_depth=0, annexed_only=False,
                                        max_depth_m1=False)
                return [depth_info]
            # remember that we found a max_depth-1 access
            max_depth_m1 = True

    if max_depth_m1:
        # we have at least one max_depth-1 access.
        depth_info = HaloDepth()
        depth_info.set_by_value(max_depth=False, var_depth="",
                                literal_depth=0, annexed_only=False,
                                max_depth_m1=True)
        depth_info_list.append(depth_info)

    for halo_info in halo_info_list:
        # go through the halo information associated with each
        # read dependency, skipping any max_depth-1 accesses
        if halo_info.max_depth and not halo_info.needs_clean_outer:
            continue
        var_depth = halo_info.var_depth
        literal_depth = halo_info.literal_depth
        if literal_depth and not halo_info.needs_clean_outer:
            # decrease depth by 1 if we don't care about the outermost
            # access
            literal_depth -= 1
        match = False
        # check whether we match with existing depth information
        for depth_info in depth_info_list:
            if depth_info.var_depth == var_depth and not match:
                # this dependence uses the same variable to
                # specify its depth as an existing one, or both do
                # not have a variable so we only have a
                # literal. Therefore we only need to update the
                # literal value with the maximum of the two
                # (e.g. var_name,1 and var_name,2 => var_name,2)
                depth_info.literal_depth = max(
                    depth_info.literal_depth, literal_depth)
                match = True
                break
        if not match:
            # no matches were found with existing entries so
            # create a new one
            depth_info = HaloDepth()
            depth_info.set_by_value(max_depth=False, var_depth=var_depth,
                                    literal_depth=literal_depth,
                                    annexed_only=False, max_depth_m1=False)
            depth_info_list.append(depth_info)
    return depth_info_list


class DynHaloExchange(HaloExchange):

    '''Dynamo specific halo exchange class which can be added to and
    manipulated in a schedule.

    :param field: the field that this halo exchange will act on
    :type field: :py:class:`psyclone.dynamo0p3.DynKernelArgument`
    :param check_dirty: optional argument default True indicating \
    whether this halo exchange should be subject to a run-time check \
    for clean/dirty halos.
    :type check_dirty: bool
    :param vector_index: optional vector index (default None) to \
    identify which index of a vector field this halo exchange is \
    responsible for
    :type vector_index: int
    :param parent: optional PSyIRe parent node (default None) of this \
    object
    :type parent: :py:class:`psyclone.psyGen.node`

    '''
    def __init__(self, field, check_dirty=True,
                 vector_index=None, parent=None):
        HaloExchange.__init__(self, field, check_dirty=check_dirty,
                              vector_index=vector_index, parent=parent)
        # set up some defaults for this class
        self._halo_exchange_name = "halo_exchange"

    def _compute_stencil_type(self):
        '''Dynamically work out the type of stencil required for this halo
        exchange as it could change as transformations are applied to
        the schedule. If all stencil accesses are of the same type then we
        return that stencil, otherwise we return the "region" stencil
        type (as it is safe for all stencils).

        :return: the type of stencil required for this halo exchange
        :rtype: str

        '''
        # get information about stencil accesses from all read fields
        # dependendent on this halo exchange
        halo_info_list = self._compute_halo_read_info()

        trial_stencil = halo_info_list[0].stencil_type
        for halo_info in halo_info_list:
            # assume that if stencil accesses are different that we
            # simply revert to region. We could be more clever in the
            # future e.g. x and y implies cross.
            if halo_info.stencil_type != trial_stencil:
                return "region"
        return trial_stencil

    def _compute_halo_depth(self):
        '''Dynamically determine the depth of the halo for this halo exchange,
        as the depth can change as transformations are applied to the
        schedule.

        :return: the halo exchange depth as a Fortran string
        :rtype: str

        '''
        # get information about reading from the halo from all read fields
        # dependendent on this halo exchange
        depth_info_list = self._compute_halo_read_depth_info()

        # if there is only one entry in the list we can just return
        # the depth
        if len(depth_info_list) == 1:
            return str(depth_info_list[0])
        # the depth information can't be reduced to a single
        # expression, therefore we need to determine the maximum
        # of all expresssions
        depth_str_list = [str(depth_info) for depth_info in
                          depth_info_list]
        return "max("+",".join(depth_str_list)+")"

    def _compute_halo_read_depth_info(self):
        '''Take a list of `psyclone.dynamo0p3.HaloReadAccess` objects and
        create an equivalent list of `psyclone.dynamo0p3.HaloDepth`
        objects. Whilst doing this we simplify the
        `psyclone.dynamo0p3.HaloDepth` list to remove redundant depth
        information e.g. depth=1 is not required if we have a depth=2

        :return: a list containing halo depth information derived from \
        all fields dependent on this halo exchange
        :rtype: :func:`list` of :py:class:`psyclone.dynamo0p3.HaloDepth`

        '''
        # get our halo information
        halo_info_list = self._compute_halo_read_info()
        # use the halo information to generate depth information
        depth_info_list = _create_depth_list(halo_info_list)
        return depth_info_list

    def _compute_halo_read_info(self):
        '''Dynamically computes all halo read dependencies and returns the
        required halo information (i.e. halo depth and stencil type) in a
        list of HaloReadAccess objects

        :return: a list containing halo information for each read dependency
        :rtype: :func:`list` of :py:class:`psyclone.dynamo0p3.HaloReadAccess`

        '''
        read_dependencies = self.field.forward_read_dependencies()
        if not read_dependencies:
            raise GenerationError(
                "Internal logic error. There should be at least one read "
                "dependence for a halo exchange")
        return [HaloReadAccess(read_dependency) for read_dependency
                in read_dependencies]

    def _compute_halo_write_info(self):
        '''Determines how much of the halo has been cleaned from any previous
        redundant computation

        :return: a HaloWriteAccess object containing the required \
        information, or None if no dependence information is found.
        :rtype: :py:class:`psyclone.dynamo0p3.HaloWriteAccess` or None
        :raises GenerationError: if more than one write dependence is \
        found for this halo exchange as this should not be possible

        '''
        write_dependencies = self.field.backward_write_dependencies()
        if not write_dependencies:
            # no write dependence information
            return None
        if len(write_dependencies) > 1:
            raise GenerationError(
                "Internal logic error. There should be at most one write "
                "dependence for a halo exchange. Found "
                "'{0}'".format(str(len(write_dependencies))))
        return HaloWriteAccess(write_dependencies[0])

    def required(self):
        '''Determines whether this halo exchange is definitely required (True,
        True), might be required (True, False) or is definitely not
        required (False, *). The first return argument is used to
        decide whether a halo exchange should exist. If it is True
        then the halo is required or might be required. If it is False
        then the halo exchange is definitely not required. The second
        argument is used to specify whether we definitely know that it
        is required or are not sure.

        Whilst a halo exchange is generally only ever added if it is
        required, or if it may be required, this situation can change
        if redundant computation transformations are applied. The
        first argument can be used to remove such halo exchanges if
        required.

        When the first argument is True, the second argument can be
        used to see if we need to rely on the runtime (set_dirty and
        set_clean calls) and therefore add a check_dirty() call around
        the halo exchange or whether we definitely know that this halo
        exchange is required.

        This routine assumes that a stencil size provided via a
        variable may take the value 0. If a variables value is
        constrained to be 1, or more, then the logic for deciding
        whether a halo exchange is definitely required should be
        updated. Note, the routine would still be correct as is, it
        would just return more unknown results than it should).

        :return: Returns (x, y) where x specifies whether this halo \
        exchange is (or might be) required - True, or is not required \
        - False. If the first tuple item is True then the second \
        argument specifies whether we definitely know that we need the \
        HaloExchange - True, or are not sure - False.
        :rtype: (bool, bool)

        '''
        # get *aggregated* information about halo reads
        required_clean_info = self._compute_halo_read_depth_info()
        # get information about the halo write
        clean_info = self._compute_halo_write_info()

        # no need to test whether we return at least one read
        # dependency as _compute_halo_read_depth_info() raises an
        # exception if none are found

        if Config.get().api_conf("dynamo0.3").compute_annexed_dofs and \
           len(required_clean_info) == 1 and \
           required_clean_info[0].annexed_only:
            # We definitely don't need the halo exchange as we
            # only read annexed dofs and these are always clean as
            # they are computed by default when iterating over
            # dofs and kept up-to-date by redundant computation
            # when iterating over cells.
            required = False
            known = True  # redundant information as it is always known
            return required, known

        if not clean_info:
            # this halo exchange has no previous write dependencies so
            # we do not know the initial state of the halo. This means
            # that we do not know if we need a halo exchange or not
            required = True
            known = False
            return required, known

        if clean_info.max_depth:
            if not clean_info.dirty_outer:
                # all of the halo is cleaned by redundant computation
                # so halo exchange is not required
                required = False
                known = True  # redundant information as it is always known
            else:
                # the last level halo is dirty
                if required_clean_info[0].max_depth:
                    # we know that we need to clean the outermost halo level
                    required = True
                    known = True
                else:
                    # we don't know whether the halo exchange is
                    # required or not as the reader reads the halo to
                    # a specified depth but we don't know the depth
                    # of the halo
                    required = True
                    known = False
            return required, known

        # at this point we know that clean_info.max_depth is False

        if not clean_info.literal_depth:
            # if literal_depth is 0 then the writer does not
            # redundantly compute so we definitely need the halo
            # exchange
            required = True
            known = True
            return required, known

        if clean_info.literal_depth == 1 and clean_info.dirty_outer:
            # the writer redundantly computes in the level 1 halo but
            # leaves it dirty (although annexed dofs are now clean).
            if len(required_clean_info) == 1 and \
               required_clean_info[0].annexed_only:
                # we definitely don't need the halo exchange as we
                # only read annexed dofs and these have been made
                # clean by the redundant computation
                required = False
                known = True  # redundant information as it is always known
            else:
                # we definitely need the halo exchange as the reader(s)
                # require the halo to be clean
                required = True
                known = True
            return required, known

        # At this point we know that the writer cleans the halo to a
        # known (literal) depth through redundant computation. We now
        # compute this value for use by the logic in the rest of the
        # routine.
        clean_depth = clean_info.literal_depth
        if clean_info.dirty_outer:
            # outer layer stays dirty
            clean_depth -= 1

        # If a literal value in any of the required clean halo depths
        # is greater than the cleaned depth then we definitely need
        # the halo exchange (as any additional variable depth would
        # increase the required depth value). We only look at the case
        # where we have multiple entries as the single entry case is
        # dealt with separately
        if len(required_clean_info) > 1:
            for required_clean in required_clean_info:
                if required_clean.literal_depth > clean_depth:
                    required = True
                    known = True
                    return required, known

        # The only other case where we know that a halo exchange is
        # required (or not) is where we read the halo to a known
        # literal depth. As the read inforation is aggregated, a known
        # literal depth will mean that there is only one
        # required_clean_info entry
        if len(required_clean_info) == 1:
            # the halo might be read to a fixed literal depth
            if required_clean_info[0].var_depth or \
               required_clean_info[0].max_depth:
                # no it isn't so we might need the halo exchange
                required = True
                known = False
            else:
                # the halo is read to a fixed literal depth.
                required_clean_depth = required_clean_info[0].literal_depth
                if clean_depth < required_clean_depth:
                    # we definitely need this halo exchange
                    required = True
                    known = True
                else:
                    # we definitely don't need this halo exchange
                    required = False
                    known = True  # redundant information as it is always known
            return required, known

        # We now know that at least one required_clean entry has a
        # variable depth and any required_clean fixed depths are less
        # than the cleaned depth so we may need a halo exchange.
        required = True
        known = False
        return required, known

    def node_str(self, colour=True):
        ''' Creates a text summary of this HaloExchange node.

        :param bool colour: whether or not to include control codes for colour.

        :returns: text summary of this node, optionally with control codes \
                  for colour highlighting.
        :rtype: str

        '''
        _, known = self.required()
        runtime_check = not known
        field_id = self._field.name
        if self.vector_index:
            field_id += "({0})".format(self.vector_index)
        return ("{0}[field='{1}', type='{2}', depth={3}, "
                "check_dirty={4}]".format(self.coloured_name(colour), field_id,
                                          self._compute_stencil_type(),
                                          self._compute_halo_depth(),
                                          runtime_check))

    def gen_code(self, parent):
        '''Dynamo specific code generation for this class.

        :param parent: an f2pygen object that will be the parent of \
        f2pygen objects created in this method
        :type parent: :py:class:`psyclone.f2pygen.BaseGen`

        '''
        if self.vector_index:
            ref = "(" + str(self.vector_index) + ")"
        else:
            ref = ""
        _, known = self.required()
        if not known:
            if_then = IfThenGen(parent, self._field.proxy_name + ref +
                                "%is_dirty(depth=" +
                                self._compute_halo_depth() + ")")
            parent.add(if_then)
            halo_parent = if_then
        else:
            halo_parent = parent
        halo_parent.add(
            CallGen(
                halo_parent, name=self._field.proxy_name + ref +
                "%" + self._halo_exchange_name +
                "(depth=" + self._compute_halo_depth() + ")"))
        parent.add(CommentGen(parent, ""))


class DynHaloExchangeStart(DynHaloExchange):
    '''The start of an asynchronous halo exchange. This is similar to a
    regular halo exchange except that the Fortran name of the call is
    different and the routine only reads the data being transferred
    (the associated field is specified as having a read access). As a
    result this class is not able to determine some important
    properties (such as whether the halo exchange is known to be
    required or not). This is solved by finding the corresponding
    asynchronous halo exchange end (a halo exchange start always has a
    corresponding halo exchange end and vice versa) and calling its
    methods (a halo exchange end is specified as having readwrite
    access to its associated field and therefore is able to determine
    the required properties).

    :param field: the field that this halo exchange will act on
    :type field: :py:class:`psyclone.dynamo0p3.DynKernelArgument`
    :param check_dirty: optional argument (default True) indicating \
    whether this halo exchange should be subject to a run-time check \
    for clean/dirty halos.
    :type check_dirty: bool
    :param vector_index: optional vector index (default None) to \
    identify which component of a vector field this halo exchange is \
    responsible for
    :type vector_index: int
    :param parent: optional PSyIRe parent node (default None) of this \
    object
    :type parent: :py:class:`psyclone.psyGen.node`

    '''
    def __init__(self, field, check_dirty=True,
                 vector_index=None, parent=None):
        DynHaloExchange.__init__(self, field, check_dirty=check_dirty,
                                 vector_index=vector_index, parent=parent)
        # Update the field's access appropriately. Here "gh_read"
        # specifies that the start of a halo exchange only reads
        # the field's data.
        self._field.access = AccessType.READ
        # override appropriate parent class names
        self._halo_exchange_name = "halo_exchange_start"
        self._text_name = "HaloExchangeStart"
        self._colour_map_name = "HaloExchangeStart"

    def _compute_stencil_type(self):
        '''Call the required method in the corresponding halo exchange end
        object. This is done as the field in halo exchange start is
        only read and the dependence analysis beneath this call
        requires the field to be modified.

        :return: Return the type of stencil required for this pair of \
        halo exchanges
        :rtype: str

        '''
        return self._get_hex_end()._compute_stencil_type()

    def _compute_halo_depth(self):
        '''Call the required method in the corresponding halo exchange end
        object. This is done as the field in halo exchange start is
        only read and the dependence analysis beneath this call
        requires the field to be modified.

        :return: Return the halo exchange depth as a Fortran string
        :rtype: str

        '''
        return self._get_hex_end()._compute_halo_depth()

    def required(self):
        '''Call the required method in the corresponding halo exchange end
        object. This is done as the field in halo exchange start is
        only read and the dependence analysis beneath this call
        requires the field to be modified.

        :return: Returns (x, y) where x specifies whether this halo \
        exchange is (or might be) required - True, or is not required \
        - False. If the first tuple item is True then the second \
        argument specifies whether we definitely know that we need the \
        HaloExchange - True, or are not sure - False.
        :rtype: (bool, bool)

        '''
        return self._get_hex_end().required()

    def _get_hex_end(self):
        '''An internal helper routine for this class which finds the halo
        exchange end object corresponding to this halo exchange start
        object or raises an exception if one is not found.

        :return: The corresponding halo exchange end object
        :rtype: :py:class:`psyclone.dynamo0p3.DynHaloExchangeEnd`
        :raises GenerationError: If no matching HaloExchangeEnd is \
        found, or if the first matching haloexchange that is found is \
        not a HaloExchangeEnd

        '''
        # Look at all nodes following this one in schedule order
        # (which is PSyIRe node order)
        for node in self.following():
            if self.sameParent(node) and isinstance(node, DynHaloExchange):
                # Found a following `haloexchange`,
                # `haloexchangestart` or `haloexchangeend` PSyIRe node
                # that is at the same calling hierarchy level as this
                # haloexchangestart
                access = DataAccess(self.field)
                if access.overlaps(node.field):
                    if isinstance(node, DynHaloExchangeEnd):
                        return node
                    raise GenerationError(
                        "Halo exchange start for field '{0}' should match "
                        "with a halo exchange end, but found {1}".format(
                            self.field.name, type(node)))
        # no match has been found which is an error as a halo exchange
        # start should always have a matching halo exchange end that
        # follows it in schedule (PSyIRe sibling) order
        raise GenerationError(
            "Halo exchange start for field '{0}' has no matching halo "
            "exchange end".format(self.field.name))


class DynHaloExchangeEnd(DynHaloExchange):
    '''The end of an asynchronous halo exchange. This is similar to a
    regular halo exchange except that the Fortran name of the call is
    different and the routine only writes to the data being
    transferred.

    :param field: the field that this halo exchange will act on
    :type field: :py:class:`psyclone.dynamo0p3.DynKernelArgument`
    :param check_dirty: optional argument (default True) indicating \
    whether this halo exchange should be subject to a run-time check \
    for clean/dirty halos.
    :type check_dirty: bool
    :param vector_index: optional vector index (default None) to \
    identify which index of a vector field this halo exchange is \
    responsible for
    :type vector_index: int
    :param parent: optional PSyIRe parent node (default None) of this \
    object
    :type parent: :py:class:`psyclone.psyGen.node`

    '''
    def __init__(self, field, check_dirty=True,
                 vector_index=None, parent=None):
        DynHaloExchange.__init__(self, field, check_dirty=check_dirty,
                                 vector_index=vector_index, parent=parent)
        # Update field properties appropriately. The associated field is
        # written to. However, a readwrite field access needs to be
        # specified as this is required for the halo exchange logic to
        # work correctly.
        self._field.access = AccessType.READWRITE
        # override appropriate parent class names
        self._halo_exchange_name = "halo_exchange_finish"
        self._text_name = "HaloExchangeEnd"
        self._colour_map_name = "HaloExchangeEnd"


class HaloDepth(object):
    '''Determines how much of the halo a read to a field accesses (the
    halo depth)
    '''
    def __init__(self):
        # literal_depth is used to store any known (literal) component
        # of the depth of halo that is accessed. It may not be the
        # full depth as there may also be an additional var_depth
        # specified.
        self._literal_depth = 0
        # var_depth is used to store any variable component of the
        # depth of halo that is accessed. It may not be the full depth
        # as there may also be an additional literal_depth specified.
        self._var_depth = None
        # max_depth specifies whether the full depth of halo (whatever
        # that might be) is accessed. If this is set then
        # literal_depth, var_depth and max_depth_m1 have no
        # meaning. max_depth being False does not necessarily mean the
        # full halo depth is not accessed, rather it means that we do
        # not know.
        self._max_depth = False
        # max_depth_m1 specifies whether the full depth of halo
        # (whatever that might be) apart from the outermost level is
        # accessed. If this is set then literal_depth, var_depth and
        # max_depth have no meaning.
        self._max_depth_m1 = False
        # annexed only is True if the only access in the halo is for
        # annexed dofs
        self._annexed_only = False

    @property
    def annexed_only(self):
        '''Returns whether the access to the halo is solely to annexed dofs,
        or not

        :return: Return True if only annexed dofs are accessed in the
        halo and False otherwise
        :rtype: bool

        '''
        return self._annexed_only

    @property
    def max_depth(self):
        '''Returns whether the read to the field is known to access all of the
        halo or not

        :return: Return True if the read to the field is known to
        access all of the halo and False otherwise
        :rtype: bool

        '''
        return self._max_depth

    @property
    def max_depth_m1(self):
        '''Returns whether the read to the field is known to access all of the
        halo except the outermost level or not.

        :return: Return True if the read to the field is known to
        access all of the halo except the outermost and False otherwise
        :rtype: bool

        '''
        return self._max_depth_m1

    @property
    def var_depth(self):
        '''Returns the name of the variable specifying the depth of halo
        access if one is provided. Note, a variable will only be provided for
        stencil accesses. Also note, this depth should be added to the
        literal_depth to find the total depth.

        :return: Return a variable name specifying the halo
        access depth, if one exists, and None if not
        :rtype: String

        '''
        return self._var_depth

    @property
    def literal_depth(self):
        '''Returns the known fixed (literal) depth of halo access. Note, this
        depth should be added to the var_depth to find the total
        depth.

        :return: Return the known fixed (literal) halo
        access depth
        :rtype: integer

        '''
        return self._literal_depth

    @literal_depth.setter
    def literal_depth(self, value):
        ''' Set the known fixed (literal) depth of halo access.

        :parameter value: Set the known fixed (literal) halo
        access depth
        :type value: integer

        '''
        self._literal_depth = value

    def set_by_value(self, max_depth, var_depth, literal_depth, annexed_only,
                     max_depth_m1):
        '''Set halo depth information directly

        :param bool max_depth: True if the field accesses all of the \
        halo and False otherwise
        :param str var_depth: A variable name specifying the halo \
        access depth, if one exists, and None if not
        :param int literal_depth: The known fixed (literal) halo \
        access depth
        :param bool annexed_only: True if only the halo's annexed dofs \
        are accessed and False otherwise
        :param bool max_depth_m1: True if the field accesses all of \
        the halo but does not require the outermost halo to be correct \
        and False otherwise

        '''
        self._max_depth = max_depth
        self._var_depth = var_depth
        self._literal_depth = literal_depth
        self._annexed_only = annexed_only
        self._max_depth_m1 = max_depth_m1

    def __str__(self):
        '''return the depth of a halo dependency
        as a string'''
        depth_str = ""
        if self.max_depth:
            depth_str += "mesh%get_halo_depth()"
        elif self.max_depth_m1:
            depth_str += "mesh%get_halo_depth()-1"
        else:
            if self.var_depth:
                depth_str += self.var_depth
                if self.literal_depth:
                    depth_str += "+"
            if self.literal_depth:
                depth_str += str(self.literal_depth)
        return depth_str


def halo_check_arg(field, access_types):
    '''
    Support function which performs checks to ensure the first argument
    is a field, that the field is contained within Kernel or Builtin
    call and that the field is accessed in one of the ways specified
    by the second argument. If no error is reported it returns the
    call object containing this argument.

    :param field: the argument object we are checking
    :type field: :py:class:`psyclone.dynamo0p3.DynArgument`
    :param access_types: List of allowed access types.
    :type access_types: List of :py:class:`psyclone.psyGen.AccessType`.
    :return: the call containing the argument object
    :rtype: sub-class of :py:class:`psyclone.psyGen.Kern`

    :raises GenerationError: if the first argument to this function is \
                             the wrong type.
    :raises GenerationError: if the first argument is not accessed in one of \
                    the ways specified by the second argument to the function.
    :raises GenerationError: if the first argument is not contained \
                             within a call object.

    '''
    try:
        # get the kernel/builtin call associated with this field
        call = field.call
    except AttributeError:
        raise GenerationError(
            "HaloInfo class expects an argument of type DynArgument, or "
            "equivalent, on initialisation, but found, "
            "'{0}'".format(type(field)))

    if field.access not in access_types:
        api_strings = [access.api_specific_name() for access in access_types]
        raise GenerationError(
            "In HaloInfo class, field '{0}' should be one of {1}, but found "
            "'{2}'".format(field.name, api_strings,
                           field.access.api_specific_name()))
    from psyclone.dynamo0p3_builtins import DynBuiltIn
    if not (isinstance(call, DynKern) or isinstance(call, DynBuiltIn)):
        raise GenerationError(
            "In HaloInfo class, field '{0}' should be from a call but "
            "found {1}".format(field.name, type(call)))
    return call


class HaloWriteAccess(HaloDepth):
    '''Determines how much of a field's halo is written to (the halo depth)
    when a field is accessed in a particular kernel within a
    particular loop nest

    '''
    def __init__(self, field):
        '''
        :param field: the field that we are concerned with
        :type field: :py:class:`psyclone.dynamo0p3.DynArgument`

        '''

        HaloDepth.__init__(self)
        self._compute_from_field(field)

    @property
    def dirty_outer(self):
        '''Returns True if the writer is continuous and accesses the halo and
        False otherwise. It indicates that the outer level of halo that has
        been written to is actually dirty (well to be precise it is a partial
        sum).

        :return: Return True if the outer layer of halo
        that is written to remains dirty and False otherwise.
        :rtype: bool

        '''
        return self._dirty_outer

    def _compute_from_field(self, field):
        '''Internal method to compute what parts of a field's halo are written
        to in a certain kernel and loop. The information computed is
        the depth of access and validity of the data after
        writing. The depth of access can be the maximum halo depth or
        a literal depth and the outer halo layer that is written to
        may be dirty or clean.

        :param field: the field that we are concerned with
        :type field: :py:class:`psyclone.dynamo0p3.DynArgument`

        '''
        call = halo_check_arg(field, AccessType.all_write_accesses())
        # no test required here as all calls exist within a loop
        loop = call.parent.parent
        # The outermost halo level that is written to is dirty if it
        # is a continuous field which writes into the halo in a loop
        # over cells
        self._dirty_outer = (
            not field.discontinuous and
            loop.iteration_space == "cells" and
            loop.upper_bound_name in HALO_ACCESS_LOOP_BOUNDS)
        depth = 0
        max_depth = False
        if loop.upper_bound_name in HALO_ACCESS_LOOP_BOUNDS:
            # loop does redundant computation
            if loop.upper_bound_halo_depth:
                # loop redundant computation is to a fixed literal depth
                depth = loop.upper_bound_halo_depth
            else:
                # loop redundant computation is to the maximum depth
                max_depth = True
        # If this is an inter-grid kernel and we're writing to the
        # field on the fine mesh then the halo depth is effectively
        # doubled
        if call.is_intergrid and field.mesh == "gh_fine":
            depth *= 2
        # The third argument for set_by_value specifies the name of a
        # variable used to specify the depth. Variables are currently
        # not used when a halo is written to, so we pass None which
        # indicates there is no variable.  the fifth argument for
        # set_by_value indicates whether we only access
        # annexed_dofs. At the moment this is not possible when
        # modifying a field so we always return False. The sixth
        # argument indicates if the depth of access is the
        # maximum-1. This is not possible here so we return False.
        HaloDepth.set_by_value(self, max_depth, None, depth, False, False)


class HaloReadAccess(HaloDepth):
    '''Determines how much of a field's halo is read (the halo depth) and
    additionally the access pattern (the stencil) when a field is
    accessed in a particular kernel within a particular loop nest

    '''
    def __init__(self, field):
        '''
        :param field: the field that we want to get information on
        :type field: :py:class:`psyclone.dynamo0p3.DynKernelArgument`

        '''
        HaloDepth.__init__(self)
        self._stencil_type = None
        self._needs_clean_outer = None
        self._compute_from_field(field)

    @property
    def needs_clean_outer(self):
        '''Returns False if the reader has a gh_inc access and accesses the
        halo. Otherwise returns True.  Indicates that the outer level
        of halo that has been read does not need to be clean (although
        any annexed dofs do).

        :return: Returns False if the outer layer of halo that is read \
        does not need to be clean and True otherwise.
        :rtype: bool

        '''
        return self._needs_clean_outer

    @property
    def stencil_type(self):
        '''Returns the type of stencil access used by the field(s) in the halo
        if one exists. If redundant computation (accessing the full
        halo) is combined with a stencil access (potentially accessing
        a subset of the halo) then the access is assumed to be full
        access (region) for all depths.

        :return: Return the type of stencil access used
        or None if there is no stencil.
        :rtype: String

        '''
        return self._stencil_type

    def _compute_from_field(self, field):
        '''Internal method to compute which parts of a field's halo are read
        in a certain kernel and loop. The information computed is the
        depth of access and the access pattern. The depth of access
        can be the maximum halo depth, a variable specifying the depth
        and/or a literal depth. The access pattern will only be
        specified if the kernel code performs a stencil access on the
        field.

        :param field: the field that we are concerned with
        :type field: :py:class:`psyclone.dynamo0p3.DynArgument`

        '''
        self._annexed_only = False
        call = halo_check_arg(field, AccessType.all_read_accesses())
        # no test required here as all calls exist within a loop
        loop = call.parent.parent

        # For GH_INC we accumulate contributions into the field being
        # modified. In order to get correct results for owned and
        # annexed dofs, this requires that the fields we are
        # accumulating contributions from have up-to-date values in
        # the halo cell(s). However, we do not need to be concerned
        # with the values of the modified field in the last-level of
        # the halo. This is because we only have enough information to
        # partially compute the contributions in those cells
        # anyway. (If the values of the field being modified are
        # required, at some later point, in that level of the halo
        # then we do a halo swap.)
        self._needs_clean_outer = (
            not (field.access == AccessType.INC
                 and loop.upper_bound_name in ["cell_halo",
                                               "colour_halo"]))
        # now we have the parent loop we can work out what part of the
        # halo this field accesses
        if loop.upper_bound_name in HALO_ACCESS_LOOP_BOUNDS:
            # this loop performs redundant computation
            if loop.upper_bound_halo_depth:
                # loop redundant computation is to a fixed literal depth
                self._literal_depth = loop.upper_bound_halo_depth
            else:
                # loop redundant computation is to the maximum depth
                self._max_depth = True
        elif loop.upper_bound_name == "ncolour":
            # currenty coloured loops are always transformed from
            # cell_halo depth 1 loops
            self._literal_depth = 1
        elif loop.upper_bound_name in ["ncells", "nannexed"]:
            if field.descriptor.stencil:
                # no need to worry about annexed dofs (if they exist)
                # as the stencil will cover these (this is currently
                # guaranteed as halo exchanges only exchange full
                # halos)
                pass
            else:  # there is no stencil
                if field.discontinuous:
                    # There are only local accesses
                    pass
                else:
                    # This is a continuous field which therefore
                    # accesses annexed dofs. We set access to the
                    # level 1 halo here as there is currently no
                    # mechanism to perform a halo exchange solely on
                    # annexed dofs.
                    self._literal_depth = 1
                    self._annexed_only = True
        elif loop.upper_bound_name == "ndofs":
            # we only access owned dofs so there is no access to the
            # halo
            pass
        else:
            raise GenerationError(
                "Internal error in HaloReadAccess._compute_from_field. Found "
                "unexpected loop upper bound name '{0}'".
                format(loop.upper_bound_name))

        if self._max_depth or self._var_depth or self._literal_depth:
            # Whilst stencil type has no real meaning when there is no
            # stencil it is convenient to set it to "region" when
            # there is redundant computation as the halo exchange
            # logic is interested in the access pattern irrespective
            # of whether there is a stencil access or not. We use
            # "region" as it means access all of the halo data which
            # is what is done when performing redundant computation
            # with no stencil.
            self._stencil_type = "region"
        if field.descriptor.stencil:
            # field has a stencil access
            if self._max_depth:
                raise GenerationError(
                    "redundant computation to max depth with a stencil is "
                    "invalid")
            else:
                self._stencil_type = field.descriptor.stencil['type']
                if self._literal_depth:
                    # halo exchange does not support mixed accesses to the halo
                    self._stencil_type = "region"
                stencil_depth = field.descriptor.stencil['extent']
                if stencil_depth:
                    # stencil_depth is provided in the kernel metadata
                    self._literal_depth += stencil_depth
                else:
                    # stencil_depth is provided by the algorithm layer
                    if field.stencil.extent_arg.is_literal():
                        # a literal is specified
                        value_str = field.stencil.extent_arg.text
                        self._literal_depth += int(value_str)
                    else:
                        # a variable is specified
                        self._var_depth = field.stencil.extent_arg.varname
        # If this is an intergrid kernel and the field in question is on
        # the fine mesh then we must double the halo depth
        if call.is_intergrid and field.mesh == "gh_fine":
            if self._literal_depth:
                self._literal_depth *= 2
            if self._var_depth:
                self._var_depth = "2*" + self._var_depth


class DynLoop(Loop):
    ''' The Dynamo specific Loop class. This passes the Dynamo
    specific loop information to the base class so it creates the one
    we require.  Creates Dynamo specific loop bounds when the code is
    being generated. '''

    def __init__(self, parent=None, loop_type=""):
        Loop.__init__(self, parent=parent,
                      valid_loop_types=VALID_LOOP_TYPES)
        self.loop_type = loop_type

        # set our variable name at initialisation as it might be
        # required by other classes before code generation
        if self._loop_type == "colours":
            self._variable_name = "colour"
        elif self._loop_type == "colour":
            self._variable_name = "cell"
        elif self._loop_type == "dofs":
            symtab = self.root.symbol_table
            try:
                self._variable_name = \
                    symtab.lookup_with_tag("dof_loop_idx").name
            except KeyError:
                self._variable_name = symtab.new_symbol_name("df")
                symtab.add(
                    DataSymbol(self._variable_name, INTEGER_TYPE),
                    tag="dof_loop_idx")
        else:
            self._variable_name = "cell"

        # Pre-initialise the Loop children  # TODO: See issue #440
        self.addchild(Literal("NOT_INITIALISED", INTEGER_TYPE,
                              parent=self))  # start
        self.addchild(Literal("NOT_INITIALISED", INTEGER_TYPE,
                              parent=self))  # stop
        self.addchild(Literal("1", INTEGER_TYPE, parent=self))  # step
        self.addchild(Schedule(parent=self))  # loop body

        # At this stage we don't know what our loop bounds are
        self._lower_bound_name = None
        self._lower_bound_index = None
        self._upper_bound_name = None
        self._upper_bound_halo_depth = None

    def node_str(self, colour=True):
        ''' Creates a text summary of this loop node. We override this
        method from the Loop class because, in Dynamo0.3, the function
        space is now an object and we need to call orig_name on it. We
        also include the upper loop bound as this can now be modified.

        :param bool colour: whether or not to include control codes for colour.

        :returns: text summary of this node, optionally with control codes \
                  for colour highlighting.
        :rtype: str

        '''
        if self._upper_bound_halo_depth:
            upper_bound = "{0}({1})".format(self._upper_bound_name,
                                            self._upper_bound_halo_depth)
        else:
            upper_bound = self._upper_bound_name
        return ("{0}[type='{1}', field_space='{2}', it_space='{3}', "
                "upper_bound='{4}']".format(
                    self.coloured_name(colour),
                    self._loop_type,
                    self._field_space.orig_name,
                    self.iteration_space, upper_bound))

    def load(self, kern):
        '''
        Load the state of this Loop using the supplied Kernel
        object. This method is provided so that we can individually
        construct Loop objects for a given kernel call.

        :param kern: Kernel object to use to populate state of Loop
        :type kern: :py:class:`psyclone.dynamo0p3.DynKern`
        '''
        self._kern = kern

        self._field = kern.arguments.iteration_space_arg()
        self._field_name = self._field.name
        self._field_space = self._field.function_space
        self._iteration_space = kern.iterates_over  # cells etc.

        # Loop bounds
        self.set_lower_bound("start")

        from psyclone.dynamo0p3_builtins import DynBuiltIn
        if isinstance(kern, DynBuiltIn):
            # If the kernel is a built-in/pointwise operation
            # then this loop must be over DoFs
            if Config.get().api_conf("dynamo0.3").compute_annexed_dofs \
               and Config.get().distributed_memory \
               and not kern.is_reduction:
                self.set_upper_bound("nannexed")
            else:
                self.set_upper_bound("ndofs")
        else:
            if Config.get().distributed_memory:
                if self._field.type in GH_VALID_OPERATOR_NAMES:
                    # We always compute operators redundantly out to the L1
                    # halo
                    self.set_upper_bound("cell_halo", index=1)
                elif (self.field_space.orig_name in
                      VALID_DISCONTINUOUS_FUNCTION_SPACE_NAMES):
                    # Iterate to ncells for all discontinuous quantities,
                    # including any_discontinuous_space
                    self.set_upper_bound("ncells")
                elif self.field_space.orig_name in CONTINUOUS_FUNCTION_SPACES:
                    # Must iterate out to L1 halo for continuous quantities
                    self.set_upper_bound("cell_halo", index=1)
                elif self.field_space.orig_name in VALID_ANY_SPACE_NAMES:
                    # We don't know whether any_space is continuous or not
                    # so we have to err on the side of caution and assume that
                    # it is.
                    self.set_upper_bound("cell_halo", index=1)
                else:
                    raise GenerationError(
                        "Unexpected function space found. Expecting one of "
                        "{0} but found '{1}'".format(
                            str(VALID_FUNCTION_SPACES),
                            self.field_space.orig_name))
            else:  # sequential
                self.set_upper_bound("ncells")

    def set_lower_bound(self, name, index=None):
        ''' Set the lower bounds of this loop '''
        if name not in VALID_LOOP_BOUNDS_NAMES:
            raise GenerationError(
                "The specified lower bound loop name is invalid")
        if name in ["inner"] + HALO_ACCESS_LOOP_BOUNDS and index < 1:
            raise GenerationError(
                "The specified index '{0}' for this lower loop bound is "
                "invalid".format(str(index)))
        self._lower_bound_name = name
        self._lower_bound_index = index

    def set_upper_bound(self, name, index=None):
        '''Set the upper bound of this loop

        :param name: A loop upper bound name. This should be a supported name.
        :type name: String
        :param index: An optional argument indicating the depth of halo
        :type index: int

        '''
        if name not in VALID_LOOP_BOUNDS_NAMES:
            raise GenerationError(
                "The specified upper loop bound name is invalid. Expected one "
                "of {0} but found '{1}'".format(VALID_LOOP_BOUNDS_NAMES, name))
        if name == "start":
            raise GenerationError("'start' is not a valid upper bound")
        # Only halo bounds and inner may have an index. We could just
        # test for index here and assume that index is None for other
        # types of bounds, but checking the type of bound as well is a
        # safer option.
        if name in (["inner"] + HALO_ACCESS_LOOP_BOUNDS) and \
           index is not None:
            if index < 1:
                raise GenerationError(
                    "The specified index '{0}' for this upper loop bound is "
                    "invalid".format(str(index)))
        self._upper_bound_name = name
        self._upper_bound_halo_depth = index

    @property
    def upper_bound_name(self):
        ''' Returns the name of the upper loop bound '''
        return self._upper_bound_name

    @property
    def upper_bound_halo_depth(self):
        '''Returns the index of the upper loop bound. This is None if the upper
        bound name is not in HALO_ACCESS_LOOP_BOUNDS

        :return: the depth of the halo for a loops upper bound. If it
        is None then a depth has not been provided. The depth value is only
        valid when the upper-bound name is associated with a halo
        e.g. 'cell_halo'
        :rtype: int

        '''
        return self._upper_bound_halo_depth

    def _lower_bound_fortran(self):
        '''
        Create the associated Fortran code for the type of lower bound.

        :returns: the Fortran code for the lower bound.
        :rtype: str

        :raises GenerationError: if self._lower_bound_name is not "start"
                                 for sequential code.
        :raises GenerationError: if self._lower_bound_name is unrecognised.
        '''
        if not Config.get().distributed_memory and \
           self._lower_bound_name != "start":
            raise GenerationError(
                "The lower bound must be 'start' if we are sequential but "
                "found '{0}'".format(self._upper_bound_name))
        if self._lower_bound_name == "start":
            return "1"
        else:
            # the start of our space is the end of the previous space +1
            if self._lower_bound_name == "inner":
                prev_space_name = self._lower_bound_name
                prev_space_index_str = str(self._lower_bound_index + 1)
            elif self._lower_bound_name == "ncells":
                prev_space_name = "inner"
                prev_space_index_str = "1"
            elif (self._lower_bound_name == "cell_halo" and
                  self._lower_bound_index == 1):
                prev_space_name = "ncells"
                prev_space_index_str = ""
            elif (self._lower_bound_name == "cell_halo" and
                  self._lower_bound_index > 1):
                prev_space_name = self._lower_bound_name
                prev_space_index_str = str(self._lower_bound_index - 1)
            else:
                raise GenerationError(
                    "Unsupported lower bound name '{0}' "
                    "found".format(self._lower_bound_name))
            mesh_obj_name = self.root.symbol_table.name_from_tag("mesh")
            return mesh_obj_name + "%get_last_" + prev_space_name + "_cell(" \
                + prev_space_index_str + ")+1"

    def _upper_bound_fortran(self):
        ''' Create the associated fortran code for the type of upper bound

        :return: Fortran code for the upper bound of this loop
        :rtype: String

        '''
        # precompute halo_index as a string as we use it in more than
        # one of the if clauses
        halo_index = ""
        if self._upper_bound_halo_depth:
            halo_index = str(self._upper_bound_halo_depth)

        # We must allow for self._kern being None (as it will be for
        # a built-in).
        if self._kern and self._kern.is_intergrid:
            # We have more than one mesh object to choose from and we
            # want the coarse one because that determines the iteration
            # space. _field_name holds the name of the argument that
            # determines the iteration space of this kernel and that
            # is set-up to be the one on the coarse mesh (in
            # DynKerelArguments.iteration_space_arg()).
            mesh_name = "mesh_" + self._field_name
        else:
            # It's not an inter-grid kernel so there's only one mesh
            mesh_name = "mesh"
        mesh = self.root.symbol_table.name_from_tag(mesh_name)

        if self._upper_bound_name == "ncolours":
            # Loop over colours
            kernels = self.walk(DynKern)
            if not kernels:
                raise InternalError(
                    "Failed to find a kernel within a loop over colours.")
            # Check that all kernels have been coloured. We can't check the
            # number of colours since that is only known at runtime.
            ncolours = kernels[0].ncolours_var
            for kern in kernels:
                if not kern.ncolours_var:
                    raise InternalError(
                        "All kernels within a loop over colours must have been"
                        " coloured but kernel '{0}' has not".format(kern.name))
            return ncolours
        elif self._upper_bound_name == "ncolour":
            # Loop over cells of a particular colour when DM is disabled.
            # We use the same, DM API as that returns sensible values even
            # when running without MPI.
            return "{0}%get_last_edge_cell_per_colour(colour)".format(mesh)
        elif self._upper_bound_name == "colour_halo":
            # Loop over cells of a particular colour when DM is enabled. The
            # LFRic API used here allows for colouring with redundant
            # computation.
            append = ""
            if halo_index:
                # The colouring API support an additional optional
                # argument which specifies the depth of the halo to
                # which the coloured loop computes. If no argument is
                # supplied it is assumed that the coloured loop
                # computes to the full depth of the halo (whatever that
                # may be).
                append = ","+halo_index
            return ("{0}%get_last_halo_cell_per_colour(colour"
                    "{1})".format(mesh, append))
        elif self._upper_bound_name in ["ndofs", "nannexed"]:
            if Config.get().distributed_memory:
                if self._upper_bound_name == "ndofs":
                    result = self.field.proxy_name_indexed + "%" + \
                             self.field.ref_name() + "%get_last_dof_owned()"
                else:  # nannexed
                    result = self.field.proxy_name_indexed + "%" + \
                             self.field.ref_name() + "%get_last_dof_annexed()"
            else:
                result = self._kern.undf_name
            return result
        elif self._upper_bound_name == "ncells":
            if Config.get().distributed_memory:
                result = mesh + "%get_last_edge_cell()"
            else:
                result = self.field.proxy_name_indexed + "%" + \
                    self.field.ref_name() + "%get_ncell()"
            return result
        elif self._upper_bound_name == "cell_halo":
            if Config.get().distributed_memory:
                return "{0}%get_last_halo_cell({1})".format(mesh,
                                                            halo_index)
            else:
                raise GenerationError(
                    "'cell_halo' is not a valid loop upper bound for "
                    "sequential/shared-memory code")
        elif self._upper_bound_name == "dof_halo":
            if Config.get().distributed_memory:
                return "{0}%{1}%get_last_dof_halo({2})".format(
                    self.field.proxy_name_indexed, self.field.ref_name(),
                    halo_index)
            else:
                raise GenerationError(
                    "'dof_halo' is not a valid loop upper bound for "
                    "sequential/shared-memory code")
        elif self._upper_bound_name == "inner":
            if Config.get().distributed_memory:
                return "{0}%get_last_inner_cell({1})".format(mesh,
                                                             halo_index)
            else:
                raise GenerationError(
                    "'inner' is not a valid loop upper bound for "
                    "sequential/shared-memory code")
        else:
            raise GenerationError(
                "Unsupported upper bound name '{0}' found in dynloop.upper_"
                "bound_fortran()".format(self._upper_bound_name))

    def unique_fields_with_halo_reads(self):
        ''' Returns all fields in this loop that require at least some
        of their halo to be clean to work correctly. '''

        unique_fields = []
        unique_field_names = []

        for call in self.kernels():
            for arg in call.arguments.args:
                if self._halo_read_access(arg):
                    if arg.name not in unique_field_names:
                        unique_field_names.append(arg.name)
                        unique_fields.append(arg)
        return unique_fields

    def _halo_read_access(self, arg):
        '''Determines whether the supplied argument has (or might have) its
        halo data read within this loop. Returns True if it does, or if
        it might and False if it definitely does not.

        :param arg: an argument contained within this loop
        :type arg: :py:class:`psyclone.dynamo0p3.DynArgument`
        :return: True if the argument reads, or might read from the \
                 halo and False otherwise.
        :rtype: bool

        '''
        if arg.descriptor.stencil:
            if self._upper_bound_name not in ["cell_halo", "ncells"]:
                raise GenerationError(
                    "Loop bounds other than cell_halo and ncells are "
                    "currently unsupported for kernels with stencil "
                    "accesses. Found '{0}'.".format(self._upper_bound_name))
            return self._upper_bound_name in ["cell_halo", "ncells"]
        if arg.type in GH_VALID_SCALAR_NAMES:
            # scalars do not have halos
            return False
        if arg.is_operator:
            # operators do not have halos
            return False
        if arg.discontinuous and arg.access in \
                [AccessType.READ, AccessType.READWRITE]:
            # there are no shared dofs so access to inner and ncells are
            # local so we only care about reads in the halo
            return self._upper_bound_name in HALO_ACCESS_LOOP_BOUNDS
        if arg.access in [AccessType.READ, AccessType.INC]:
            # arg is either continuous or we don't know (any_space_x)
            # and we need to assume it may be continuous for
            # correctness
            if self._upper_bound_name in HALO_ACCESS_LOOP_BOUNDS:
                # we read in the halo
                return True
            if self._upper_bound_name in ["ncells", "nannexed"]:
                # we read annexed dofs. Return False if we always
                # compute annexed dofs and True if we don't (as
                # annexed dofs are part of the level 1 halo).
                return not Config.get()\
                                 .api_conf("dynamo0.3").compute_annexed_dofs
            if self._upper_bound_name in ["ndofs"]:
                # argument does not read from the halo
                return False
            # nothing should get to here so raise an exception
            raise GenerationError(
                "Internal error in _halo_read_access. It should not be "
                "possible to get to here. loop upper bound name is '{0}' "
                "and arg '{1}' access is '{2}'.".format(
                    self._upper_bound_name, arg.name,
                    arg.access.api_specific_name()))

        # access is neither a read nor an inc so does not need halo
        return False

    def _add_halo_exchange_code(self, halo_field, idx=None):
        '''An internal helper method to add the halo exchange call immediately
        before this loop using the halo_field argument for the
        associated field information and the optional idx argument if
        the field is a vector field.

        In certain situations the halo exchange will not be
        required. This is dealt with by adding the halo exchange,
        asking it if it is required and then removing it if it is
        not. This may seem strange but the logic for determining
        whether a halo exchange is required is within the halo
        exchange class so it is simplest to do it this way

        :param halo_field: the argument requiring a halo exchange
        :type halo_field: :py:class:`psyclone.dynamo0p3.DynArgument`
        :param index: optional argument providing the vector index if
        there is one and None if not. Defaults to None.
        :type index: int or None

        '''
        exchange = DynHaloExchange(halo_field,
                                   parent=self.parent,
                                   vector_index=idx)
        self.parent.children.insert(self.position,
                                    exchange)
        # check whether this halo exchange has been placed
        # here correctly and if not, remove it.
        required, _ = exchange.required()
        if not required:
            exchange.parent.children.remove(exchange)

    def _add_halo_exchange(self, halo_field):
        '''Internal helper method to add (a) halo exchange call(s) immediately
        before this loop using the halo_field argument for the
        associated field information. If the field is a vector then
        add the appropriate number of halo exchange calls.

        :param halo_field: the argument requiring a halo exchange
        :type halo_field: :py:class:`psyclone.dynamo0p3.DynArgument`

        '''
        if halo_field.vector_size > 1:
            # the range function below returns values from
            # 1 to the vector size which is what we
            # require in our Fortran code
            for idx in range(1, halo_field.vector_size+1):
                self._add_halo_exchange_code(halo_field, idx)
        else:
            self._add_halo_exchange_code(halo_field)

    def update_halo_exchanges(self):
        '''add and/or remove halo exchanges due to changes in the loops
        bounds'''
        # this call adds any new halo exchanges that are
        # required. This is done by adding halo exchanges before this
        # loop for any fields in the loop that require a halo exchange
        # and don't already have one
        self.create_halo_exchanges()
        # Now remove any existing halo exchanges that are no longer
        # required. This is done by removing halo exchanges after this
        # loop where a field in this loop previously had a forward
        # dependence on a halo exchange but no longer does
        for call in self.kernels():
            for arg in call.arguments.args:
                if arg.access in AccessType.all_write_accesses():
                    dep_arg_list = arg.forward_read_dependencies()
                    for dep_arg in dep_arg_list:
                        if isinstance(dep_arg.call, DynHaloExchange):
                            # found a halo exchange as a forward dependence
                            # ask the halo exchange if it is required
                            halo_exchange = dep_arg.call
                            required, _ = halo_exchange.required()
                            if not required:
                                halo_exchange.parent.children.remove(
                                    halo_exchange)

    def create_halo_exchanges(self):
        '''Add halo exchanges before this loop as required by fields within
        this loop. To keep the logic simple we assume that any field
        that accesses the halo will require a halo exchange and then
        remove the halo exchange if this is not the case (when
        previous writers perform sufficient redundant computation). It
        is implemented this way as the halo exchange class determines
        whether it is required or not so a halo exchange needs to
        exist in order to find out. The appropriate logic is coded in
        the _add_halo_exchange helper method. '''
        for halo_field in self.unique_fields_with_halo_reads():
            # for each unique field in this loop that has its halo
            # read (including annexed dofs), find the previous update
            # of this field
            prev_arg_list = halo_field.backward_write_dependencies()
            if not prev_arg_list:
                # field has no previous dependence so create new halo
                # exchange(s) as we don't know the state of the fields
                # halo on entry to the invoke
                self._add_halo_exchange(halo_field)
            else:
                # field has one or more previous dependencies
                if len(prev_arg_list) > 1:
                    # field has more than one previous dependencies so
                    # should be a vector
                    if halo_field.vector_size <= 1:
                        raise GenerationError(
                            "Error in create_halo_exchanges. Expecting field "
                            "'{0}' to be a vector as it has multiple previous "
                            "dependencies".format(halo_field.name))
                    if len(prev_arg_list) != halo_field.vector_size:
                        raise GenerationError(
                            "Error in create_halo_exchanges. Expecting a "
                            "dependence for each vector index for field '{0}' "
                            "but the number of dependencies is '{1}' and the "
                            "vector size is '{2}'.".format(
                                halo_field.name, halo_field.vector_size,
                                len(prev_arg_list)))
                    for arg in prev_arg_list:
                        if not isinstance(arg.call, DynHaloExchange):
                            raise GenerationError(
                                "Error in create_halo_exchanges. Expecting "
                                "all dependent nodes to be halo exchanges")
                prev_node = prev_arg_list[0].call
                if not isinstance(prev_node, DynHaloExchange):
                    # previous dependence is not a halo exchange so
                    # call the add halo exchange logic which
                    # determines whether a halo exchange is required
                    # or not
                    self._add_halo_exchange(halo_field)

    def gen_code(self, parent):
        '''Work out the appropriate loop bounds and variable name
        depending on the loop type and then call the base class to
        generate the code.

        :param parent: an f2pygen object that will be the parent of \
        f2pygen objects created in this method
        :type parent: :py:class:`psyclone.f2pygen.BaseGen`
        :raises GenerationError: if a loop over colours is within an \
        OpenMP parallel region (as it must be serial)

        '''
        # Check that we're not within an OpenMP parallel region if
        # we are a loop over colours.
        if self._loop_type == "colours" and self.is_openmp_parallel():
            raise GenerationError("Cannot have a loop over "
                                  "colours within an OpenMP "
                                  "parallel region.")

        # Generate the upper and lower loop bounds
        # TODO: Issue #440. upper/lower_bound_fortran should generate PSyIR
        # TODO: Issue #696. Add kind (precision) when the support in Literal
        #                   class is implemented.
        self.start_expr = Literal(self._lower_bound_fortran(),
                                  INTEGER_TYPE, parent=self)
        self.stop_expr = Literal(self._upper_bound_fortran(),
                                 INTEGER_TYPE, parent=self)

        Loop.gen_code(self, parent)

        if Config.get().distributed_memory and self._loop_type != "colour":

            # Set halo clean/dirty for all fields that are modified
            fields = self.unique_modified_args("gh_field")

            if fields:
                parent.add(CommentGen(parent, ""))
                parent.add(CommentGen(parent,
                                      " Set halos dirty/clean for fields "
                                      "modified in the above loop"))
                parent.add(CommentGen(parent, ""))
                from psyclone.psyGen import OMPParallelDoDirective
                use_omp_master = False
                if self.is_openmp_parallel():
                    if not self.ancestor(OMPParallelDoDirective):
                        use_omp_master = True
                        # I am within an OpenMP Do directive so protect
                        # set_dirty() and set_clean() with OpenMP Master
                        parent.add(DirectiveGen(parent, "omp", "begin",
                                                "master", ""))
                # first set all of the halo dirty unless we are
                # subsequently going to set all of the halo clean
                for field in fields:
                    # The HaloWriteAccess class provides information
                    # about how the supplied field is accessed within
                    # its parent loop
                    hwa = HaloWriteAccess(field)
                    if not hwa.max_depth or hwa.dirty_outer:
                        # output set dirty as some of the halo will
                        # not be set to clean
                        if field.vector_size > 1:
                            # the range function below returns values from
                            # 1 to the vector size which is what we
                            # require in our Fortran code
                            for index in range(1, field.vector_size+1):
                                parent.add(CallGen(parent,
                                                   name=field.proxy_name +
                                                   "(" + str(index) +
                                                   ")%set_dirty()"))
                        else:
                            parent.add(CallGen(parent, name=field.proxy_name +
                                               "%set_dirty()"))
                # now set appropriate parts of the halo clean where
                # redundant computation has been performed
                for field in fields:
                    # The HaloWriteAccess class provides information
                    # about how the supplied field is accessed within
                    # its parent loop
                    hwa = HaloWriteAccess(field)
                    if hwa.literal_depth:
                        # halo access(es) is/are to a fixed depth
                        halo_depth = hwa.literal_depth
                        if hwa.dirty_outer:
                            halo_depth -= 1
                        if halo_depth > 0:
                            if field.vector_size > 1:
                                # the range function below returns
                                # values from 1 to the vector size
                                # which is what we require in our
                                # Fortran code
                                for index in range(1, field.vector_size+1):
                                    parent.add(
                                        CallGen(parent,
                                                name="{0}({1})%set_clean"
                                                "({2})".format(
                                                    field.proxy_name,
                                                    str(index),
                                                    halo_depth)))
                            else:
                                parent.add(
                                    CallGen(parent,
                                            name="{0}%set_clean({1})".
                                            format(field.proxy_name,
                                                   halo_depth)))
                    elif hwa.max_depth:
                        # halo accesses(s) is/are to the full halo
                        # depth (-1 if continuous)
                        halo_depth = "mesh%get_halo_depth()"
                        if hwa.dirty_outer:
                            # a continuous field iterating over
                            # cells leaves the outermost halo
                            # dirty
                            halo_depth += "-1"
                        if field.vector_size > 1:
                            # the range function below returns
                            # values from 1 to the vector size
                            # which is what we require in our
                            # Fortran code
                            for index in range(1, field.vector_size+1):
                                call = CallGen(parent,
                                               name="{0}({1})%set_clean("
                                               "{2})".format(
                                                   field.proxy_name,
                                                   str(index),
                                                   halo_depth))
                                parent.add(call)
                        else:
                            call = CallGen(parent, name="{0}%set_clean("
                                           "{1})".format(field.proxy_name,
                                                         halo_depth))
                            parent.add(call)

                if use_omp_master:
                    # I am within an OpenMP Do directive so protect
                    # set_dirty() and set_clean() with OpenMP Master
                    parent.add(DirectiveGen(parent, "omp", "end",
                                            "master", ""))
                parent.add(CommentGen(parent, ""))


class DynKern(CodedKern):
    ''' Stores information about Dynamo Kernels as specified by the
    Kernel metadata and associated algorithm call. Uses this
    information to generate appropriate PSy layer code for the Kernel
    instance or to generate a Kernel stub'''

    # An instance of this `namedtuple` is used to store information on each of
    # the quadrature rules required by a kernel.
    #
    # alg_name: The actual argument text specifying the QR object in the
    #           Alg. layer.
    # psy_name: The PSy-layer variable name for the QR object.
    # kernel_args: List of kernel arguments associated with this QR rule.
    QRRule = namedtuple("QRRule",
                        ["alg_name", "psy_name", "kernel_args"])

    def __init__(self):
        # pylint: disable=super-init-not-called
        if False:  # pylint: disable=using-constant-test
            self._arguments = DynKernelArguments(None, None)  # for pyreverse
        self._base_name = ""
        self._func_descriptors = None
        self._fs_descriptors = None
        # Whether this kernel requires quadrature
        self._qr_required = False
        # Whether this kernel requires basis functions
        self._basis_required = False
        # What shapes of evaluator/quadrature this kernel requires (if any)
        self._eval_shapes = []
        # The function spaces on which to *evaluate* basis/diff-basis
        # functions if an evaluator is required for this kernel. Is a dict with
        # (mangled) FS names as keys and associated kernel argument as value.
        self._eval_targets = OrderedDict()
        # Will hold a dict of QRRule namedtuple objects, one for each QR
        # rule required by a kernel, indexed by shape. Needs to be ordered
        # because we must preserve the ordering specified in the metadata.
        self._qr_rules = OrderedDict()
        self._cma_operation = None
        self._is_intergrid = False  # Whether this is an inter-grid kernel
        # The reference-element properties required by this kernel
        self._reference_element = None
        # The mesh properties required by this kernel
        self._mesh_properties = None

    def reference_accesses(self, var_accesses):
        '''Get all variable access information. All accesses are marked
        according to the kernel metadata

        :param var_accesses: VariablesAccessInfo instance that stores the\
            information about variable accesses.
        :type var_accesses: \
            :py:class:`psyclone.core.access_info.VariablesAccessInfo`
        '''
        for arg in self.arguments.args:
            if arg.is_scalar():
                var_accesses.add_access(arg.name, arg.access, self)
            else:
                # It's an array, so add an arbitrary index value for the
                # stored indices (which is at this stage the only way to
                # indicate an array access).
                var_accesses.add_access(arg.name, arg.access, self, [1])
        super(DynKern, self).reference_accesses(var_accesses)
        # Set the current location index to the next location, since after
        # this kernel a new statement starts.
        var_accesses.next_location()

    def load(self, call, parent=None):
        '''
        Sets up kernel information with the call object which is
        created by the parser. This object includes information about
        the invoke call and the associated kernel.

        :param call: The KernelCall object from which to extract information
                     about this kernel
        :type call: :py:class:`psyclone.parse.algorithm.KernelCall`
        :param parent: The parent node of the kernel call in the AST
                       we are constructing. This will be a loop.
        :type parent: :py:class:`psyclone.dynamo0p3.DynLoop`
        '''
        self._setup_basis(call.ktype)
        self._setup(call.ktype, call.module_name, call.args, parent)

    def load_meta(self, ktype):
        '''
        Sets up kernel information with the kernel type object
        which is created by the parser. The object includes the
        metadata describing the kernel code.

        :param ktype: the kernel meta-data object produced by the parser
        :type ktype: :py:class:`psyclone.dynamo0p3.DynKernMetadata`
        '''
        # create a name for each argument
        from psyclone.parse.algorithm import Arg
        args = []
        for idx, descriptor in enumerate(ktype.arg_descriptors):
            pre = None
            if descriptor.type.lower() == "gh_operator":
                pre = "op_"
            elif descriptor.type.lower() == "gh_columnwise_operator":
                pre = "cma_op_"
            elif descriptor.type.lower() == "gh_field":
                pre = "field_"
            elif descriptor.type.lower() == "gh_real":
                pre = "rscalar_"
            elif descriptor.type.lower() == "gh_integer":
                pre = "iscalar_"
            else:
                raise GenerationError(
                    "load_meta expected one of '{0}' but "
                    "found '{1}'".format(GH_VALID_ARG_TYPE_NAMES,
                                         descriptor.type))
            args.append(Arg("variable", pre+str(idx+1)))

            if descriptor.stencil:
                if not descriptor.stencil["extent"]:
                    # stencil size (in cells) is passed in
                    args.append(Arg("variable",
                                    pre+str(idx+1)+"_stencil_size"))
                if descriptor.stencil["type"] == "xory1d":
                    # direction is passed in
                    args.append(Arg("variable", pre+str(idx+1)+"_direction"))

        # Initialise basis/diff basis so we can test whether quadrature
        # or an evaluator is required
        self._setup_basis(ktype)
        if self._basis_required:
            for shape in self._eval_shapes:
                if shape in VALID_QUADRATURE_SHAPES:
                    # Add a quadrature argument for each required quadrature
                    # rule.
                    args.append(Arg("variable", "qr_"+shape))
        self._setup(ktype, "dummy_name", args, None)

    def _setup_basis(self, kmetadata):
        '''
        Initialisation of the basis/diff basis information. This may be
        needed before general setup so is computed in a separate method.

        :param kmetadata: The kernel meta-data object produced by the
                          parser.
        :type kmetadata: :py:class:`psyclone.dynamo0p3.DynKernMetadata`
        '''
        for descriptor in kmetadata.func_descriptors:
            if len(descriptor.operator_names) > 0:
                self._basis_required = True
                self._eval_shapes = kmetadata.eval_shapes[:]
                break

    def _setup(self, ktype, module_name, args, parent):
        '''
        Internal setup of kernel information.

        :param ktype: object holding information on the parsed metadata for \
                      this kernel.
        :type ktype: :py:class:`psyclone.dynamo0p3.DynKernMetadata`
        :param str module_name: the name of the Fortran module that contains \
                                the source of this Kernel.
        :param args: list of Arg objects produced by the parser for the \
                     arguments of this kernel call.
        :type args: list of :py:class:`psyclone.parse.algorithm.Arg` objects
        :param parent: the parent of this kernel call in the generated \
                       AST (will be a loop object).
        :type parent: :py:class:`psyclone.dynamo0p3.DynLoop`

        '''
        from psyclone.parse.algorithm import KernelCall
        CodedKern.__init__(self, DynKernelArguments,
                           KernelCall(module_name, ktype, args),
                           parent, check=False)
        # Remove "_code" from the name if it exists to determine the
        # base name which (if dynamo0.3 naming conventions are
        # followed) is used as the root for the module and subroutine
        # names.
        if self.name.lower().endswith("_code"):
            self._base_name = self.name[:-5]
        else:
            # TODO: #11 add a warning here when logging is added
            self._base_name = self.name
        self._func_descriptors = ktype.func_descriptors
        # Keep a record of the type of CMA kernel identified when
        # parsing the kernel meta-data
        self._cma_operation = ktype.cma_operation
        self._fs_descriptors = FSDescriptors(ktype.func_descriptors)

        # Record whether or not the kernel meta-data specifies that this
        # is an inter-grid kernel
        self._is_intergrid = ktype.is_intergrid

        # Check that all specified evaluator shapes are recognised
        invalid_shapes = set(self._eval_shapes) - set(VALID_EVALUATOR_SHAPES)
        if invalid_shapes:
            raise InternalError(
                "Evaluator shape(s) {0} is/are not recognised. "
                "Must be one of {1}.".format(list(invalid_shapes),
                                             VALID_EVALUATOR_SHAPES))

        # If there are any quadrature rule(s), what are the names of the
        # corresponding algorithm arguments? Can't use set() here because
        # we need to preserve the ordering specified in the metadata.
        qr_shapes = [shape for shape in self._eval_shapes if
                     shape in VALID_QUADRATURE_SHAPES]

        # The quadrature-related arguments to a kernel always come last so
        # construct an enumerator with start value -<no. of qr rules>
        for idx, shape in enumerate(qr_shapes, -len(qr_shapes)):

            qr_arg = args[idx]

            # Use the symbol_table to create a unique symbol name.
            if qr_arg.varname:
                tag = "AlgArgs_" + qr_arg.text
                qr_name = \
                    self.root.symbol_table.name_from_tag(tag, qr_arg.varname)
            else:
                # If we don't have a name then we must be doing kernel-stub
                # generation so create a suitable name.
                # TODO #719 we don't yet have a symbol table to prevent
                # clashes.
                qr_name = "qr_"+shape.split("_")[-1]

            # Dynamo 0.3 api kernels require quadrature rule arguments to be
            # passed in if one or more basis functions are used by the kernel
            # and gh_shape == "gh_quadrature_***".
            # if self._eval_shape == "gh_quadrature_xyz":
            #     self._qr_args = ["np_xyz", "weights_xyz"]
            if shape == "gh_quadrature_xyoz":
                qr_args = ["np_xy", "np_z", "weights_xy", "weights_z"]
            # elif self._eval_shape == "gh_quadrature_xoyoz":
            #     qr_args = ["np_x", "np_y", "np_z",
            #                "weights_x", "weights_y", "weights_z"]
            elif shape == "gh_quadrature_face":
                qr_args = ["nfaces", "np_xyz", "weights_xyz"]
            elif shape == "gh_quadrature_edge":
                qr_args = ["nedges", "np_xyz", "weights_xyz"]
            else:
                raise InternalError("Unsupported quadrature shape ('{0}') "
                                    "found in DynKern._setup".format(shape))

            # Append the name of the qr argument to the names of the qr-related
            # variables.
            qr_args = [arg + "_" + qr_name for arg in qr_args]

            self._qr_rules[shape] = self.QRRule(qr_arg.text, qr_name, qr_args)

        if "gh_evaluator" in self._eval_shapes:
            # Kernel has an evaluator. If gh_evaluator_targets is present
            # then that specifies the function spaces for which the evaluator
            # is required. Otherwise, the FS of the updated argument(s) tells
            # us upon which nodal points the evaluator will be required
            for fs_name in ktype.eval_targets:
                arg, fspace = self.arguments.get_arg_on_space_name(fs_name)
                # Set up our dict of evaluator targets, one entry per
                # target FS.
                if fspace.mangled_name not in self._eval_targets:
                    self._eval_targets[fspace.mangled_name] = (fspace, arg)

        # Properties of the reference element required by this kernel
        self._reference_element = ktype.reference_element

        # Properties of the mesh required by this kernel
        self._mesh_properties = ktype.mesh

    @property
    def qr_rules(self):
        '''
        :return: details of each of the quadrature rules required by this \
                 kernel.
        :rtype: OrderedDict containing \
                :py:class:`psyclone.dynamo0p3.DynKern.QRRule` indexed by \
                quadrature shape.
        '''
        return self._qr_rules

    @property
    def cma_operation(self):
        ''' Returns the type of CMA operation performed by this kernel
        (one of 'assembly', 'apply' or 'matrix-matrix') or None if the
        the kernel does not involve CMA operators '''
        return self._cma_operation

    @property
    def is_intergrid(self):
        '''
        Getter for whether or not this is an inter-grid kernel call
        :return: True if it is an inter-grid kernel, False otherwise
        :rtype: bool
        '''
        return self._is_intergrid

    @property
    def colourmap(self):
        '''
        Getter for the name of the colourmap associated with this kernel call.

        :return: name of the colourmap (Fortran array)
        :rtype: str
        :raises InternalError: if this kernel is not coloured or the \
                               dictionary of inter-grid kernels and \
                               colourmaps has not been constructed.
        '''
        if not self.is_coloured():
            raise InternalError("Kernel '{0}' is not inside a coloured "
                                "loop.".format(self.name))
        if self._is_intergrid:
            invoke = self.root.invoke
            if self.name not in invoke.meshes.intergrid_kernels:
                raise InternalError(
                    "Colourmap information for kernel '{0}' has not yet "
                    "been initialised".format(self.name))
            cmap = invoke.meshes.intergrid_kernels[self.name].colourmap
        else:
            cmap = self.root.symbol_table.lookup_with_tag("cmap").name
        return cmap

    @property
    def ncolours_var(self):
        '''
        Getter for the name of the variable holding the number of colours
        associated with this kernel call.

        :return: name of the variable holding the number of colours
        :rtype: str
        :raises InternalError: if this kernel is not coloured or the \
                               colour-map information has not been initialised.
        '''
        if not self.is_coloured():
            raise InternalError("Kernel '{0}' is not inside a coloured "
                                "loop.".format(self.name))
        if self._is_intergrid:
            invoke = self.root.invoke
            if self.name not in invoke.meshes.intergrid_kernels:
                raise InternalError(
                    "Colourmap information for kernel '{0}' has not yet "
                    "been initialised".format(self.name))
            ncols = invoke.meshes.intergrid_kernels[self.name].ncolours_var
        else:
            ncols = self.root.symbol_table.lookup_with_tag("ncolour").name
        return ncols

    @property
    def fs_descriptors(self):
        ''' Returns a list of function space descriptor objects of
        type FSDescriptor which contain information about the function
        spaces. '''
        return self._fs_descriptors

    @property
    def qr_required(self):
        '''
        :return: True if this kernel requires quadrature, else returns False.
        :rtype: bool

        '''
        return self._basis_required and self.qr_rules

    @property
    def eval_shapes(self):
        '''
        :return: the value(s) of GH_SHAPE for this kernel or an empty list \
                 if none are specified.
        :rtype: list

        '''
        return self._eval_shapes

    @property
    def eval_targets(self):
        '''
        :return: the function spaces upon which basis/diff-basis functions \
                 are to be evaluated for this kernel.
        :rtype: dict of (:py:class:`psyclone.dynamo0p3.FunctionSpace`, \
                :py:class`psyclone.dynamo0p3.DynKernelArgument`), indexed by \
                the names of the target function spaces.
        '''
        return self._eval_targets

    @property
    def reference_element(self):
        '''
        :returns: the reference-element properties required by this kernel.
        :rtype: :py:class:`psyclone.dynamo0p3.RefElementMetaData`
        '''
        return self._reference_element

    @property
    def mesh(self):
        '''
        :returns: the mesh properties required by this kernel.
        :rtype: :py:class`psyclone.dynamo0p3.MeshPropertiesMetaData`
        '''
        return self._mesh_properties

    def local_vars(self):
        ''' Returns the names used by the Kernel that vary from one
        invocation to the next and therefore require privatisation
        when parallelised. '''
        lvars = []
        # Orientation maps
        for unique_fs in self.arguments.unique_fss:
            if self._fs_descriptors.exists(unique_fs):
                fs_descriptor = self._fs_descriptors.get_descriptor(unique_fs)
                if fs_descriptor.requires_orientation:
                    lvars.append(get_fs_orientation_name(unique_fs))
        return lvars

    @property
    def base_name(self):
        '''
        :returns: a base name for this kernel.
        :rtype: str
        '''
        return self._base_name

    @property
    def gen_stub(self):
        '''
        Create the fparser1 AST for a kernel stub.

        :returns: root of fparser1 AST for the stub routine.
        :rtype: :py:class:`fparser.one.XXXX`

        '''
        api_config = Config.get().api_conf("dynamo0.3")

        # Create an empty PSy layer module
        psy_module = ModuleGen(self._base_name+"_mod")

        # Create the subroutine
        sub_stub = SubroutineGen(psy_module, name=self._base_name+"_code",
                                 implicitnone=True)
        sub_stub.add(
            UseGen(sub_stub, name="constants_mod", only=True,
                   funcnames=[api_config.default_kind["real"],
                              api_config.default_kind["integer"]]))

        # Add all the declarations
        for entities in [DynCellIterators, DynDofmaps, DynFunctionSpaces,
                         DynCMAOperators, DynScalarArgs, DynFields,
                         DynLMAOperators, DynStencils, DynBasisFunctions,
                         DynOrientations, DynBoundaryConditions,
                         DynReferenceElement, LFRicMeshProperties]:
            entities(self).declarations(sub_stub)

        # Create the arglist
        create_arg_list = KernStubArgList(self)
        create_arg_list.generate()

        # Add the arglist
        sub_stub.args = create_arg_list.arglist

        # Add the subroutine to the parent module
        psy_module.add(sub_stub)
        return psy_module.root

    def gen_code(self, parent):
        '''Generates dynamo version 0.3 specific psy code for a call to
           the dynamo kernel instance.

        :param parent: an f2pygen object that will be the parent of \
                       f2pygen objects created in this method.
        :type parent: :py:class:`psyclone.f2pygen.BaseGen`
        :raises GenerationError: if the loop goes beyond the level 1 \
                                 halo and an operator is accessed.
        :raises GenerationError: if a kernel in the loop has an inc access \
                                 and the loop is not coloured but is within \
                                 an OpenMP parallel region.

        '''
        api_config = Config.get().api_conf("dynamo0.3")

        parent.add(DeclGen(parent, datatype="integer",
                           kind=api_config.default_kind["integer"],
                           entity_decls=["cell"]))

        parent_loop = self.parent.parent

        # Check whether this kernel reads from an operator
        op_args = parent_loop.args_filter(arg_types=GH_VALID_OPERATOR_NAMES,
                                          arg_accesses=[AccessType.READ,
                                                        AccessType.READWRITE])
        if op_args:
            # It does. We must check that our parent loop does not
            # go beyond the L1 halo.
            if parent_loop.upper_bound_name == "cell_halo" and \
               parent_loop.upper_bound_halo_depth > 1:
                raise GenerationError(
                    "Kernel '{0}' reads from an operator and therefore "
                    "cannot be used for cells beyond the level 1 halo. "
                    "However the containing loop goes out to level {1}".
                    format(self._name, parent_loop.upper_bound_halo_depth))

        # If this kernel is being called from within a coloured
        # loop then we have to look-up the name of the colour map
        if self.is_coloured():
            # TODO Check whether this arg is gh_inc and if not, Warn that
            # we're colouring a kernel that has no field object with INC access

            # We must look-up the cell index using the colour map rather than
            # use the current cell index directly. We need to know the name
            # of the variable holding the colour map for this kernel.
            cell_index = self.colourmap + "(colour, cell)"
        else:
            # This kernel call has not been coloured
            #  - is it OpenMP parallel, i.e. are we a child of
            # an OpenMP directive?
            if self.is_openmp_parallel():
                try:
                    # It is OpenMP parallel - does it have an argument
                    # with INC access?
                    arg = self.incremented_arg()
                except FieldNotFoundError:
                    arg = None
                if arg:
                    raise GenerationError("Kernel {0} has an argument with "
                                          "INC access and therefore must "
                                          "be coloured in order to be "
                                          "parallelised with OpenMP".
                                          format(self._name))
            cell_index = "cell"

        parent.add(CommentGen(parent, ""))

        # Orientation array lookup is done for each cell
        oname = ""
        for unique_fs in self.arguments.unique_fss:
            if self._fs_descriptors.exists(unique_fs):
                fs_descriptor = self._fs_descriptors.get_descriptor(unique_fs)
                if fs_descriptor.requires_orientation:
                    field = self.arguments.get_arg_on_space(unique_fs)
                    oname = get_fs_orientation_name(unique_fs)
                    parent.add(
                        AssignGen(parent, pointer=True,
                                  lhs=oname,
                                  rhs=field.proxy_name_indexed + "%" +
                                  field.ref_name(unique_fs) +
                                  "%get_cell_orientation(" +
                                  cell_index + ")"))
        if oname:
            parent.add(CommentGen(parent, ""))

        super(DynKern, self).gen_code(parent)


class ArgOrdering(object):
    '''Base class capturing the arguments, type and ordering of data in
    a Kernel call.'''
    def __init__(self, kern):
        self._kern = kern
        self._generate_called = False

    def generate(self):
        '''
        Specifies which arguments appear in an argument list, their type
        and their ordering. Calls methods for each type of argument
        that can be specialised by a child class for its particular need.

        :raises GenerationError: if the kernel arguments break the
                                 rules for the Dynamo 0.3 API.
        '''
        self._generate_called = True
        if self._kern.arguments.has_operator():
            # All operator types require the cell index to be provided
            self.cell_position()
        # Pass the number of layers in the mesh unless this kernel is
        # applying a CMA operator or doing a CMA matrix-matrix calculation
        if self._kern.cma_operation not in ["apply", "matrix-matrix"]:
            self.mesh_height()
        # Pass the number of cells in the mesh if this kernel has a
        # LMA operator argument
        # TODO this code should replace the code that currently includes
        # this quantity for *every* operator it encounters.
        # if self._kern.arguments.has_operator(op_type="gh_operator"):
        #     self.mesh_ncell3d()
        # Pass the number of columns in the mesh if this kernel has a CMA
        # operator argument
        if self._kern.arguments.has_operator(op_type="gh_columnwise_operator"):
            self.mesh_ncell2d()

        if self._kern.is_intergrid:
            # Inter-grid kernels require special arguments
            # The cell-map for the current column providing the mapping from
            # the coarse to the fine mesh.
            self.cell_map()

        # for each argument in the order they are specified in the
        # kernel metadata, call particular methods depending on what
        # type of argument we find (field, field vector, operator or
        # scalar). If the argument is a field or field vector and also
        # has a stencil access then also call appropriate stencil
        # methods.
        for arg in self._kern.arguments.args:
            if arg.type == "gh_field":
                if arg.vector_size > 1:
                    self.field_vector(arg)
                else:
                    self.field(arg)
                if arg.descriptor.stencil:
                    if not arg.descriptor.stencil['extent']:
                        # stencil extent is not provided in the
                        # metadata so must be passed
                        self.stencil_unknown_extent(arg)
                    if arg.descriptor.stencil['type'] == "xory1d":
                        # if "xory1d is specified then the actual
                        # direction must be passed
                        self.stencil_unknown_direction(arg)
                    # stencil information that is always passed
                    self.stencil(arg)
            elif arg.type == "gh_operator":
                self.operator(arg)
            elif arg.type == "gh_columnwise_operator":
                self.cma_operator(arg)
            elif arg.type in GH_VALID_SCALAR_NAMES:
                self.scalar(arg)
            else:
                raise GenerationError(
                    "Unexpected arg type found in dynamo0p3.py:"
                    "ArgOrdering:generate(). Expected one of '{0}' "
                    "but found '{1}'".format(GH_VALID_ARG_TYPE_NAMES,
                                             arg.type))
        # For each function space (in the order they appear in the
        # metadata arguments)
        for unique_fs in self._kern.arguments.unique_fss:
            # Provide arguments common to LMA operators and fields on
            # a space *unless* this is an inter-grid or CMA
            # matrix-matrix kernel
            if self._kern.cma_operation not in ["matrix-matrix"] and \
               not self._kern.is_intergrid:
                self.fs_common(unique_fs)
            # Provide additional arguments if there is a
            # field on this space
            if field_on_space(unique_fs, self._kern.arguments):
                if self._kern.is_intergrid:
                    self.fs_intergrid(unique_fs)
                else:
                    self.fs_compulsory_field(unique_fs)
            cma_op = cma_on_space(unique_fs, self._kern.arguments)
            if cma_op:
                if self._kern.cma_operation == "assembly":
                    # CMA-assembly requires banded dofmaps
                    self.banded_dofmap(unique_fs)
                elif self._kern.cma_operation == "apply":
                    # Applying a CMA operator requires indirection dofmaps
                    self.indirection_dofmap(unique_fs, operator=cma_op)

            # Provide any optional arguments. These arguments are
            # associated with the keyword arguments (basis function,
            # differential basis function and orientation) for a
            # function space.
            if self._kern.fs_descriptors.exists(unique_fs):
                descriptors = self._kern.fs_descriptors
                descriptor = descriptors.get_descriptor(unique_fs)
                if descriptor.requires_basis:
                    self.basis(unique_fs)
                if descriptor.requires_diff_basis:
                    self.diff_basis(unique_fs)
                if descriptor.requires_orientation:
                    self.orientation(unique_fs)
            # Fix for boundary_dofs array to the boundary condition
            # kernel (enforce_bc_kernel) arguments
            if self._kern.name.lower() == "enforce_bc_code" and \
               unique_fs.orig_name.lower() == "any_space_1":
                self.field_bcs_kernel(unique_fs)

        # Add boundary dofs array to the operator boundary condition
        # kernel (enforce_operator_bc_kernel) arguments
        if self._kern.name.lower() == "enforce_operator_bc_code":
            # Sanity checks - this kernel should only have a single LMA
            # operator as argument
            if len(self._kern.arguments.args) > 1:
                raise GenerationError(
                    "Kernel {0} has {1} arguments when it should only have 1 "
                    "(an LMA operator)".format(self._kern.name,
                                               len(self._kern.arguments.args)))
            op_arg = self._kern.arguments.args[0]
            if op_arg.type != "gh_operator":
                raise GenerationError(
                    "Expected a LMA operator from which to look-up boundary "
                    "dofs but kernel {0} has argument {1}.".
                    format(self._kern.name, op_arg.type))
            if op_arg.access != AccessType.READWRITE:
                raise GenerationError(
                    "Kernel {0} is recognised as a kernel which applies "
                    "boundary conditions to an operator. However its operator "
                    "argument has access {1} rather than gh_readwrite.".
                    format(self._kern.name, op_arg.access.api_specific_name()))
            self.operator_bcs_kernel(op_arg.function_space_to)

        # Reference-element properties
        if self._kern.reference_element:
            self.ref_element_properties()

        # Mesh properties
        if self._kern.mesh:
            self.mesh_properties()

        # Provide qr arguments if required
        if self._kern.qr_required:
            self.quad_rule()

    def cell_position(self):
        '''
        Add cell position information

        :raises NotImplementedError: because this is an abstract method
        '''
        raise NotImplementedError(
            "Error: ArgOrdering.cell_position() must be implemented by "
            "subclass")

    def cell_map(self):
        '''
        Add cell-map information (for inter-grid kernels)

        :raises NotImplementedError: because this is an abstract method
        '''
        raise NotImplementedError(
            "Error: ArgOrdering.cell_map() must be implemented by subclass")

    def mesh_height(self):
        '''
        Add height information (i.e. no. of layers)

        :raises NotImplementedError: because this is an abstract method
        '''
        raise NotImplementedError(
            "Error: ArgOrdering.mesh_height() must be implemented by subclass")

    def mesh_ncell2d(self):
        '''
        Add the number of columns in the mesh

        :raises NotImplementedError: because this is an abstract method
        '''
        raise NotImplementedError(
            "Error: ArgOrdering.mesh_ncell2d() must be implemented by"
            "subclass")

    def cma_operator(self, arg):
        '''
        Add information on the CMA operator

        :raises NotImplementedError: because this is an abstract method
        '''
        raise NotImplementedError("Error: ArgOrdering.cma_operator() must "
                                  "be implemented by subclass")

    def field_vector(self, arg):
        '''
        Add field-vector information for this field-vector argument

        :raises NotImplementedError: because this is an abstract method
        '''
        raise NotImplementedError(
            "Error: ArgOrdering.field_vector() must be implemented by "
            "subclass")

    def field(self, arg):
        '''
        Add field information for this field argument

        :raises NotImplementedError: because this is an abstract method
        '''
        raise NotImplementedError(
            "Error: ArgOrdering.field() must be implemented by subclass")

    def stencil_unknown_extent(self, arg):
        '''
        Add stencil extent information for this stencil argument

        :raises NotImplementedError: because this is an abstract method
        '''
        raise NotImplementedError(
            "Error: ArgOrdering.stencil_unknown_extent() must be implemented "
            "by subclass")

    def stencil_unknown_direction(self, arg):
        '''
        Add stencil direction information for this stencil argument

        :raises NotImplementedError: because this is an abstract method
        '''
        raise NotImplementedError(
            "Error: ArgOrdering.stencil_unknown_direction() must be "
            "implemented by subclass")

    def stencil(self, arg):
        '''
        Add stencil information for this stencil argument

        :raises NotImplementedError: because this is an abstract method
        '''
        raise NotImplementedError(
            "Error: ArgOrdering.stencil() must be implemented by subclass")

    def operator(self, arg):
        '''
        Add operator information for this operator argument

        :raises NotImplementedError: because this is an abstract method
        '''
        raise NotImplementedError(
            "Error: ArgOrdering.operator() must be implemented by subclass")

    def scalar(self, arg):
        '''
        Add scalar information for this scalar argument

        :raises NotImplementedError: because this is an abstract method
        '''
        raise NotImplementedError(
            "Error: ArgOrdering.scalar() must be implemented by subclass")

    def fs_common(self, function_space):
        '''
        Add information common to LMA operators and fields for this
        function space

        :raises NotImplementedError: because this is an abstract method
        '''
        raise NotImplementedError(
            "Error: ArgOrdering.fs_common() must be implemented by "
            "subclass")

    def fs_compulsory_field(self, function_space):
        '''
        Add compulsory information for this function space

        :raises NotImplementedError: because this is an abstract method
        '''
        raise NotImplementedError(
            "Error: ArgOrdering.fs_compulsory_field() must be implemented "
            "by subclass")

    def basis(self, function_space):
        '''
        Add basis function information for this function space

        :raises NotImplementedError: because this is an abstract method
        '''
        raise NotImplementedError(
            "Error: ArgOrdering.basis() must be implemented by subclass")

    def diff_basis(self, function_space):
        '''
        Add differential basis function information for this function
        space

        :raises NotImplementedError: because this is an abstract method
        '''
        raise NotImplementedError(
            "Error: ArgOrdering.diff_basis() must be implemented by subclass")

    def orientation(self, function_space):
        '''
        Add orientation information for this function space

        :raises NotImplementedError: because this is an abstract method
        '''
        raise NotImplementedError(
            "Error: ArgOrdering.orientation() must be implemented by subclass")

    def field_bcs_kernel(self, function_space):
        '''
        Add boundary condition information for a field on this function
        space

        :raises NotImplementedError: because this is an abstract method
        '''
        raise NotImplementedError(
            "Error: ArgOrdering.field_bcs_kernel() must be implemented by "
            "subclass")

    def operator_bcs_kernel(self, function_space):
        '''
        Add boundary condition information for an operator on this function
        space

        :raises NotImplementedError: because this is an abstract method
        '''
        raise NotImplementedError(
            "Error: ArgOrdering.operator_bcs_kernel() must be implemented by "
            "subclass")

    def ref_element_properties(self):
        ''' Add kernel arguments relating to properties of the reference
        element. '''
        if self._kern.reference_element.properties:
            refelem_args = DynReferenceElement(self._kern).kern_args()
            self._arglist.extend(refelem_args)

    @abc.abstractmethod
    def mesh_properties(self):
        ''' Provide the kernel arguments required for the mesh properties
        specified in the kernel metadata. '''

    @abc.abstractmethod
    def quad_rule(self):
        ''' Add kernel arguments required for quadrature. '''

    def banded_dofmap(self, function_space):
        '''
        Add banded dofmap (required for CMA operator assembly)

        :raises NotImplementedError: because this is an abstract method
        '''
        raise NotImplementedError("Error: ArgOrdering.banded_dofmap() must"
                                  " be implemented by subclass")

    def indirection_dofmap(self, function_space, operator=None):
        '''
        Add indirection dofmap required when applying a CMA operator

        :raises NotImplementedError: because this is an abstract method
        '''
        raise NotImplementedError("Error: ArgOrdering.indirection_dofmap() "
                                  "must be implemented by subclass")


class KernCallArgList(ArgOrdering):
    '''Creates the argument list required to call kernel "kern" from the
    PSy-layer and captures the positions of the following arguments in
    the argument list: nlayers, number of quadrature points and number
    of degrees of freedom. The ordering and type of arguments is
    captured by the base class.

    :param kern: The kernel that is being called.
    :type kern: :py:class:`psyclone.dynamo0p3.DynKern`

    '''
    NdfInfo = namedtuple("NdfInfo", ["position", "function_space"])

    def __init__(self, kern):
        ArgOrdering.__init__(self, kern)
        self._arglist = []
        self._nlayers_positions = []
        self._nqp_positions = []
        self._ndf_positions = []

    def cell_position(self):
        ''' add a cell argument to the argument list'''
        self._arglist.append(self._cell_ref_name)

    def cell_map(self):
        ''' Add cell-map and related cell counts to the argument list '''
        symtab = self._kern.root.symbol_table
        cargs = psyGen.args_filter(self._kern.args, arg_meshes=["gh_coarse"])
        carg = cargs[0]
        fargs = psyGen.args_filter(self._kern.args, arg_meshes=["gh_fine"])
        farg = fargs[0]
        base_name = "cell_map_" + carg.name
        map_name = symtab.name_from_tag(base_name)
        # Add the cell map to our argument list
        self._arglist.append("{0}(:,{1})".format(map_name,
                                                 self._cell_ref_name))
        # No. of fine cells per coarse cell
        base_name = "ncpc_{0}_{1}".format(farg.name, carg.name)
        ncellpercell = symtab.name_from_tag(base_name)
        self._arglist.append(ncellpercell)
        # No. of columns in the fine mesh
        base_name = "ncell_{0}".format(farg.name)
        ncell_fine = symtab.name_from_tag(base_name)
        self._arglist.append(ncell_fine)

    def mesh_height(self):
        ''' add mesh height (nlayers) to the argument list'''
        nlayers_name = \
            self._kern.root.symbol_table.name_from_tag("nlayers")
        self._arglist.append(nlayers_name)
        self._nlayers_positions.append(len(self._arglist))

    # TODO uncomment this method when ensuring we only pass ncell3d once
    # to any given kernel.
    # def mesh_ncell3d(self):
    #     ''' Add the number of cells in the full 3D mesh to the argument
    #     list '''
    #     ncell3d_name = self._name_space_manager.create_name(
    #         root_name="ncell_3d", context="PSyVars", label="ncell3d")
    #     self._arglist.append(ncell3d_name)

    def mesh_ncell2d(self):
        ''' Add the number of columns in the mesh to the argument list '''
        ncell2d_name = \
            self._kern.root.symbol_table.name_from_tag("ncell_2d")
        self._arglist.append(ncell2d_name)

    def field_vector(self, argvect):
        '''add the field vector associated with the argument 'argvect' to the
        argument list '''
        # the range function below returns values from
        # 1 to the vector size which is what we
        # require in our Fortran code
        for idx in range(1, argvect.vector_size+1):
            text = argvect.proxy_name + "(" + str(idx) + ")%data"
            self._arglist.append(text)

    def field(self, arg):
        '''add the field array associated with the argument 'arg' to the
        argument list'''
        text = arg.proxy_name + "%data"
        self._arglist.append(text)

    def stencil_unknown_extent(self, arg):
        '''
        Add stencil information to the argument list associated with the
        argument 'arg' if the extent is unknown.

        :param arg: the kernel argument with which the stencil is associated.
        :type arg: :py:class:`psyclone.dynamo0p3.DynKernelArgument`

        '''
        # The extent is not specified in the metadata so pass the value in
        name = DynStencils.dofmap_size_name(self._kern.root.symbol_table, arg)
        self._arglist.append(name)

    def stencil_unknown_direction(self, arg):
        '''
        Add stencil information to the argument list associated with the
        argument 'arg' if the direction is unknown (i.e. it's being supplied
        in a variable).

        :param arg: the kernel argument with which the stencil is associated.
        :type arg: :py:class:`psyclone.dynamo0p3.DynKernelArgument`

        '''
        # the direction of the stencil is not known so pass the value in
        name = arg.stencil.direction_arg.varname
        self._arglist.append(name)

    def stencil(self, arg):
        '''
        Add general stencil information associated with the argument 'arg'
        to the argument list.

        :param arg: the kernel argument with which the stencil is associated.
        :type arg: :py:class:`psyclone.dynamo0p3.DynKernelArgument`

        '''
        # add in stencil dofmap
        var_name = DynStencils.dofmap_name(self._kern.root.symbol_table, arg)
        name = var_name + "(:,:," + self._cell_ref_name + ")"
        self._arglist.append(name)

    def operator(self, arg):
        ''' add the operator arguments to the argument list '''
        # TODO we should only be including ncell_3d once in the argument
        # list but this adds it for every operator
        self._arglist.append(arg.proxy_name_indexed+"%ncell_3d")
        self._arglist.append(arg.proxy_name_indexed+"%local_stencil")

    def cma_operator(self, arg):
        '''
        Add the CMA operator and associated scalars to the argument
        list.

        :param arg: the CMA operator argument.
        :type arg: :py:class:`psyclone.dynamo0p3.DynKernelArgument`

        '''
        components = ["matrix"]
        if arg.function_space_to.orig_name != \
           arg.function_space_from.orig_name:
            components += DynCMAOperators.cma_diff_fs_params
        else:
            components += DynCMAOperators.cma_same_fs_params
        for component in components:
            self._arglist.append(
                self._kern.root.symbol_table.name_from_tag(
                    arg.name + "_" + component))

    def scalar(self, scalar_arg):
        '''add the name associated with the scalar argument to the argument
        list'''
        self._arglist.append(scalar_arg.name)

    def fs_common(self, function_space):
        '''add function-space related arguments common to LMA operators and
        fields'''
        # There is currently one argument: "ndf"
        ndf_name = get_fs_ndf_name(function_space)
        self._arglist.append(ndf_name)
        self._ndf_positions.append(
            KernCallArgList.NdfInfo(position=len(self._arglist),
                                    function_space=function_space.orig_name))

    def fs_compulsory_field(self, function_space):
        '''add compulsory arguments to the argument list, when there is a
        field on this function space'''
        undf_name = get_fs_undf_name(function_space)
        self._arglist.append(undf_name)
        map_name = get_fs_map_name(function_space)
        self._arglist.append(map_name+"(:,"+self._cell_ref_name+")")

    def fs_intergrid(self, function_space):
        '''
        Add function-space related arguments for an intergrid kernel

        :param function_space: the function space for which to add arguments
        :type function_space: :py:class:`psyclone.dynamo0p3.FunctionSpace`
        '''
        # Is this FS associated with the coarse or fine mesh? (All fields
        # on a given mesh must be on the same FS.)
        arg = self._kern.arguments.get_arg_on_space(function_space)
        if arg.mesh == "gh_fine":
            # For the fine mesh, we need ndf, undf and the *whole*
            # dofmap
            self.fs_common(function_space)
            undf_name = get_fs_undf_name(function_space)
            self._arglist.append(undf_name)
            map_name = get_fs_map_name(function_space)
            self._arglist.append(map_name)
        else:
            # For the coarse mesh we only need undf and the dofmap for
            # the current column
            self.fs_compulsory_field(function_space)

    def basis(self, function_space):
        '''
        Add basis function information for this function space to the
        argument list.

        :param function_space: the function space for which the basis \
                               function is required.
        :type function_space: :py:class:`psyclone.dynamo0p3.FunctionSpace`

        '''
        for rule in self._kern.qr_rules.values():
            basis_name = get_fs_basis_name(function_space,
                                           qr_var=rule.psy_name)
            self._arglist.append(basis_name)

        if "gh_evaluator" in self._kern.eval_shapes:
            # We are dealing with an evaluator and therefore need as many
            # basis functions as there are target function spaces.
            for fs_name in self._kern.eval_targets:
                # The associated FunctionSpace object is the first item in
                # the tuple dict entry associated with the name of the target
                # function space
                fspace = self._kern.eval_targets[fs_name][0]
                basis_name = get_fs_basis_name(function_space,
                                               on_space=fspace)
                self._arglist.append(basis_name)

    def diff_basis(self, function_space):
        '''
        Add differential basis information for the function space to the
        argument list.

        :param function_space: the function space for which the differential \
                               basis functions are required.
        :type function_space: :py:class:`psyclone.dynamo0p3.FunctionSpace`

        '''
        for rule in self._kern.qr_rules.values():
            diff_basis_name = get_fs_diff_basis_name(
                function_space, qr_var=rule.psy_name)
            self._arglist.append(diff_basis_name)

        if "gh_evaluator" in self._kern.eval_shapes:
            # We are dealing with an evaluator and therefore need as many
            # basis functions as there are target function spaces.
            for fs_name in self._kern.eval_targets:
                # The associated FunctionSpace object is the first item in
                # the tuple dict entry associated with the name of the target
                # function space
                fspace = self._kern.eval_targets[fs_name][0]
                diff_basis_name = get_fs_diff_basis_name(
                    function_space, on_space=fspace)
                self._arglist.append(diff_basis_name)

    def orientation(self, function_space):
        '''add orientation information for this function space to the
        argument list'''
        orientation_name = get_fs_orientation_name(function_space)
        self._arglist.append(orientation_name)

    def field_bcs_kernel(self, function_space):
        '''
        Implement the boundary_dofs array fix for a field.

        :param function_space: unused argument.
        '''
        fspace = None
        for fspace in self._kern.arguments.unique_fss:
            if fspace.orig_name == "any_space_1":
                break
        farg = self._kern.arguments.get_arg_on_space(fspace)
        # Sanity check - expect the enforce_bc_code kernel to only have
        # a field argument.
        if farg.type != "gh_field":
            raise GenerationError(
                "Expected a gh_field from which to look-up boundary dofs "
                "for kernel {0} but got {1}".format(self._kern.name,
                                                    farg.type))
        base_name = "boundary_dofs_" + farg.name
        name = self._kern.root.symbol_table.name_from_tag(base_name)
        self._arglist.append(name)

    def operator_bcs_kernel(self, _):
        '''
        Supply necessary additional arguments for the kernel that
        applies boundary conditions to a LMA operator. 2nd (unused)
        argument is for consistency with base class.

        '''
        # This kernel has only a single LMA operator as argument.
        # Checks for this are performed in ArgOrdering.generate()
        op_arg = self._kern.arguments.args[0]
        base_name = "boundary_dofs_"+op_arg.name
        name = self._kern.root.symbol_table.name_from_tag(base_name)
        self._arglist.append(name)

    def mesh_properties(self):
        ''' Provide the kernel arguments required for the mesh properties
        specified in the kernel metadata.

        '''
        if self._kern.mesh.properties:
            self._arglist.extend(
                LFRicMeshProperties(self._kern).kern_args(stub=False))

    def quad_rule(self):
        ''' Add quadrature-related information to the kernel argument list.
        Adds the necessary arguments to the self._arglist list.

        '''
        # The QR shapes that this routine supports
        supported_qr_shapes = ["gh_quadrature_xyoz", "gh_quadrature_edge",
                               "gh_quadrature_face"]

        for shape, rule in self._kern.qr_rules.items():

            if shape == "gh_quadrature_xyoz":
                # XYoZ quadrature requires the number of quadrature points in
                # the horizontal and in the vertical.
                self._nqp_positions.append(
                    {"horizontal": len(self._arglist) + 1,
                     "vertical": len(self._arglist) + 2})
                self._arglist.extend(rule.kernel_args)
            elif shape == "gh_quadrature_edge":
                # TODO #705 support transformations supplying the number of
                # quadrature points for edge quadrature.
                self._arglist.extend(rule.kernel_args)
            elif shape == "gh_quadrature_face":
                # TODO #705 support transformations supplying the number of
                # quadrature points for face quadrature.
                self._arglist.extend(rule.kernel_args)
            else:
                raise NotImplementedError(
                    "quad_rule: no support implemented for quadrature with a "
                    "shape of '{0}'. Supported shapes are: {1}.".format(
                        shape, supported_qr_shapes))

    def banded_dofmap(self, function_space):
        ''' Add banded dofmap (required for CMA operator assembly) '''
        # Note that the necessary ndf values will already have been added
        # to the argument list as they are mandatory for every function
        # space that appears in the meta-data.
        self._arglist.append(get_cbanded_map_name(function_space))

    def indirection_dofmap(self, function_space, operator=None):
        ''' Add indirection dofmap required when applying a CMA operator '''
        self._arglist.append(get_cma_indirection_map_name(function_space))

    @property
    def nlayers_positions(self):
        '''
        :return: the position(s) in the argument list of the \
        variable(s) that passes the number of layers. The generate \
        method must be called first.
        :rtype: list of int.

        :raises InternalError: if the generate() method has not been
        called.

        '''
        if not self._generate_called:
            raise InternalError(
                "KernCallArgList: the generate() method should be called "
                "before the nlayers_positions() method")
        return self._nlayers_positions

    @property
    def nqp_positions(self):
        '''
        :return: the positions in the argument list of the variables that \
        pass the number of quadrature points. The number and type of \
        these will change depending on the type of quadrature. A list \
        of dictionaries is returned with the quadrature directions \
        being the keys to the dictionaries and their position in the \
        argument list being the values. At the moment only XYoZ is \
        supported (which has horizontal and vertical quadrature \
        points). The generate method must be called first.
        :rtype: [{str: int, ...}]

        :raises InternalError: if the generate() method has not been \
        called.

        '''
        if not self._generate_called:
            raise InternalError(
                "KernCallArgList: the generate() method should be called "
                "before the nqp_positions() method")
        return self._nqp_positions

    @property
    def ndf_positions(self):
        '''
        :return: the position(s) in the argument list and the function \
        space(s) associated with the variable(s) that pass(es) the \
        number of degrees of freedom for the function space. The \
        generate method must be called first.
        :rtype: list of namedtuple (position=int, function_space=str).

        :raises InternalError: if the generate() method has not been \
        called.

        '''
        if not self._generate_called:
            raise InternalError(
                "KernCallArgList: the generate() method should be called "
                "before the ndf_positions() method")
        return self._ndf_positions

    @property
    def arglist(self):
        '''
        :return: the kernel argument list. The generate method must be \
        called first.
        :rtype: list of str.

        :raises InternalError: if the generate() method has not been \
        called.

        '''
        if not self._generate_called:
            raise InternalError(
                "KernCallArgList: the generate() method should be called "
                "before the arglist() method")
        return self._arglist

    @property
    def _cell_ref_name(self):
        '''
        Utility routine which determines whether to return the cell value
        or the colourmap lookup value.

        :returns: the Fortran code needed to access the current cell index.
        :rtype: str
        '''
        if self._kern.is_coloured():
            return self._kern.colourmap + "(colour, cell)"
        return "cell"


class KernStubArgList(ArgOrdering):
    '''Creates the argument list required to create and declare the
    required arguments for a kernel subroutine.  The ordering and type
    of the arguments is captured by the base class.

    :param kern: Kernel for which to create argument list.
    :type kern: :py:class:`psyclone.dynamo0p3.DynKern`

    :raises NotImplementedError: if the kernel is inter-grid.
    :raises NotImplementedError: if the kernel requires properties of the \
                                 reference element.
    '''
    def __init__(self, kern):
        # We don't yet support inter-grid kernels (Issue #162)
        if kern.is_intergrid:
            raise NotImplementedError(
                "Kernel {0} is an inter-grid kernel and stub generation "
                "is not yet supported for inter-grid kernels".
                format(kern.name))
        self._first_arg = True
        self._first_arg_decl = None
        ArgOrdering.__init__(self, kern)
        # TODO 719 The stub_symtab is not connected to other parts of the
        # Stub generation. Also the symboltable already has an
        # argument_list that may be able to replace the _arglist below.
        self._arglist = []
        self._stub_symtab = SymbolTable()

    def cell_position(self):
        ''' Add cell position to the argument list. '''
        self._arglist.append("cell")

    def mesh_height(self):
        ''' Add mesh height (nlayers) to the argument list. '''
        self._arglist.append("nlayers")

    def mesh_ncell2d(self):
        ''' Add the number of columns in the mesh to the argument list. '''
        self._arglist.append("ncell_2d")

    def field_vector(self, argvect):
        '''Add the field vector associated with the argument 'argvect' to the
        argument list.

        :param argvect: the corresponding kernel argument.
        :type argvect:  :py:class:`psyclone.dynamo0p3.DynKernelArgument`
        '''
        # the range function below returns values from
        # 1 to the vector size which is what we
        # require in our Fortran code
        for idx in range(1, argvect.vector_size+1):
            text = (argvect.name + "_" +
                    argvect.function_space.mangled_name +
                    "_v" + str(idx))
            if self._first_arg:
                self._first_arg = False
            self._arglist.append(text)

    def field(self, arg):
        '''
        Add the field associated with the argument 'arg' to the argument list.

        :param arg: the kernel argument (field).
        :type arg: :py:class:`psyclone.dynamo0p3.DynKernelArgument`
        '''
        text = arg.name + "_" + arg.function_space.mangled_name
        self._arglist.append(text)

    def stencil_unknown_extent(self, arg):
        '''
        Add stencil information associated with a kernel argument if the
        extent is unknown.

        :param arg: the meta-data description of the kernel argument with \
                    which the stencil is associated.
        :type arg: :py:class:`psyclone.dynamo0p3.DynKernelArgument`
        '''
        name = DynStencils.dofmap_size_name(self._stub_symtab, arg)
        self._arglist.append(name)

    def stencil_unknown_direction(self, arg):
        '''
        Add stencil information associated with the argument 'arg' if the
        direction is unknown.

        :param arg: the kernel argument with which the stencil is associated.
        :type arg: :py:class:`psyclone.dynamo0p3.DynKernelArgument`

        '''
        self._arglist.append(DynStencils.direction_name(
            self._stub_symtab, arg))

    def stencil(self, arg):
        '''
        Add general stencil information associated with a kernel argument.

        :param arg: the meta-data description of the kernel argument with \
                    which the stencil is associated.
        :type arg: :py:class:`psyclone.dynamo0p3.DynKernelArgument`
        '''
        self._arglist.append(DynStencils.dofmap_name(self._stub_symtab, arg))

    def operator(self, arg):
        ''' add the operator arguments to the argument list '''
        size = arg.name + "_ncell_3d"
        self._arglist.append(size)
        # If this is the first argument in the kernel then keep a
        # note so that we can put subsequent declarations in the
        # correct location
        if self._first_arg:
            self._first_arg = False
        text = arg.name
        self._arglist.append(text)

    def cma_operator(self, arg):
        ''' add the CMA operator arguments to the argument list '''
        # The CMA operator itself
        self._arglist.append(arg.name)
        # Associated scalar parameters
        nrow = arg.name + "_nrow"
        _local_args = [nrow]
        if arg.function_space_to.orig_name != \
           arg.function_space_from.orig_name:
            # If the to- and from-spaces are different then so are ncol and
            # nrow so we pass both of them. If they are the same then we
            # could pass either but choose to pass nrow and not ncol.
            ncol = arg.name + "_ncol"
            _local_args.append(ncol)
        bandwidth = arg.name + "_bandwidth"
        alpha = arg.name + "_alpha"
        beta = arg.name + "_beta"
        gamma_m = arg.name + "_gamma_m"
        gamma_p = arg.name + "_gamma_p"
        _local_args += [bandwidth, alpha, beta, gamma_m, gamma_p]
        self._arglist += _local_args

        if self._first_arg:
            self._first_arg = False

    def banded_dofmap(self, function_space):
        ''' Declare the banded dofmap required for a CMA operator
        that maps to/from the specified function space '''
        dofmap = get_cbanded_map_name(function_space)
        self._arglist.append(dofmap)

    def indirection_dofmap(self, function_space, operator=None):
        '''
        Declare the indirection dofmaps required when applying a
        CMA operator.

        :param function_space: the function space for which the dofmap \
                               is required.
        :type function_space: :py:class:`psyclone.dynamo0p3.FunctionSpace`
        :param operator: the CMA operator for which the dofmap is required.
        :type operator: :py:class:`psyclone.dynamo0p3.DynKernelArgument`

        :raises GenerationError: if no kernel argument is supplied.
        :raises GenerationError: if the supplied kernel argument is not a \
                                 CMA operator.

        '''
        if not operator:
            raise GenerationError("Internal error: no CMA operator supplied.")
        if operator.type != "gh_columnwise_operator":
            raise GenerationError(
                "Internal error: a CMA operator (gh_columnwise_operator) must "
                "be supplied but got {0}".format(operator.type))
        map_name = get_cma_indirection_map_name(function_space)
        self._arglist.append(map_name)

    def scalar(self, arg):
        '''
        Add the name associated with the scalar argument to the argument list.

        :param arg: the kernel argument.
        :type arg: :py:class:`psyclone.dynamo0p3.DynKernelArgument`

        :raises InternalError: if the argument is not a recognised scalar type.
        '''
        if arg.type not in GH_VALID_SCALAR_NAMES:
            raise InternalError(
                "Expected argument type to be one of '{0}' but got '{1}'".
                format(GH_VALID_SCALAR_NAMES, arg.type))
        self._arglist.append(arg.name)

    def fs_common(self, function_space):
        ''' Provide arguments common to LMA operators and
        fields on a space. There is one: "ndf". '''
        ndf_name = get_fs_ndf_name(function_space)
        self._arglist.append(ndf_name)

    def fs_compulsory_field(self, function_space):
        ''' Provide compulsory arguments if there is a field on this
        function space'''
        undf_name = get_fs_undf_name(function_space)
        self._arglist.append(undf_name)
        map_name = get_fs_map_name(function_space)
        self._arglist.append(map_name)

    def basis(self, function_space):
        '''
        Add the necessary declarations for basis function(s) on the supplied
        function space. There can be more than one if this is an evaluator
        and/or multiple 'gh_shape's have been requested in the kernel metadata.

        :param function_space: the function space for which to provide \
                               the basis functions
        :type function_space: :py:class:`psyclone.dynamo0p3.FunctionSpace`

        :raises InternalError: if the evaluator shape is not recognised.

        '''
        for shape in self._kern.eval_shapes:
            if shape in VALID_QUADRATURE_SHAPES:
                # A kernel stub won't have a name for the corresponding
                # quadrature argument so we create one by appending the last
                # part of the shape name to "qr_".
                basis_name = get_fs_basis_name(
                    function_space, qr_var="qr_"+shape.split("_")[-1])
                self._arglist.append(basis_name)
            elif shape in VALID_EVALUATOR_SHAPES:
                # Need a basis array for each target space upon which the basis
                # functions have been evaluated. _kern.eval_targets is a dict
                # where the values are 2-tuples of (FunctionSpace, argument).
                for _, target in self._kern.eval_targets.items():
                    basis_name = get_fs_basis_name(function_space,
                                                   on_space=target[0])
                    self._arglist.append(basis_name)
            else:
                raise InternalError(
                    "Unrecognised evaluator shape ('{0}'). Expected one of: "
                    "{1}".format(shape, VALID_EVALUATOR_SHAPES))

    def diff_basis(self, function_space):
        '''
        Provide the necessary declarations for the differential basis function
        on the supplied function space.

        :param function_space: the function space for which to provide the \
                               differential basis function
        :type function_space: :py:class:`psyclone.dynamo0p3.FunctionSpace`

        :raises InternalError: if the evaluator shape is not recognised.

        '''
        for shape in self._kern.eval_shapes:
            if shape in VALID_QUADRATURE_SHAPES:
                # We need differential basis functions for quadrature. A
                # kernel stub won't have a name for the corresponding
                # quadrature argument so we create one by appending the
                # last part of the shape name to "qr_".
                diff_basis_name = get_fs_diff_basis_name(
                    function_space, qr_var="qr_"+shape.split("_")[-1])
                self._arglist.append(diff_basis_name)

            elif shape in VALID_EVALUATOR_SHAPES:
                # We need differential basis functions for an evaluator,
                # potentially for multiple target spaces. _kern.eval_targets is
                # a dict where the values are 2-tuples of
                # (FunctionSpace, argument).
                for _, target in self._kern.eval_targets.items():
                    diff_basis_name = get_fs_diff_basis_name(
                        function_space, on_space=target[0])
                    self._arglist.append(diff_basis_name)
            else:
                raise InternalError("Unrecognised evaluator shape ('{0}'). "
                                    "Expected one of: {1}".format(
                                        shape, VALID_EVALUATOR_SHAPES))

    def orientation(self, function_space):
        '''
        Provide orientation information for the function space.

        :param function_space: the function space for which orientation \
                               is required.
        :type function_space: :py:class:`psyclone.dynamo0p3.FunctionSpace`

        '''
        orientation_name = get_fs_orientation_name(function_space)
        self._arglist.append(orientation_name)

    def field_bcs_kernel(self, function_space):
        ''' implement the boundary_dofs array fix for fields '''
        arg = self._kern.arguments.get_arg_on_space(function_space)
        self._arglist.append("boundary_dofs_"+arg.name)

    def operator_bcs_kernel(self, function_space):
        ''' Implement the boundary_dofs array fix for operators. This is the
        same as for fields with the function space set to the 'to' space of
        the operator. '''
        self.field_bcs_kernel(function_space)

    def mesh_properties(self):
        ''' Provide the kernel arguments required for the mesh properties
        specified in the kernel metadata.

        '''
        if self._kern.mesh.properties:
            self._arglist.extend(
                LFRicMeshProperties(self._kern).kern_args(stub=True))

    def quad_rule(self):
        ''' Provide quadrature information for this kernel stub (necessary
        arguments). '''
        for rule in self._kern.qr_rules.values():
            self._arglist.extend(rule.kernel_args)

    @property
    def arglist(self):
        '''return the kernel argument list. The generate function must be
        called first'''
        if not self._arglist:
            raise GenerationError(
                "Internal error. The argument list in KernStubArgList:"
                "arglist() is empty. Has the generate() method been called?")
        return self._arglist


# class DinoWriters(ArgOrdering):
#    def __init__(self, kern, parent=None, position=None):
#        ArgOrdering.__init__(self, kern)
#        self._parent = parent
#        self._position = position
#        self._scalar_position = None
#        self._array_position = None
#
#    def cell_position(self):
#        ''' get dino to output cell position information '''
#        # dino outputs a full field so we do not need cell index information
#        pass
#
#    def mesh_height(self):
#        ''' get dino to output the height of the mesh (nlayers)'''
#        nlayers_name = self._name_space_manager.create_name(
#            root_name="nlayers", context="PSyVars", label="nlayers")
#        self._add_dino_scalar(nlayers_name)
#
#    def field_vector(self, argvect):
#        '''get dino to output field vector data associated with the argument
#        'argvect' '''
#        # TBD
#        pass
#
#    def field(self, arg):
#        '''get dino to output field datat associated with the argument
#        'arg' '''
#        if arg.intent in ["in", "inout"]:
#            text = arg.proxy_name + "%data"
#            self._add_dino_array(text)
#
#    def stencil_unknown_extent(self, arg):
#        '''get dino to output stencil information associated with the argument
#        'arg' if the extent is unknown '''
#        # TBD
#        pass
#
#    def stencil_unknown_direction(self, arg):
#        '''get dino to output stencil information associated with the argument
#        'arg' if the direction is unknown '''
#        # TBD
#        pass
#
#    def stencil(self, arg):
#        '''get dino to output general stencil information associated with the
#        argument 'arg' '''
#        # TBD
#        pass
#
#    def operator(self, arg):
#        ''' get dino to output the operator arguments '''
#        # TBD
#        pass
#
#    def scalar(self, scalar_arg):
#        '''get dino to output the value of the scalar argument'''
#        if scalar_arg in ["in", "inout"]:
#            self._add_dino_scalar(scalar_arg.name)
#
#    def fs_common(self, function_space):
#        '''get dino to output any arguments common to LMA operators and
#        fields on a space. '''
#        # There is currently one: "ndf".
#        ndf_name = get_fs_ndf_name(function_space)
#        self._add_dino_scalar(ndf_name)
#
#    def fs_compulsory_field(self, function_space):
#        '''get dino to output compulsory arguments if there is a field on this
#        function space'''
#        undf_name = get_fs_undf_name(function_space)
#        self._add_dino_scalar(undf_name)
#
#    def basis(self, function_space):
#        '''get dino to output basis function information for the function
#        space'''
#        # TBD
#        pass
#
#    def diff_basis(self, function_space):
#        '''get dino to output differential basis function information for the
#        function space'''
#        # TBD
#         pass
#
#    def orientation(self, function_space):
#        '''get dino to output orientation information for the function
#        space'''
#        # TBD
#        pass
#
#    def field_bcs_kernel(self, function_space):
#        '''get dino to output any boundary_dofs information for bc_kernel'''
#        # TBD
#        pass
#
#    def quad_rule(self):
#        '''get dino to output qr information '''
#        # TBD
#        pass
#
#    def generate(self):
#        '''perform any additional actions before and after kernel
#        argument-list based generation'''
#        self._parent.add(CommentGen(self._parent, " dino output start"),
#                         position=["before", self._position])
#        scalar_comment = CommentGen(self._parent, " dino scalars")
#        self._parent.add(scalar_comment,
#                         position=["before", self._position])
#        array_comment = CommentGen(self._parent, " dino arrays")
#        self._parent.add(array_comment,
#                         position=["before", self._position])
#        self._scalar_position = scalar_comment.root
#        self._array_position = array_comment.root
#        self._parent.add(CommentGen(self._parent, " dino output end"),
#                         position=["before", self._position])
#        self._parent.add(CommentGen(self._parent, ""),
#                         position=["before", self._position])
#        ArgOrdering.generate(self)
#
#    def _add_dino_scalar(self, name):
#        ''' add a dino output call for a scalar variable '''
#        self._parent.add(CallGen(self._parent, name="dino%output_scalar",
#                                 args=[name]),
#                         position=["after", self._scalar_position])
#
#    def _add_dino_array(self, name):
#        ''' add a dino output call for an array variable '''
#        self._parent.add(CallGen(self._parent, name="dino%output_array",
#                                 args=[name]),
#                         position=["after", self._array_position])


class FSDescriptor(object):
    ''' Provides information about a particular function space used by
    a meta-funcs entry in the kernel metadata. '''

    def __init__(self, descriptor):
        self._descriptor = descriptor

    @property
    def requires_basis(self):
        ''' Returns True if a basis function is associated with this
        function space, otherwise it returns False. '''
        return "gh_basis" in self._descriptor.operator_names

    @property
    def requires_diff_basis(self):
        ''' Returns True if a differential basis function is
        associated with this function space, otherwise it returns
        False. '''
        return "gh_diff_basis" in self._descriptor.operator_names

    @property
    def requires_orientation(self):
        ''' Returns True if an orientation function is
        associated with this function space, otherwise it returns
        False. '''
        return "gh_orientation" in self._descriptor.operator_names

    @property
    def fs_name(self):
        ''' Returns the raw metadata value of this function space. '''
        return self._descriptor.function_space_name


class FSDescriptors(object):
    ''' Contains a collection of FSDescriptor objects and methods
    that provide information across these objects. We have one
    FSDescriptor for each meta-funcs entry in the kernel
    meta-data.
    # TODO #274 this should actually be named something like
    BasisFuncDescriptors as it holds information describing the
    basis/diff-basis functions required by a kernel.

    :param descriptors: list of objects describing the basis/diff-basis \
                        functions required by a kernel, as obtained from \
                        meta-data.
    :type descriptors: list of :py:class:`psyclone.DynFuncDescriptor03`.

    '''
    def __init__(self, descriptors):
        self._orig_descriptors = descriptors
        self._descriptors = []
        for descriptor in descriptors:
            self._descriptors.append(FSDescriptor(descriptor))

    def exists(self, fspace):
        ''' Return True if a descriptor with the specified function
        space exists, otherwise return False. '''
        for descriptor in self._descriptors:
            # FS descriptors hold information taken from the kernel
            # metadata and therefore it is the original name of
            # the supplied function space that we must look at
            if descriptor.fs_name == fspace.orig_name:
                return True
        return False

    def get_descriptor(self, fspace):
        ''' Return the descriptor with the specified function space
        name. If it does not exist raise an error.'''
        for descriptor in self._descriptors:
            if descriptor.fs_name == fspace.orig_name:
                return descriptor
        raise GenerationError(
            "FSDescriptors:get_descriptor: there is no descriptor for "
            "function space {0}".format(fspace.orig_name))

    @property
    def descriptors(self):
        '''
        :return: the list of Descriptors, one for each of the meta-funcs
                 entries in the kernel meta-data.
        :rtype: List of :py:class:`psyclone.dynamo0p3.FSDescriptor`
        '''
        return self._descriptors


def check_args(call):
    '''
    Checks that the kernel arguments provided via the invoke call are
    consistent with the information expected, as specified by the
    kernel metadata

    :param call: the object produced by the parser that describes the
                 kernel call to be checked.
    :type call: :py:class:`psyclone.parse.algorithm.KernelCall`
    :raises: GenerationError if the kernel arguments in the Algorithm layer
             do not match up with the kernel meta-data
    '''
    # stencil arguments
    stencil_arg_count = 0
    for arg_descriptor in call.ktype.arg_descriptors:
        if arg_descriptor.stencil:
            if not arg_descriptor.stencil['extent']:
                # an extent argument must be provided
                stencil_arg_count += 1
            if arg_descriptor.stencil['type'] == 'xory1d':
                # a direction argument must be provided
                stencil_arg_count += 1

    # Quadrature arguments - will have as many as there are distinct
    # quadrature shapes specified in the metadata.
    qr_arg_count = len(set(call.ktype.eval_shapes).intersection(
        set(VALID_QUADRATURE_SHAPES)))

    expected_arg_count = len(call.ktype.arg_descriptors) + \
        stencil_arg_count + qr_arg_count

    if expected_arg_count != len(call.args):
        raise GenerationError(
            "error: expected '{0}' arguments in the algorithm layer but "
            "found '{1}'. Expected '{2}' standard arguments, '{3}' "
            "stencil arguments and '{4}' qr_arguments'".format(
                expected_arg_count, len(call.args),
                len(call.ktype.arg_descriptors), stencil_arg_count,
                qr_arg_count))


class DynStencil(object):
    ''' Provides stencil information about a Dynamo argument '''
    def __init__(self, name):
        self._name = name
        self._extent = None
        self._extent_arg = None
        self._direction_arg = None

    @property
    def extent(self):
        '''Returns the extent of the stencil if it is known. It will be known
        if it is specified in the metadata.'''
        return self._extent

    @property
    def extent_arg(self):
        '''Returns the algorithm argument associated with the extent value if
        extent has not been provided in the metadata.'''
        return self._extent_arg

    @extent_arg.setter
    def extent_arg(self, value):
        ''' sets the extent_arg argument. '''
        self._extent_arg = value

    @property
    def direction_arg(self):
        '''returns the direction argument associated with the direction of
        the stencil if the direction of the stencil is not known'''
        return self._direction_arg

    @direction_arg.setter
    def direction_arg(self, value):
        ''' sets the direction_arg argument. '''
        self._direction_arg = value


class DynKernelArguments(Arguments):
    '''
    Provides information about Dynamo kernel call arguments
    collectively, as specified by the kernel argument metadata.

    :param call: the kernel meta-data for which to extract argument info.
    :type call: :py:class:`psyclone.parse.KernelCall`
    :param parent_call: the kernel-call object.
    :type parent_call: :py:class:`psyclone.dynamo0p3.DynKern`

    :raises GenerationError: if the kernel meta-data specifies stencil extent.
    '''
    def __init__(self, call, parent_call):
        if False:  # pylint: disable=using-constant-test
            # For pyreverse
            self._0_to_n = DynKernelArgument(None, None, None, None)

        Arguments.__init__(self, parent_call)

        # check that the arguments provided by the algorithm layer are
        # consistent with those expected by the kernel(s)
        check_args(call)

        # create our arguments and add in stencil information where
        # appropriate.
        self._args = []
        idx = 0
        for arg in call.ktype.arg_descriptors:

            dyn_argument = DynKernelArgument(self, arg, call.args[idx],
                                             parent_call)
            idx += 1
            if dyn_argument.descriptor.stencil:
                # Create a stencil object and store a reference to it in our
                # new DynKernelArgument object.
                stencil = DynStencil(dyn_argument.descriptor.stencil['type'])
                dyn_argument.stencil = stencil

                if dyn_argument.descriptor.stencil['extent']:
                    raise GenerationError("extent metadata not yet supported")
                    # if supported we would add the following
                    # line. However, note there is currently no setter
                    # for extent in DynStencil so this would need to
                    # be added.  stencil.extent =
                    # dyn_argument.descriptor.stencil['extent']
                else:
                    # An extent argument has been added.
                    stencil.extent_arg = call.args[idx]
                    idx += 1
                if dyn_argument.descriptor.stencil['type'] == 'xory1d':
                    # a direction argument has been added
                    stencil.direction_arg = call.args[idx]
                    idx += 1
            self._args.append(dyn_argument)

        # We have now completed the construction of the kernel arguments so
        # we can go back and update the names of any stencil size and/or
        # direction variable names to ensure there are no clashes.
        if self._parent_call and hasattr(self._parent_call.root,
                                         'symbol_table'):
            symtab = self._parent_call.root.symbol_table
        else:
            # TODO 719 The symtab is not connected to other parts of the
            # Stub generation.
            symtab = SymbolTable()
        for arg in self._args:
            if not arg.descriptor.stencil:
                continue
            if not arg.stencil.extent_arg.is_literal():
                if arg.stencil.extent_arg.varname:
                    # Ensure extent argument name is registered in the
                    # symbol_table.
                    tag = "AlgArgs_" + arg.stencil.extent_arg.text
                    root = arg.stencil.extent_arg.varname
                    new_name = symtab.name_from_tag(tag, root)
                    arg.stencil.extent_arg.varname = new_name
            if arg.descriptor.stencil['type'] == 'xory1d':
                # a direction argument has been added
                if arg.stencil.direction_arg.varname and \
                   arg.stencil.direction_arg.varname not in \
                   VALID_STENCIL_DIRECTIONS:
                    # Register the name of the direction argument to ensure
                    # it is unique in the PSy layer
                    tag = "AlgArgs_" + arg.stencil.direction_arg.text
                    root = arg.stencil.direction_arg.varname
                    new_name = symtab.name_from_tag(tag, root)
                    arg.stencil.direction_arg.varname = new_name

        self._dofs = []

        # Generate a static list of unique function-space names used
        # by the set of arguments: store the mangled names as these
        # are what we use at the level of an Invoke
        self._unique_fs_names = []
        # List of corresponding unique function-space objects
        self._unique_fss = []
        for arg in self._args:
            for function_space in arg.function_spaces:
                # We check that function_space is not None because scalar
                # args don't have one and fields only have one (only
                # operators have two).
                if function_space and \
                   function_space.mangled_name not in self._unique_fs_names:
                    self._unique_fs_names.append(function_space.mangled_name)
                    self._unique_fss.append(function_space)

    def get_arg_on_space_name(self, func_space_name):
        '''
        Returns the first argument (field or operator) found that is on
        the named function space, as specified in the kernel metadata. Also
        returns the associated FunctionSpace object.

        :param str func_space_name: Name of the function space (as specified \
                                    in kernel meta-data) for which to \
                                    find an argument.
        :return: the first kernel argument that is on the named function \
                 space and the associated FunctionSpace object.
        :rtype: (:py:class:`psyclone.dynamo0p3.DynKernelArgument`,
                 :py:class:`psyclone.dynamo0p3.FunctionSpace`)
        :raises: FieldNotFoundError if no field or operator argument is found \
                 for the named function space.
        '''
        for arg in self._args:
            for function_space in arg.function_spaces:
                if function_space:
                    if func_space_name == function_space.orig_name:
                        return arg, function_space
        raise FieldNotFoundError("DynKernelArguments:get_arg_on_space_name: "
                                 "there is no field or operator with function "
                                 "space {0}".format(func_space_name))

    def get_arg_on_space(self, func_space):
        '''
        Returns the first argument (field or operator) found that is on
        the specified function space. The mangled name of the supplied
        function space is used for comparison.

        :param func_space: The function space for which to find an argument.
        :type func_space: :py:class:`psyclone.dynamo0p3.FunctionSpace`
        :return: the first kernel argument that is on the supplied function
                 space
        :rtype: :py:class:`psyclone.dynamo0p3.DynKernelArgument`
        :raises: FieldNotFoundError if no field or operator argument is found
                 for the specified function space.
        '''
        for arg in self._args:
            for function_space in arg.function_spaces:
                if function_space:
                    if func_space.mangled_name == function_space.mangled_name:
                        return arg
        raise FieldNotFoundError("DynKernelArguments:get_arg_on_space: there "
                                 "is no field or operator with function space "
                                 "{0} (mangled name = '{1}')".format(
                                     func_space.orig_name,
                                     func_space.mangled_name))

    def has_operator(self, op_type=None):
        ''' Returns true if at least one of the arguments is an operator
        of type op_type (either gh_operator [LMA] or gh_columnwise_operator
        [CMA]). If op_type is None then searches for *any* valid operator
        type. '''
        if op_type and op_type not in GH_VALID_OPERATOR_NAMES:
            raise GenerationError(
                "If supplied, op_type must be a valid operator type (one "
                "of {0}) but got {1}".format(GH_VALID_OPERATOR_NAMES, op_type))
        if not op_type:
            # If no operator type is specified then we match any type
            op_list = GH_VALID_OPERATOR_NAMES
        else:
            op_list = [op_type]
        for arg in self._args:
            if arg.type in op_list:
                return True
        return False

    @property
    def unique_fss(self):
        ''' Returns a unique list of function space objects used by the
        arguments of this kernel '''
        return self._unique_fss

    @property
    def unique_fs_names(self):
        ''' Return the list of unique function space names used by the
        arguments of this kernel. The names are unmangled (i.e. as
        specified in the kernel metadata) '''
        return self._unique_fs_names

    def iteration_space_arg(self):
        '''
        Returns an argument we can use to dereference the iteration
        space. This can be a field or operator that is modified or
        alternatively a field that is read if one or more scalars
        are modified. If a kernel writes to more than one argument then
        that requiring the largest iteration space is selected.

        :return: Kernel argument from which to obtain iteration space
        :rtype: :py:class:`psyclone.dynamo0p3.DynKernelArgument`
        '''

        # Since we always compute operators out to the L1 halo we first
        # check whether this kernel writes to an operator
        write_accesses = AccessType.all_write_accesses()
        op_args = psyGen.args_filter(self._args,
                                     arg_types=GH_VALID_OPERATOR_NAMES,
                                     arg_accesses=write_accesses)
        if op_args:
            return op_args[0]

        # Is this an inter-grid kernel? If so, then the iteration space
        # is determined by the coarse mesh, irrespective of whether
        # we are prolonging (and thus writing to a field on the fine mesh)
        # or restricting.
        if self._parent_call.is_intergrid:
            fld_args = psyGen.args_filter(self._args,
                                          arg_types=["gh_field"],
                                          arg_meshes=["gh_coarse"])
            return fld_args[0]

        # This is not an inter-grid kernel and it does not write to an
        # operator. We now check for fields that are written to. We
        # check first for any modified field on a continuous function
        # space, failing that we try any_space function spaces
        # (because we must assume such a space is continuous) and
        # finally we try all discontinuous function spaces including
        # any_discontinuous_space. We do this because if a quantity on
        # a continuous FS is modified then our iteration space must be
        # larger (include L1-halo cells)
        write_accesses = AccessType.all_write_accesses()
        fld_args = psyGen.args_filter(self._args,
                                      arg_types=["gh_field"],
                                      arg_accesses=write_accesses)
        if fld_args:
            for spaces in [CONTINUOUS_FUNCTION_SPACES,
                           VALID_ANY_SPACE_NAMES,
                           VALID_DISCONTINUOUS_FUNCTION_SPACE_NAMES]:
                for arg in fld_args:
                    if arg.function_space.orig_name in spaces:
                        return arg

        # No modified fields or operators. Check for unmodified fields...
        fld_args = psyGen.args_filter(self._args, arg_types=["gh_field"])
        if fld_args:
            return fld_args[0]

        # it is an error if we get to here
        raise GenerationError(
            "iteration_space_arg(). The dynamo0.3 api must have a modified "
            "field, a modified operator, or an unmodified field (in the case "
            "of a modified scalar). None of these were found.")

    @property
    def dofs(self):
        ''' Currently required for Invoke base class although this
        makes no sense for Dynamo. Need to refactor the Invoke base class
        and remove the need for this property (#279). '''
        return self._dofs

    def raw_arg_list(self):
        '''
        Constructs the class-specific argument list for a kernel.

        :returns: a list of all of the actual arguments to the \
                  kernel call.
        :rtype: list of str.
        '''
        create_arg_list = KernCallArgList(self._parent_call)
        create_arg_list.generate()
        self._raw_arg_list = create_arg_list.arglist

        return self._raw_arg_list

    @property
    def acc_args(self):
        '''
        :returns: the list of quantities that must be available on an \
                  OpenACC device before the associated kernel can be launched.
        :rtype: list of str

        '''
        class KernCallAccArgList(KernCallArgList):
            '''
            Kernel call arguments that need to be declared by OpenACC
            directives. KernCallArgList only needs to be specialised
            where modified, or additional, arguments are required.
            Scalars are apparently not required but it is valid in
            OpenACC to include them and requires less specialisation
            to keep them in.

            '''
            def field_vector(self, argvect):
                '''
                Add the field vector associated with the argument 'argvect' to
                the argument list. OpenACC requires the field and the
                dereferenced data to be specified.

                :param argvect: the kernel argument (vector field).
                :type argvect:  :py:class:`psyclone.dynamo0p3.\
                                DynKernelArgument`

                '''
                for idx in range(1, argvect.vector_size+1):
                    text1 = argvect.proxy_name + "(" + str(idx) + ")"
                    self._arglist.append(text1)
                    text2 = text1 + "%data"
                    self._arglist.append(text2)

            def field(self, arg):
                '''
                Add the field associated with the argument 'arg' to
                the argument list. OpenACC requires the field and the
                dereferenced data to be specified.

                :param arg: the kernel argument (field).
                :type arg: :py:class:`psyclone.dynamo0p3.DynKernelArgument`

                '''
                text1 = arg.proxy_name
                self._arglist.append(text1)
                text2 = text1 + "%data"
                self._arglist.append(text2)

            def stencil(self, arg):
                '''
                Add the stencil dofmap associated with this kernel
                argument. OpenACC requires the full dofmap to be
                specified.

                :param arg: the meta-data description of the kernel \
                argument with which the stencil is associated.
                :type arg: :py:class:`psyclone.dynamo0p3.DynKernelArgument`

                '''
                self._arglist.append(DynStencils.dofmap_name(
                    self._kern.root.symbol_table, arg))

            def operator(self, arg):
                '''
                Add the operator arguments to the argument list if
                they have not already been added. OpenACC requires the
                derived type and the dereferenced data to be
                specified.

                :param arg: the meta-data description of the operator.
                :type arg: :py:class:`psyclone.dynamo0p3.DynKernelArgument`

                '''
                if arg.proxy_name_indexed not in self._arglist:
                    self._arglist.append(arg.proxy_name_indexed)
                    self._arglist.append(arg.proxy_name_indexed + "%ncell_3d")
                    self._arglist.append(arg.proxy_name_indexed +
                                         "%local_stencil")

            def fs_compulsory_field(self, function_space):
                '''
                Add compulsory arguments associated with this function space to
                the list. OpenACC requires the full function-space map
                to be specified.

                :param arg: the current functionspace.
                :type arg: :py:class:`psyclone.dynamo0p3.FunctionSpace`

                '''
                undf_name = get_fs_undf_name(function_space)
                self._arglist.append(undf_name)
                map_name = get_fs_map_name(function_space)
                self._arglist.append(map_name)

        create_acc_arg_list = KernCallAccArgList(self._parent_call)
        create_acc_arg_list.generate()
        return create_acc_arg_list.arglist

    @property
    def scalars(self):
        '''
        Provides the list of names of scalar arguments required by the
        kernel associated with this Arguments object. If there are none
        then the returned list is empty.

        :returns: A list of the names of scalar arguments in this object.
        :rtype: list of str
        '''
        # Return nothing for the moment as it is unclear whether
        # scalars need to be explicitly dealt with (for OpenACC) in
        # the dynamo api.
        return []


class DynKernelArgument(KernelArgument):
    ''' Provides information about individual Dynamo kernel call
    arguments as specified by the kernel argument metadata. '''

    def __init__(self, kernel_args, arg_meta_data, arg_info, call):
        '''
        :param kernel_args: Object encapsulating all arguments to the
                            kernel call
        :type kernel_args: :py:class:`psyclone.dynamo0p3.DynKernelArguments`
        :param arg_meta_data: Information obtained from the meta-data for
                              this kernel argument
        :type arg_meta_data: :py:class:`psyclone.dynamo0p3.DynArgDescriptor03`
        :param arg_info: Information on how this argument is specified in the
                         Algorithm layer
        :type arg_info: :py:class:`psyclone.parse.algorithm.Arg`
        :param call: The kernel object with which this argument is associated
        :type call: :py:class:`psyclone.dynamo0p3.DynKern`
        '''
        KernelArgument.__init__(self, arg_meta_data, arg_info, call)
        # Keep a reference to DynKernelArguments object that contains
        # this argument. This permits us to manage name-mangling for
        # any-space function spaces.
        self._kernel_args = kernel_args
        self._vector_size = arg_meta_data.vector_size
        self._type = arg_meta_data.type
        self._stencil = None
        if arg_meta_data.mesh:
            self._mesh = arg_meta_data.mesh.lower()
        else:
            self._mesh = None

        # The list of function-space objects for this argument. Each
        # object can be queried for its original name and for the
        # mangled name (used to make any-space arguments distinct
        # within an invoke). The argument will only have more than
        # one function-space associated with it if it is an operator.
        fs1 = None
        fs2 = None

        if self.is_operator:

            fs1 = FunctionSpace(arg_meta_data.function_space_to,
                                self._kernel_args)
            fs2 = FunctionSpace(arg_meta_data.function_space_from,
                                self._kernel_args)
        else:
            if arg_meta_data.function_space:
                fs1 = FunctionSpace(arg_meta_data.function_space,
                                    self._kernel_args)
        self._function_spaces = [fs1, fs2]

    @property
    def descriptor(self):
        ''' return a descriptor object which contains Kernel
        metadata about this argument '''
        return self._arg

    def ref_name(self, function_space=None):
        '''
        Returns the name used to dereference this type of argument (depends
        on whether it is a field or operator and, if the latter, whether it
        is the to- or from-space that is specified).

        :param function_space: the function space of this argument
        :type function_space: :py:class:`psyclone.dynamo0p3.FunctionSpace`
        :return: the name used to dereference this argument
        :rtype: str
        '''
        if not function_space:
            if self.is_operator:
                # For an operator we use the 'from' FS
                function_space = self._function_spaces[1]
            else:
                function_space = self._function_spaces[0]
        else:
            # Check that the supplied function space is valid for this
            # argument
            found = False
            for fspace in self.function_spaces:
                if fspace and fspace.orig_name == function_space.orig_name:
                    found = True
                    break
            if not found:
                raise GenerationError(
                    "DynKernelArgument:ref_name(fs). The supplied function "
                    "space (fs='{0}') is not one of the function spaces "
                    "associated with this argument (fss='{1}')".format(
                        function_space.orig_name,
                        self.function_space_names))
        if self._type == "gh_field":
            return "vspace"
        elif self.is_operator:
            if function_space.orig_name == self.descriptor.function_space_from:
                return "fs_from"
            elif function_space.orig_name == self.descriptor.function_space_to:
                return "fs_to"
            else:
                raise GenerationError(
                    "ref_name: Error, function space '{0}' is one of the "
                    "gh_operator function spaces '{1}' but is not being "
                    "returned by either function_space from '{2}' or "
                    "function_space_to '{3}'".format(
                        function_space.orig_name, self.function_spaces,
                        self.descriptor.function_space_from,
                        self.descriptor.function_space_to))
        else:
            raise GenerationError(
                "ref_name: Error, unsupported arg type '{0}' found".
                format(self._type))

    @property
    def type(self):
        ''' Returns the type of this argument. '''
        return self._type

    def is_scalar(self):
        ''':return: whether this variable is a scalar variable or not.
        :rtype: bool'''
        return self.type in GH_VALID_SCALAR_NAMES

    @property
    def mesh(self):
        '''
        Getter for the mesh associated with this argument
        :return: Mesh associated with argument (GH_FINE or GH_COARSE)
        :rtype: str
        '''
        return self._mesh

    @property
    def vector_size(self):
        ''' Returns the vector size of this argument as specified in
        the Kernel metadata. '''
        return self._vector_size

    @property
    def proxy_name(self):
        '''
        :returns: the proxy name for this argument.
        :rtype: str
        '''
        return self._name+"_proxy"

    @property
    def proxy_declaration_name(self):
        '''
        :returns: the proxy name for this argument with the array \
                  dimensions added if required.
        :rtype: str
        '''
        if self._vector_size > 1:
            return self.proxy_name+"("+str(self._vector_size)+")"
        return self.proxy_name

    @property
    def declaration_name(self):
        ''' Returns the name for this argument with the array
        dimensions added if required. '''
        if self._vector_size > 1:
            return self._name+"("+str(self._vector_size)+")"
        return self._name

    @property
    def proxy_name_indexed(self):
        '''
        :returns: the proxy name for this argument with an additional \
                  index which accesses the first element for a vector \
                  argument.
        :rtype: str
        '''
        if self._vector_size > 1:
            return self._name+"_proxy(1)"
        return self._name+"_proxy"

    @property
    def name_indexed(self):
        '''
        :returns: the name for this argument with an additional index \
                  which accesses the first element for a vector argument.
        :rtype: str
        '''
        if self._vector_size > 1:
            return self._name+"(1)"
        return self._name

    @property
    def function_space(self):
        '''
        :return: the expected finite element function space for this
                 argument as specified by the kernel argument metadata.
        :rtype: :py:class:`psyclone.dynamo0p3.FunctionSpace`
        '''
        if self._type == "gh_operator":
            # We return the 'from' space for an operator argument
            return self.function_space_from
        return self._function_spaces[0]

    @property
    def function_space_to(self):
        ''' Returns the 'to' function space of an operator '''
        return self._function_spaces[0]

    @property
    def function_space_from(self):
        ''' Returns the 'from' function space of an operator '''
        return self._function_spaces[1]

    @property
    def function_spaces(self):
        ''' Returns the expected finite element function spaces for this
        argument as a list as specified by the kernel argument
        metadata. We have more than one function space when dealing
        with operators. '''
        return self._function_spaces

    @property
    def function_space_names(self):
        ''' Returns a list of the names of the function spaces associated
        with this argument. We have more than one function space when
        dealing with operators. '''
        fs_names = []
        for fspace in self._function_spaces:
            if fspace:
                fs_names.append(fspace.orig_name)
        return fs_names

    @property
    def intent(self):
        '''
        Returns the Fortran intent of this argument.

        :return: the expected Fortran intent for this argument as specified
                 by the kernel argument metadata
        :rtype: str
        '''
        if self.access == AccessType.READ:
            return "in"
        elif self.access == AccessType.WRITE:
            return "out"
        elif self.access == AccessType.READWRITE:
            return "inout"
        elif self.access in [AccessType.INC] + \
                AccessType.get_valid_reduction_modes():
            return "inout"
        else:
            valid_reductions = AccessType.get_valid_reduction_names()
            raise GenerationError(
                "Expecting argument access to be one of 'gh_read, gh_write, "
                "gh_inc', 'gh_readwrite' or one of {0}, but found '{1}'".
                format(valid_reductions, self.access))

    @property
    def discontinuous(self):
        '''Returns True if this argument is known to be on a discontinuous
        function space including any_discontinuous_space, otherwise
        returns False.'''
        if self.function_space.orig_name in \
           VALID_DISCONTINUOUS_FUNCTION_SPACE_NAMES:
            return True
        if self.function_space.orig_name in VALID_ANY_SPACE_NAMES:
            # we will eventually look this up based on our dependence
            # analysis but for the moment we assume the worst
            return False
        return False

    @property
    def stencil(self):
        '''Return stencil information about this kernel argument if it
        exists. The information is returned as a DynStencil object.'''
        return self._stencil

    @stencil.setter
    def stencil(self, value):
        '''Set stencil information for this kernel argument. The information
        should be provided as a DynStencil object. '''
        self._stencil = value

    @property
    def is_operator(self):
        '''
        :return: True if this kernel argument represents an operator,
                 False otherwise.
        :rtype: bool
        '''
        return self._type in GH_VALID_OPERATOR_NAMES


class DynKernCallFactory(object):
    ''' Create the necessary framework for a Dynamo kernel call.
    This consists of a Loop over cells containing a call to the
    user-supplied kernel routine. '''
    @staticmethod
    def create(call, parent=None):
        ''' Create the objects needed for a call to the kernel
        described in the call object '''

        # Loop over cells
        cloop = DynLoop(parent=parent)

        # The kernel itself
        kern = DynKern()
        kern.load(call, cloop.children[3])

        # Add the kernel as a child of the loop
        cloop.loop_body.addchild(kern)

        # Set-up the loop now we have the kernel object
        cloop.load(kern)

        # Return the outermost loop
        return cloop


class DynACCEnterDataDirective(ACCEnterDataDirective):
    '''
    Sub-classes ACCEnterDataDirective to provide an API-specific implementation
    of data_on_device().

    '''
    def data_on_device(self, _):
        '''
        Provide a hook to be able to add information about data being on a
        device (or not). This is currently not used in dynamo0p3.

        '''
        return None


# ---------- Documentation utils -------------------------------------------- #
# The list of module members that we wish AutoAPI to generate
# documentation for. (See https://psyclone-ref.readthedocs.io)
__all__ = [
    'FunctionSpace',
    'DynFuncDescriptor03',
    'DynArgDescriptor03',
    'DynKernMetadata',
    'DynamoPSy',
    'DynamoInvokes',
    'DynCollection',
    'DynStencils',
    'DynDofmaps',
    'DynOrientations',
    'DynFunctionSpaces',
    'DynFields',
    'DynProxies',
    'DynCellIterators',
    'DynScalarArgs',
    'DynLMAOperators',
    'DynCMAOperators',
    'DynMeshes',
    'DynInterGrid',
    'DynBasisFunctions',
    'DynBoundaryConditions',
    'DynInvoke',
    'DynInvokeSchedule',
    'DynGlobalSum',
    'DynHaloExchange',
    'DynHaloExchangeStart',
    'DynHaloExchangeEnd',
    'HaloDepth',
    'HaloWriteAccess',
    'HaloReadAccess',
    'DynLoop',
    'DynKern',
    'ArgOrdering',
    'KernCallArgList',
    'KernStubArgList',
    'FSDescriptor',
    'FSDescriptors',
    'DynStencil',
    'DynKernelArguments',
    'DynKernelArgument',
    'DynKernCallFactory',
    'DynACCEnterDataDirective']<|MERGE_RESOLUTION|>--- conflicted
+++ resolved
@@ -59,16 +59,12 @@
 from psyclone.psyGen import PSy, Invokes, Invoke, InvokeSchedule, \
     Arguments, KernelArgument, HaloExchange, GlobalSum, \
     FORTRAN_INTENT_NAMES, DataAccess, CodedKern, ACCEnterDataDirective
-<<<<<<< HEAD
-from psyclone.psyir.symbols import DataType, DataSymbol, SymbolTable
+from psyclone.psyir.symbols import INTEGER_TYPE, DataSymbol, SymbolTable
 from psyclone.f2pygen import (AllocateGen, AssignGen, CallGen, CommentGen,
                               DeallocateGen, DeclGen, DirectiveGen, DoGen,
                               IfThenGen, ModuleGen, SubroutineGen, TypeDeclGen,
                               UseGen)
 
-=======
-from psyclone.psyir.symbols import INTEGER_TYPE, DataSymbol, SymbolTable
->>>>>>> cc130194
 
 # --------------------------------------------------------------------------- #
 # ========== First section : Parser specialisations and classes ============= #
