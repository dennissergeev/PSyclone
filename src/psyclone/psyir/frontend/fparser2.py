# BSD 3-Clause License
#
# Copyright (c) 2017-2021, Science and Technology Facilities Council.
# All rights reserved.
#
# Redistribution and use in source and binary forms, with or without
# modification, are permitted provided that the following conditions are met:
#
# * Redistributions of source code must retain the above copyright notice, this
#   list of conditions and the following disclaimer.
#
# * Redistributions in binary form must reproduce the above copyright notice,
#   this list of conditions and the following disclaimer in the documentation
#   and/or other materials provided with the distribution.
#
# * Neither the name of the copyright holder nor the names of its
#   contributors may be used to endorse or promote products derived from
#   this software without specific prior written permission.
#
# THIS SOFTWARE IS PROVIDED BY THE COPYRIGHT HOLDERS AND CONTRIBUTORS
# "AS IS" AND ANY EXPRESS OR IMPLIED WARRANTIES, INCLUDING, BUT NOT
# LIMITED TO, THE IMPLIED WARRANTIES OF MERCHANTABILITY AND FITNESS
# FOR A PARTICULAR PURPOSE ARE DISCLAIMED. IN NO EVENT SHALL THE
# COPYRIGHT HOLDER OR CONTRIBUTORS BE LIABLE FOR ANY DIRECT, INDIRECT,
# INCIDENTAL, SPECIAL, EXEMPLARY, OR CONSEQUENTIAL DAMAGES (INCLUDING,
# BUT NOT LIMITED TO, PROCUREMENT OF SUBSTITUTE GOODS OR SERVICES;
# LOSS OF USE, DATA, OR PROFITS; OR BUSINESS INTERRUPTION) HOWEVER
# CAUSED AND ON ANY THEORY OF LIABILITY, WHETHER IN CONTRACT, STRICT
# LIABILITY, OR TORT (INCLUDING NEGLIGENCE OR OTHERWISE) ARISING IN
# ANY WAY OUT OF THE USE OF THIS SOFTWARE, EVEN IF ADVISED OF THE
# POSSIBILITY OF SUCH DAMAGE.
# -----------------------------------------------------------------------------
# Authors R. W. Ford, A. R. Porter and S. Siso, STFC Daresbury Lab
# Modified I. Kavcic, Met Office
# Author: J. Henrichs, Bureau of Meteorology
# -----------------------------------------------------------------------------

''' This module provides the fparser2 to PSyIR front-end, it follows a
    Visitor Pattern to traverse relevant fparser2 nodes and contains the logic
    to transform each node into the equivalent PSyIR representation.'''

from __future__ import absolute_import
from collections import OrderedDict
import six
from fparser.two import Fortran2003
from fparser.two.Fortran2003 import Assignment_Stmt, Part_Ref, \
    Data_Ref, If_Then_Stmt, Array_Section
from fparser.two.utils import walk, BlockBase, StmtBase
from psyclone.psyir.nodes import UnaryOperation, BinaryOperation, \
    NaryOperation, Schedule, CodeBlock, IfBlock, Reference, Literal, Loop, \
    Container, Assignment, Return, ArrayReference, Node, Range, \
    KernelSchedule, StructureReference, ArrayOfStructuresReference, \
    Call, Routine, Member, FileContainer, Directive
from psyclone.errors import InternalError, GenerationError
from psyclone.psyir.symbols import SymbolError, DataSymbol, ContainerSymbol, \
    Symbol, GlobalInterface, ArgumentInterface, UnresolvedInterface, \
    LocalInterface, ScalarType, ArrayType, DeferredType, UnknownType, \
    UnknownFortranType, StructureType, DataTypeSymbol, RoutineSymbol, \
    SymbolTable, NoType, INTEGER_TYPE

#: The list of Fortran instrinsic functions that we know about (and can
#: therefore distinguish from array accesses). These are taken from
#: fparser.
FORTRAN_INTRINSICS = Fortran2003.Intrinsic_Name.function_names

#: Mapping from Fortran data types to PSyIR types
TYPE_MAP_FROM_FORTRAN = {"integer": ScalarType.Intrinsic.INTEGER,
                         "character": ScalarType.Intrinsic.CHARACTER,
                         "logical": ScalarType.Intrinsic.BOOLEAN,
                         "real": ScalarType.Intrinsic.REAL,
                         "double precision": ScalarType.Intrinsic.REAL}

#: Mapping from Fortran access specifiers to PSyIR visibilities
VISIBILITY_MAP_FROM_FORTRAN = {"public": Symbol.Visibility.PUBLIC,
                               "private": Symbol.Visibility.PRIVATE}

#: Mapping from fparser2 Fortran Literal types to PSyIR types
CONSTANT_TYPE_MAP = {
    Fortran2003.Real_Literal_Constant: ScalarType.Intrinsic.REAL,
    Fortran2003.Logical_Literal_Constant: ScalarType.Intrinsic.BOOLEAN,
    Fortran2003.Char_Literal_Constant: ScalarType.Intrinsic.CHARACTER,
    Fortran2003.Int_Literal_Constant: ScalarType.Intrinsic.INTEGER}

#: Mapping from Fortran intent to PSyIR access type
INTENT_MAPPING = {"in": ArgumentInterface.Access.READ,
                  "out": ArgumentInterface.Access.WRITE,
                  "inout": ArgumentInterface.Access.READWRITE}


def _first_type_match(nodelist, typekind):
    '''Returns the first instance of the specified type in the given
    node list.

    :param list nodelist: list of fparser2 nodes.
    :param type typekind: the fparser2 Type we are searching for.

    :returns: the first instance of the specified type.
    :rtype: instance of typekind

    :raises ValueError: if the list does not contain an object of type \
        typekind.

    '''
    for node in nodelist:
        if isinstance(node, typekind):
            return node
    raise ValueError  # Type not found


def _find_or_create_imported_symbol(location, name, scope_limit=None,
                                    **kargs):
    '''Returns the symbol with the name 'name' from a symbol table
    associated with this node or one of its ancestors.  If a symbol is found
    and the `symbol_type` keyword argument is supplied then the type of the
    existing symbol is compared with the specified type. If it is not already
    an instance of this type, then the symbol is specialised (in place).

    If the symbol is not found and there are no ContainerSymbols with wildcard
    imports then an exception is raised. However, if there are one or more
    ContainerSymbols with wildcard imports (which could therefore be
    bringing the symbol into scope) then a new Symbol with the
    specified visibility but of unknown interface is created and
    inserted in the most local SymbolTable that has such an import.
    The scope_limit variable further limits the symbol table search so
    that the search through ancestor nodes stops when the scope_limit node
    is reached i.e. ancestors of the scope_limit node are not searched.

    :param location: PSyIR node from which to operate.
    :type location: :py:class:`psyclone.psyir.nodes.Node`
    :param str name: the name of the symbol.
    :param scope_limit: optional Node which limits the symbol \
        search space to the symbol tables of the nodes within the \
        given scope. If it is None (the default), the whole \
        scope (all symbol tables in ancestor nodes) is searched \
        otherwise ancestors of the scope_limit node are not \
        searched.
    :type scope_limit: :py:class:`psyclone.psyir.nodes.Node` or \
        `NoneType`

    :returns: the matching symbol.
    :rtype: :py:class:`psyclone.psyir.symbols.Symbol`

    :raises TypeError: if the supplied scope_limit is not a Node.
    :raises ValueError: if the supplied scope_limit node is not an \
        ancestor of the supplied node.
    :raises SymbolError: if no matching symbol is found and there are \
        no ContainerSymbols from which it might be brought into scope.

    '''
    if not isinstance(location, Node):
        raise TypeError(
            "The location argument '{0}' provided to _find_or_create_imported"
            "_symbol() is not of type `Node`.".format(str(location)))

    if scope_limit is not None:
        # Validate the supplied scope_limit
        if not isinstance(scope_limit, Node):
            raise TypeError(
                "The scope_limit argument '{0}' provided to _find_or_"
                "create_imported_symbol() is not of type `Node`."
                "".format(str(scope_limit)))

        # Check that the scope_limit Node is an ancestor of this
        # Reference Node and raise an exception if not.
        mynode = location.parent
        while mynode is not None:
            if mynode is scope_limit:
                # The scope_limit node is an ancestor of the
                # supplied node.
                break
            mynode = mynode.parent
        else:
            # The scope_limit node is not an ancestor of the
            # supplied node so raise an exception.
            raise ValueError(
                "The scope_limit node '{0}' provided to _find_or_create"
                "_imported_symbol() is not an ancestor of this "
                "node '{1}'.".format(str(scope_limit), str(location)))

    # Keep a reference to the most local SymbolTable with a wildcard
    # import in case we need to create a Symbol.
    first_symbol_table = None
    test_node = location

    # Iterate over ancestor Nodes of this Node.
    while test_node:
        # For simplicity, test every Node for the existence of a
        # SymbolTable (rather than checking for the particular
        # Node types which we know to have SymbolTables).
        if hasattr(test_node, 'symbol_table'):
            # This Node does have a SymbolTable.
            symbol_table = test_node.symbol_table

            try:
                # If the name matches a Symbol in this SymbolTable then
                # return the Symbol (after specialising it, if necessary).
                sym = symbol_table.lookup(name, scope_limit=test_node)
                if "symbol_type" in kargs:
                    expected_type = kargs.pop("symbol_type")
                    if not isinstance(sym, expected_type):
                        # The caller specified a sub-class so we need to
                        # specialise the existing symbol.
                        # TODO Use the API developed in #1113 to specialise
                        # the symbol.
                        sym.specialise(expected_type)
                        # TODO #1113 this is a workaround to ensure that the
                        # interface is not set back to the default value.
                        if "interface" not in kargs:
                            kargs["interface"] = sym.interface
                        sym.__init__(sym.name, **kargs)
                return sym
            except KeyError:
                # The supplied name does not match any Symbols in
                # this SymbolTable. Does this SymbolTable have any
                # wildcard imports?
                if first_symbol_table is None:
                    for csym in symbol_table.containersymbols:
                        if csym.wildcard_import:
                            first_symbol_table = symbol_table
                            break

        if test_node is scope_limit:
            # The ancestor scope/top-level Node has been reached and
            # nothing has matched.
            break

        # Move on to the next ancestor.
        test_node = test_node.parent

    if first_symbol_table:
        # No symbol found but there are one or more Containers from which
        # it may be being brought into scope. Therefore create a generic
        # Symbol with a deferred interface and add it to the most
        # local SymbolTable with a wildcard import.
        return first_symbol_table.new_symbol(
                name, interface=UnresolvedInterface(), **kargs)

    # All requested Nodes have been checked but there has been no
    # match and there are no wildcard imports so raise an exception.
    raise SymbolError(
        "No Symbol found for name '{0}'.".format(name))


def _check_args(array, dim):
    '''Utility routine used by the _check_bound_is_full_extent and
    _check_array_range_literal functions to check common arguments.

    This routine is only in fparser2.py until #717 is complete as it
    is used to check that array syntax in a where statement is for the
    full extent of the dimension. Once #717 is complete this routine
    can be removed.

    :param array: the node to check.
    :type array: :py:class:`pysclone.psyir.node.array`
    :param int dim: the dimension index to use.

    :raises TypeError: if the supplied arguments are of the wrong type.
    :raises ValueError: if the value of the supplied dim argument is \
        less than 1 or greater than the number of dimensions in the \
        supplied array argument.

    '''
    if not isinstance(array, ArrayReference):
        raise TypeError(
            "method _check_args 'array' argument should be an "
            "ArrayReference type but found '{0}'.".format(
                type(array).__name__))

    if not isinstance(dim, int):
        raise TypeError(
            "method _check_args 'dim' argument should be an "
            "int type but found '{0}'.".format(type(dim).__name__))
    if dim < 1:
        raise ValueError(
            "method _check_args 'dim' argument should be at "
            "least 1 but found {0}.".format(dim))
    if dim > len(array.children):
        raise ValueError(
            "method _check_args 'dim' argument should be at "
            "most the number of dimensions of the array ({0}) but found "
            "{1}.".format(len(array.children), dim))

    # The first child of the array (index 0) relates to the first
    # dimension (dim 1), so we need to reduce dim by 1.
    if not isinstance(array.children[dim-1], Range):
        raise TypeError(
            "method _check_args 'array' argument index '{0}' "
            "should be a Range type but found '{1}'."
            "".format(dim-1, type(array.children[dim-1]).__name__))


def _is_bound_full_extent(array, dim, operator):
    '''A Fortran array section with a missing lower bound implies the
    access starts at the first element and a missing upper bound
    implies the access ends at the last element e.g. a(:,:)
    accesses all elements of array a and is equivalent to
    a(lbound(a,1):ubound(a,1),lbound(a,2):ubound(a,2)). The PSyIR
    does not support the shorthand notation, therefore the lbound
    and ubound operators are used in the PSyIR.

    This utility function checks that shorthand lower or upper
    bound Fortran code is captured as longhand lbound and/or
    ubound functions as expected in the PSyIR.

    The supplied "array" argument is assumed to be an ArrayReference node
    and the contents of the specified dimension "dim" is assumed to be a
    Range node.

    This routine is only in fparser2.py until #717 is complete as it
    is used to check that array syntax in a where statement is for the
    full extent of the dimension. Once #717 is complete this routine
    can be moved into fparser2_test.py as it is used there in a
    different context.

    :param array: the node to check.
    :type array: :py:class:`pysclone.psyir.node.array`
    :param int dim: the dimension index to use.
    :param operator: the operator to check.
    :type operator: \
        :py:class:`psyclone.psyir.nodes.binaryoperation.Operator.LBOUND` \
        or :py:class:`psyclone.psyir.nodes.binaryoperation.Operator.UBOUND`

    :returns: True if the supplied array has the expected properties, \
        otherwise returns False.
    :rtype: bool

    :raises TypeError: if the supplied arguments are of the wrong type.

    '''
    _check_args(array, dim)

    if operator == BinaryOperation.Operator.LBOUND:
        index = 0
    elif operator == BinaryOperation.Operator.UBOUND:
        index = 1
    else:
        raise TypeError(
            "'operator' argument  expected to be LBOUND or UBOUND but "
            "found '{0}'.".format(type(operator).__name__))

    # The first child of the array (index 0) relates to the first
    # dimension (dim 1), so we need to reduce dim by 1.
    bound = array.children[dim-1].children[index]

    if not isinstance(bound, BinaryOperation):
        return False

    reference = bound.children[0]
    literal = bound.children[1]

    # pylint: disable=too-many-boolean-expressions
    if (bound.operator == operator
            and isinstance(reference, Reference) and
            reference.symbol is array.symbol
            and isinstance(literal, Literal) and
            literal.datatype.intrinsic == ScalarType.Intrinsic.INTEGER
            and literal.value == str(dim)):
        return True
    # pylint: enable=too-many-boolean-expressions
    return False


def _is_array_range_literal(array, dim, index, value):
    '''Utility function to check that the supplied array has an integer
    literal at dimension index "dim" and range index "index" with
    value "value".

    The step part of the range node has an integer literal with
    value 1 by default.

    This routine is only in fparser2.py until #717 is complete as it
    is used to check that array syntax in a where statement is for the
    full extent of the dimension. Once #717 is complete this routine
    can be moved into fparser2_test.py as it is used there in a
    different context.

    :param array: the node to check.
    :type array: :py:class:`pysclone.psyir.node.ArrayReference`
    :param int dim: the dimension index to check.
    :param int index: the index of the range to check (0 is the \
        lower bound, 1 is the upper bound and 2 is the step).
    :param int value: the expected value of the literal.

    :raises NotImplementedError: if the supplied argument does not \
        have the required properties.

    :returns: True if the supplied array has the expected properties, \
        otherwise returns False.
    :rtype: bool

    :raises TypeError: if the supplied arguments are of the wrong type.
    :raises ValueError: if the index argument has an incorrect value.

    '''
    _check_args(array, dim)

    if not isinstance(index, int):
        raise TypeError(
            "method _check_array_range_literal 'index' argument should be an "
            "int type but found '{0}'.".format(type(index).__name__))

    if index < 0 or index > 2:
        raise ValueError(
            "method _check_array_range_literal 'index' argument should be "
            "0, 1 or 2 but found {0}.".format(index))

    if not isinstance(value, int):
        raise TypeError(
            "method _check_array_range_literal 'value' argument should be an "
            "int type but found '{0}'.".format(type(value).__name__))

    # The first child of the array (index 0) relates to the first
    # dimension (dim 1), so we need to reduce dim by 1.
    literal = array.children[dim-1].children[index]

    if (isinstance(literal, Literal) and
            literal.datatype.intrinsic == ScalarType.Intrinsic.INTEGER and
            literal.value == str(value)):
        return True
    return False


def _is_range_full_extent(my_range):
    '''Utility function to check whether a Range object is equivalent to a
    ":" in Fortran array notation. The PSyIR representation of "a(:)"
    is "a(lbound(a,1):ubound(a,1):1). Therefore, for array a index 1,
    the lower bound is compared with "lbound(a,1)", the upper bound is
    compared with "ubound(a,1)" and the step is compared with 1.

    If everything is OK then this routine silently returns, otherwise
    an exception is raised by one of the functions
    (_check_bound_is_full_extent or _check_array_range_literal) called by this
    function.

    This routine is only in fparser2.py until #717 is complete as it
    is used to check that array syntax in a where statement is for the
    full extent of the dimension. Once #717 is complete this routine
    can be removed.

    :param my_range: the Range node to check.
    :type my_range: :py:class:`psyclone.psyir.node.Range`

    '''

    array = my_range.parent
    # The array index of this range is determined by its position in
    # the array list (+1 as the index starts from 0 but Fortran
    # dimensions start from 1).
    dim = array.children.index(my_range) + 1
    # Check lower bound
    is_lower = _is_bound_full_extent(
        array, dim, BinaryOperation.Operator.LBOUND)
    # Check upper bound
    is_upper = _is_bound_full_extent(
        array, dim, BinaryOperation.Operator.UBOUND)
    # Check step (index 2 is the step index for the range function)
    is_step = _is_array_range_literal(array, dim, 2, 1)
    return is_lower and is_upper and is_step


def _copy_full_base_reference(node):
    '''
    Given the supplied node, creates a new node with the same access
    apart from the final array access. Such a node is then suitable for use
    as an argument to either e.g. LBOUND or UBOUND.

    e.g. if `node` is an ArrayMember representing the inner access in
    'grid%data(:)' then this routine will return a PSyIR node for
    'grid%data'.

    :param node: the array access. In the case of a structure, this \
                 must be the inner-most part of the access.
    :type node: :py:class:`psyclone.psyir.nodes.Reference` or \
                :py:class:`psyclone.psyir.nodes.Member`

    :returns: the PSyIR for a suitable argument to either LBOUND or \
              UBOUND applied to the supplied `node`.
    :rtype: :py:class:`psyclone.psyir.nodes.Node`

    :raises InternalError: if the supplied node is not an instance of \
                           either Reference or Member.
    '''
    if isinstance(node, Reference):
        return Reference(node.symbol)

    if isinstance(node, Member):
        # We have to take care with derived types:
        # grid(1)%data(:...) becomes
        # grid(1)%data(lbound(grid(1)%data,1):...)
        # N.B. the argument to lbound becomes a Member access rather
        # than an ArrayMember access.
        parent_ref = node.ancestor(Reference, include_self=True)
        # We have to find the location of the supplied node in the
        # StructureReference.
        inner = parent_ref
        depth = 0
        while hasattr(inner, "member") and inner is not node:
            depth += 1
            inner = inner.member
        # Now we take a copy of the full reference and then modify it so
        # that the copy of 'node' is replaced by a Member().
        arg = parent_ref.copy()
        # We use the depth computed for the original reference in order
        # to find the copy of 'node'.
        inner = arg
        for step in range(depth-1):
            inner = inner.member
        # Change the innermost access to be a Member.
        inner.children[0] = Member(node.name, inner)
        return arg

    raise InternalError(
        "The supplied node must be an instance of either Reference "
        "or Member but got '{0}'.".format(type(node).__name__))


def _kind_symbol_from_name(name, symbol_table):
    '''
    Utility method that returns a Symbol representing the named KIND
    parameter. If the supplied Symbol Table (or one of its ancestors)
    does not contain an appropriate entry then one is created. If it does
    contain a matching entry then it must be either a Symbol or a
    DataSymbol. If it is a DataSymbol then it must have a datatype of
    'integer' or 'deferred'. If it is deferred then the fact that we now
    know that this Symbol represents a KIND
    parameter means that we can change the datatype to be 'integer'.
    If the existing symbol is a generic Symbol then it is replaced with
    a new DataSymbol of type 'integer'.

    :param str name: the name of the variable holding the KIND value.
    :param symbol_table: the Symbol Table associated with the code being\
                         processed.
    :type symbol_table: :py:class:`psyclone.psyir.symbols.SymbolTable`

    :returns: the Symbol representing the KIND parameter.
    :rtype: :py:class:`psyclone.psyir.symbols.DataSymbol`

    :raises TypeError: if the symbol table already contains an entry for \
            `name` but it is not an instance of Symbol or DataSymbol.
    :raises TypeError: if the symbol table already contains a DataSymbol \
            for `name` and its datatype is not 'integer' or 'deferred'.

    '''
    lower_name = name.lower()
    try:
        kind_symbol = symbol_table.lookup(lower_name)
        # pylint: disable=unidiomatic-typecheck
        if type(kind_symbol) == Symbol:
            # There is an existing entry but it's only a generic Symbol
            # so we need to replace it with a DataSymbol of integer type.
            # Since the lookup() above looks through *all* ancestor symbol
            # tables, we have to find precisely which table the existing
            # Symbol is in.
            table = kind_symbol.find_symbol_table(symbol_table.node)
            new_symbol = DataSymbol(lower_name,
                                    default_integer_type(),
                                    visibility=kind_symbol.visibility,
                                    interface=kind_symbol.interface)
            table.swap(kind_symbol, new_symbol)
            kind_symbol = new_symbol
        elif isinstance(kind_symbol, DataSymbol):

            if not (isinstance(kind_symbol.datatype,
                               (UnknownType, DeferredType)) or
                    (isinstance(kind_symbol.datatype, ScalarType) and
                     kind_symbol.datatype.intrinsic ==
                     ScalarType.Intrinsic.INTEGER)):
                raise TypeError(
                    "SymbolTable already contains a DataSymbol for "
                    "variable '{0}' used as a kind parameter but it is not"
                    "a 'deferred', 'unknown' or 'scalar integer' type.".
                    format(lower_name))
            # A KIND parameter must be of type integer so set it here
            # (in case it was previously 'deferred'). We don't know
            # what precision this is so set it to the default.
            kind_symbol.datatype = default_integer_type()
        else:
            raise TypeError(
                "A symbol representing a kind parameter must be an "
                "instance of either a Symbol or a DataSymbol. However, "
                "found an entry of type '{0}' for variable '{1}'.".format(
                    type(kind_symbol).__name__, lower_name))
    except KeyError:
        # The SymbolTable does not contain an entry for this kind parameter
        # so create one. We specify an UnresolvedInterface as we don't
        # currently know how this symbol is brought into scope.
        kind_symbol = DataSymbol(lower_name, default_integer_type(),
                                 interface=UnresolvedInterface())
        symbol_table.add(kind_symbol)
    return kind_symbol


def default_precision(_):
    '''Returns the default precision specified by the front end. This is
    currently always set to undefined irrespective of the datatype but
    could be read from a config file in the future. The unused
    argument provides the name of the datatype. This name will allow a
    future implementation of this method to choose different default
    precisions for different datatypes if required.

    There are alternative options for setting a default precision,
    such as:

    1) The back-end sets the default precision in a similar manner
    to this routine.
    2) A PSyIR transformation is used to set default precision.

    This routine is primarily here as a placeholder and could be
    replaced by an alternative solution, see issue #748.

    :returns: the default precision for the supplied datatype name.
    :rtype: :py:class:`psyclone.psyir.symbols.scalartype.Precision`

    '''
    return ScalarType.Precision.UNDEFINED


def default_integer_type():
    '''Returns the default integer datatype specified by the front end.

    :returns: the default integer datatype.
    :rtype: :py:class:`psyclone.psyir.symbols.ScalarType`

    '''
    return ScalarType(ScalarType.Intrinsic.INTEGER,
                      default_precision(ScalarType.Intrinsic.INTEGER))


def default_real_type():
    '''Returns the default real datatype specified by the front end.

    :returns: the default real datatype.
    :rtype: :py:class:`psyclone.psyir.symbols.ScalarType`

    '''
    return ScalarType(ScalarType.Intrinsic.REAL,
                      default_precision(ScalarType.Intrinsic.REAL))


def get_literal_precision(fparser2_node, psyir_literal_parent):
    '''Takes a Fortran2003 literal node as input and returns the
    appropriate PSyIR precision type for that node. Adds a deferred
    type DataSymbol in the SymbolTable if the precision is given by an
    undefined symbol.

    :param fparser2_node: the fparser2 literal node.
    :type fparser2_node: :py:class:`Fortran2003.Real_Literal_Constant` or \
        :py:class:`Fortran2003.Logical_Literal_Constant` or \
        :py:class:`Fortran2003.Char_Literal_Constant` or \
        :py:class:`Fortran2003.Int_Literal_Constant`
    :param psyir_literal_parent: the PSyIR node that will be the \
        parent of the PSyIR literal node that will be created from the \
        fparser2 node information.
    :type psyir_literal_parent: :py:class:`psyclone.psyir.nodes.Node`

    :returns: the PSyIR Precision of this literal value.
    :rtype: :py:class:`psyclone.psyir.symbols.DataSymbol`, int or \
        :py:class:`psyclone.psyir.symbols.ScalarType.Precision`

    :raises InternalError: if the arguments are of the wrong type.
    :raises InternalError: if there's no symbol table associated with \
                           `psyir_literal_parent` or one of its ancestors.

    '''
    if not isinstance(fparser2_node,
                      (Fortran2003.Real_Literal_Constant,
                       Fortran2003.Logical_Literal_Constant,
                       Fortran2003.Char_Literal_Constant,
                       Fortran2003.Int_Literal_Constant)):
        raise InternalError(
            "Unsupported literal type '{0}' found in get_literal_precision."
            "".format(type(fparser2_node).__name__))
    if not isinstance(psyir_literal_parent, Node):
        raise InternalError(
            "Expecting argument psyir_literal_parent to be a PSyIR Node but "
            "found '{0}' in get_literal_precision."
            "".format(type(psyir_literal_parent).__name__))
    precision_name = fparser2_node.items[1]
    if not precision_name:
        # Precision may still be specified by the exponent in a real literal
        if isinstance(fparser2_node, Fortran2003.Real_Literal_Constant):
            precision_value = fparser2_node.items[0]
            if "d" in precision_value.lower():
                return ScalarType.Precision.DOUBLE
            if "e" in precision_value.lower():
                return ScalarType.Precision.SINGLE
        # Return the default precision
        try:
            data_name = CONSTANT_TYPE_MAP[type(fparser2_node)]
        except KeyError:
            raise NotImplementedError(
                "Could not process {0}. Only 'real', 'integer', "
                "'logical' and 'character' intrinsic types are "
                "supported.".format(type(fparser2_node).__name__))
        return default_precision(data_name)
    try:
        # Precision is specified as an integer
        return int(precision_name)
    except ValueError:
        # Precision is not an integer so should be a kind symbol
        # PSyIR stores names as lower case.
        precision_name = precision_name.lower()
        # Find the closest symbol table
        try:
            symbol_table = psyir_literal_parent.scope.symbol_table
        except SymbolError as err:
            # No symbol table found. This should never happen in
            # normal usage but could occur if a test constructs a
            # PSyIR without a Schedule.
            six.raise_from(InternalError(
                "Failed to find a symbol table to which to add the kind "
                "symbol '{0}'.".format(precision_name)), err)
        return _kind_symbol_from_name(precision_name, symbol_table)


def _process_routine_symbols(module_ast, symbol_table, visibility_map):
    '''
    Examines the supplied fparser2 parse tree for a module and creates
    RoutineSymbols for every routine (function or subroutine) that it
    contains.

    :param module_ast: fparser2 parse tree for module.
    :type module_ast: :py:class:`fparser.two.Fortran2003.Program`
    :param symbol_table: the SymbolTable to which to add the symbols.
    :type symbol_table: :py:class:`psyclone.psyir.symbols.SymbolTable`
    :param visibility_map: dict of symbol names with explicit visibilities.
    :type visibility_map: dict with symbol names as keys and visibilities as \
                          values
    '''
    routines = walk(module_ast, (Fortran2003.Subroutine_Subprogram,
                                 Fortran2003.Function_Subprogram))
    # A subroutine has no type but a function does. However, we don't know what
    # it is at this stage so we give all functions a DeferredType.
    # TODO #1314 extend the frontend to ensure that the type of a Routine's
    # return_symbol matches the type of the associated RoutineSymbol.
    type_map = {Fortran2003.Subroutine_Subprogram: NoType(),
                Fortran2003.Function_Subprogram: DeferredType()}
    for routine in routines:
        name = str(routine.children[0].children[1])
        vis = visibility_map.get(name, symbol_table.default_visibility)
        # This routine is defined within this scoping unit and therefore has a
        # local interface.
        rsymbol = RoutineSymbol(name, type_map[type(routine)], visibility=vis,
                                interface=LocalInterface())
        symbol_table.add(rsymbol)


def _process_access_spec(attr):
    '''
    Converts from an fparser2 Access_Spec node to a PSyIR visibility.

    :param attr: the fparser2 AST node to process.
    :type attr: :py:class:`fparser.two.Fortran2003.Access_Spec`

    :return: the PSyIR visibility corresponding to the access spec.
    :rtype: :py:class:`psyclone.psyir.Symbol.Visibility`

    :raises InternalError: if an invalid access specification is found.

    '''
    try:
        return VISIBILITY_MAP_FROM_FORTRAN[attr.string.lower()]
    except KeyError as err:
        six.raise_from(InternalError("Unexpected Access Spec attribute '{0}'.".
                                     format(str(attr))), err)


def _create_struct_reference(parent, base_ref, base_symbol, members,
                             indices):
    '''
    Utility to create a StructureReference or ArrayOfStructuresReference. Any
    PSyIR nodes in the supplied lists of members and indices are copied
    when making the new node.

    :param parent: Parent node of the PSyIR node we are constructing.
    :type parent: :py:class:`psyclone.psyir.nodes.Node`
    :param type base_ref: the type of Reference to create.
    :param base_symbol: the Symbol that the reference is to.
    :type base_symbol: :py:class:`psyclone.psyir.symbols.Symbol`
    :param members: the component(s) of the structure that are being accessed.\
        Any components that are array references must provide the name of the \
        array and a list of DataNodes describing which part of it is accessed.
    :type members: list of str or 2-tuples containing (str, \
        list of nodes describing array access)
    :param indices: a list of Nodes describing the array indices for \
        the base reference (if any).
    :type indices: list of :py:class:`psyclone.psyir.nodes.Node`

    :raises InternalError: if any element in the `members` list is not a \
        str or tuple or if `indices` are supplied for a StructureReference \
        or *not* supplied for an ArrayOfStructuresReference.
    :raises NotImplementedError: if `base_ref` is not a StructureReference or \
        an ArrayOfStructuresReference.

    '''
    # Ensure we create a copy of any References within the list of
    # members making up this structure access.
    new_members = []
    for member in members:
        if isinstance(member, six.string_types):
            new_members.append(member)
        elif isinstance(member, tuple):
            # Second member of the tuple is a list of index expressions
            new_members.append((member[0], [kid.copy() for kid in member[1]]))
        else:
            raise InternalError(
                "List of members must contain only strings or tuples "
                "but found entry of type '{0}'".format(type(member).__name__))
    if base_ref is StructureReference:
        if indices:
            raise InternalError(
                "Creating a StructureReference but array indices have been "
                "supplied ({0}) which makes no sense.".format(indices))
        return base_ref.create(base_symbol, new_members, parent=parent)
    if base_ref is ArrayOfStructuresReference:
        if not indices:
            raise InternalError(
                "Cannot create an ArrayOfStructuresReference without one or "
                "more index expressions but the 'indices' argument is empty.")
        return base_ref.create(base_symbol, [idx.copy() for idx in indices],
                               new_members, parent=parent)

    raise NotImplementedError(
        "Cannot create structure reference for type '{0}' - expected either "
        "StructureReference or ArrayOfStructuresReference.".format(base_ref))


class Fparser2Reader(object):
    '''
    Class to encapsulate the functionality for processing the fparser2 AST and
    convert the nodes to PSyIR.
    '''

    unary_operators = OrderedDict([
        ('+', UnaryOperation.Operator.PLUS),
        ('-', UnaryOperation.Operator.MINUS),
        ('.not.', UnaryOperation.Operator.NOT),
        ('abs', UnaryOperation.Operator.ABS),
        ('ceiling', UnaryOperation.Operator.CEIL),
        ('exp', UnaryOperation.Operator.EXP),
        ('log', UnaryOperation.Operator.LOG),
        ('log10', UnaryOperation.Operator.LOG10),
        ('sin', UnaryOperation.Operator.SIN),
        ('asin', UnaryOperation.Operator.ASIN),
        ('cos', UnaryOperation.Operator.COS),
        ('acos', UnaryOperation.Operator.ACOS),
        ('tan', UnaryOperation.Operator.TAN),
        ('atan', UnaryOperation.Operator.ATAN),
        ('sqrt', UnaryOperation.Operator.SQRT),
        ('sum', UnaryOperation.Operator.SUM),
        ('real', UnaryOperation.Operator.REAL),
        ('nint', UnaryOperation.Operator.NINT),
        ('int', UnaryOperation.Operator.INT)])

    binary_operators = OrderedDict([
        ('+', BinaryOperation.Operator.ADD),
        ('-', BinaryOperation.Operator.SUB),
        ('*', BinaryOperation.Operator.MUL),
        ('/', BinaryOperation.Operator.DIV),
        ('**', BinaryOperation.Operator.POW),
        ('==', BinaryOperation.Operator.EQ),
        ('.eq.', BinaryOperation.Operator.EQ),
        ('/=', BinaryOperation.Operator.NE),
        ('.ne.', BinaryOperation.Operator.NE),
        ('<=', BinaryOperation.Operator.LE),
        ('.le.', BinaryOperation.Operator.LE),
        ('<', BinaryOperation.Operator.LT),
        ('.lt.', BinaryOperation.Operator.LT),
        ('>=', BinaryOperation.Operator.GE),
        ('.ge.', BinaryOperation.Operator.GE),
        ('>', BinaryOperation.Operator.GT),
        ('.gt.', BinaryOperation.Operator.GT),
        ('.and.', BinaryOperation.Operator.AND),
        ('.or.', BinaryOperation.Operator.OR),
        ('int', BinaryOperation.Operator.INT),
        ('real', BinaryOperation.Operator.REAL),
        ('sign', BinaryOperation.Operator.SIGN),
        ('size', BinaryOperation.Operator.SIZE),
        ('sum', BinaryOperation.Operator.SUM),
        ('lbound', BinaryOperation.Operator.LBOUND),
        ('ubound', BinaryOperation.Operator.UBOUND),
        ('max', BinaryOperation.Operator.MAX),
        ('min', BinaryOperation.Operator.MIN),
        ('mod', BinaryOperation.Operator.REM),
        ('matmul', BinaryOperation.Operator.MATMUL),
        ('transfer', BinaryOperation.Operator.CAST)])

    nary_operators = OrderedDict([
        ('max', NaryOperation.Operator.MAX),
        ('min', NaryOperation.Operator.MIN),
        ('sum', NaryOperation.Operator.SUM)])

    def __init__(self):
        from fparser.two import utils
        # Map of fparser2 node types to handlers (which are class methods)
        self.handlers = {
            Fortran2003.Assignment_Stmt: self._assignment_handler,
            Fortran2003.Data_Ref: self._data_ref_handler,
            Fortran2003.Function_Subprogram: self._subroutine_handler,
            Fortran2003.Name: self._name_handler,
            Fortran2003.Parenthesis: self._parenthesis_handler,
            Fortran2003.Part_Ref: self._part_ref_handler,
            Fortran2003.Subscript_Triplet: self._subscript_triplet_handler,
            Fortran2003.If_Stmt: self._if_stmt_handler,
            utils.NumberBase: self._number_handler,
            Fortran2003.Int_Literal_Constant: self._number_handler,
            Fortran2003.Char_Literal_Constant: self._char_literal_handler,
            Fortran2003.Logical_Literal_Constant: self._bool_literal_handler,
            utils.BinaryOpBase: self._binary_op_handler,
            Fortran2003.End_Do_Stmt: self._ignore_handler,
            Fortran2003.End_Subroutine_Stmt: self._ignore_handler,
            Fortran2003.If_Construct: self._if_construct_handler,
            Fortran2003.Case_Construct: self._case_construct_handler,
            Fortran2003.Return_Stmt: self._return_handler,
            Fortran2003.UnaryOpBase: self._unary_op_handler,
            Fortran2003.Block_Nonlabel_Do_Construct:
                self._do_construct_handler,
            Fortran2003.Intrinsic_Function_Reference: self._intrinsic_handler,
            Fortran2003.Where_Construct: self._where_construct_handler,
            Fortran2003.Where_Stmt: self._where_construct_handler,
            Fortran2003.Call_Stmt: self._call_handler,
            Fortran2003.Subroutine_Subprogram: self._subroutine_handler,
            Fortran2003.Module: self._module_handler,
            Fortran2003.Main_Program: self._main_program_handler,
            Fortran2003.Program: self._program_handler,
        }

    @staticmethod
    def nodes_to_code_block(parent, fp2_nodes):
        '''Create a CodeBlock for the supplied list of fparser2 nodes and then
        wipe the list. A CodeBlock is a node in the PSyIR (Schedule)
        that represents a sequence of one or more Fortran statements
        and/or expressions which PSyclone does not attempt to handle.

        :param parent: Node in the PSyclone AST to which to add this code \
                       block.
        :type parent: :py:class:`psyclone.psyir.nodes.Node`
        :param fp2_nodes: list of fparser2 AST nodes constituting the \
                          code block.
        :type fp2_nodes: list of :py:class:`fparser.two.utils.Base`

        :returns: a CodeBlock instance.
        :rtype: :py:class:`psyclone.CodeBlock`

        '''
        if not fp2_nodes:
            return None

        # Determine whether this code block is a statement or an
        # expression. Statements always have a `Schedule` as parent
        # and expressions do not. The only unknown at this point are
        # directives whose structure are in discussion. Therefore, for
        # the moment, an exception is raised if a directive is found
        # as a parent.
        if isinstance(parent, Schedule):
            structure = CodeBlock.Structure.STATEMENT
        elif isinstance(parent, Directive):
            raise InternalError(
                "Fparser2Reader:nodes_to_code_block: A CodeBlock with "
                "a Directive as parent is not yet supported.")
        else:
            structure = CodeBlock.Structure.EXPRESSION

        code_block = CodeBlock(fp2_nodes, structure, parent=parent)
        parent.addchild(code_block)
        del fp2_nodes[:]
        return code_block

    @staticmethod
    def get_inputs_outputs(nodes):
        '''
        Identify variables that are inputs and outputs to the section of
        Fortran code represented by the supplied list of nodes in the
        fparser2 parse tree. Loop variables are ignored.

        :param nodes: list of Nodes in the fparser2 AST to analyse.
        :type nodes: list of :py:class:`fparser.two.utils.Base`

        :return: 3-tuple of list of inputs, list of outputs, list of in-outs
        :rtype: (list of str, list of str, list of str)
        '''
        # pylint: disable=too-many-locals,too-many-nested-blocks
        # pylint: disable=too-many-branches, too-many-statements
        readers = set()
        writers = set()
        readwrites = set()
        # A dictionary of all array accesses that we encounter - used to
        # sanity check the readers and writers we identify.
        all_array_refs = {}

        # Loop over a flat list of all the nodes in the supplied region
        for node in walk(nodes):

            if isinstance(node, Assignment_Stmt):
                # Found lhs = rhs
                structure_name_str = None

                lhs = node.items[0]
                rhs = node.items[2]
                # Do RHS first as we cull readers after writers but want to
                # keep a = a + ... as the RHS is computed before assigning
                # to the LHS
                for node2 in walk(rhs):
                    if isinstance(node2, Part_Ref):
                        name = node2.items[0].string
                        if structure_name_str:
                            name = "{0}%{1}".format(structure_name_str, name)
                            structure_name_str = None
                        if name.upper() not in FORTRAN_INTRINSICS:
                            if name not in writers:
                                readers.add(name)
                    if isinstance(node2, Data_Ref):
                        structure_name_str = node2.items[0].string
                        readers.add(structure_name_str)

                # Now do LHS
                if isinstance(lhs, Data_Ref):
                    # This is a structure which contains an array access.
                    structure_name_str = lhs.items[0].string
                    writers.add(structure_name_str)
                    lhs = lhs.items[1]
                if isinstance(lhs, (Part_Ref, Array_Section)):
                    # This is an array reference
                    name_str = lhs.items[0].string
                    if structure_name_str:
                        # Array ref is part of a derived type
                        name_str = "{0}%{1}".format(structure_name_str,
                                                    name_str)
                        structure_name_str = None
                    writers.add(name_str)
            elif isinstance(node, If_Then_Stmt):
                # Check for array accesses in IF statements
                array_refs = walk(node, Part_Ref)
                for ref in array_refs:
                    name = ref.items[0].string
                    if name.upper() not in FORTRAN_INTRINSICS:
                        if name not in writers:
                            readers.add(name)
            elif isinstance(node, Part_Ref):
                # Keep a record of all array references to check that we
                # haven't missed anything. Once #309 is done we should be
                # able to get rid of this check.
                name = node.items[0].string
                if name.upper() not in FORTRAN_INTRINSICS and \
                   name not in all_array_refs:
                    all_array_refs[name] = node
            elif node:
                # TODO #309 handle array accesses in other contexts, e.g. as
                # loop bounds in DO statements.
                pass

        # Sanity check that we haven't missed anything. To be replaced when
        # #309 is done.
        accesses = list(readers) + list(writers)
        for name, node in all_array_refs.items():
            if name not in accesses:
                # A matching bare array access hasn't been found but it
                # might have been part of a derived-type access so check
                # for that.
                found = False
                for access in accesses:
                    if "%"+name in access:
                        found = True
                        break
                if not found:
                    raise InternalError(
                        "ArrayReference '{0}' present in source code ('{1}') "
                        "but not identified as being read or written.".
                        format(name, str(node)))
        # Now we check for any arrays that are both read and written
        readwrites = readers & writers
        # Remove them from the readers and writers sets
        readers = readers - readwrites
        writers = writers - readwrites
        # Convert sets to lists and sort so that we get consistent results
        # between Python versions (for testing)
        rlist = list(readers)
        rlist.sort()
        wlist = list(writers)
        wlist.sort()
        rwlist = list(readwrites)
        rwlist.sort()

        return (rlist, wlist, rwlist)

    @staticmethod
    def _create_schedule(name):
        '''
        Create an empty KernelSchedule.

        :param str name: Name of the subroutine represented by the kernel.

        :returns: New KernelSchedule empty object.
        :rtype: py:class:`psyclone.psyir.nodes.KernelSchedule`

        '''
        return KernelSchedule(name)

    def generate_psyir(self, parse_tree):
        '''Translate the supplied fparser2 parse_tree into PSyIR.

        :param parse_tree: the supplied fparser2 parse tree.
        :type parse_tree: :py:class:`fparser.two.Fortran2003.Program`

        :returns: PSyIR representation of the supplied fparser2 parse_tree.
        :rtype: :py:class:`psyclone.psyir.nodes.Container` or \
            :py:class:`psyclone.psyir.nodes.Routine`

        :raises GenerationError: if the root of the supplied fparser2 \
            parse tree is not a Program.

        '''
        if not isinstance(parse_tree, Fortran2003.Program):
            raise GenerationError(
                "The Fparser2Reader generate_psyir method expects the root of "
                "the supplied fparser2 tree to be a Program, but found '{0}'"
                "".format(type(parse_tree).__name__))
        node = Container("dummy")
        self.process_nodes(node, [parse_tree])
        result = node.children[0]
        return result.detach()

    def generate_container(self, module_ast):
        '''
        Create a Container from the supplied fparser2 module AST.

        :param module_ast: fparser2 AST of the full module.
        :type module_ast: :py:class:`fparser.two.Fortran2003.Program`

        :returns: PSyIR container representing the given module_ast or None \
                  if there's no module in the parse tree.
        :rtype: :py:class:`psyclone.psyir.nodes.Container`

        :raises GenerationError: unable to generate a Container from the \
                                 provided fpaser2 parse tree.
        '''
        # Assume just 1 or 0 Fortran module definitions in the file
        modules = walk(module_ast, Fortran2003.Module_Stmt)
        if len(modules) > 1:
            raise GenerationError(
                "Could not process {0}. Just one module definition per file "
                "supported.".format(str(module_ast)))
        if not modules:
            return None

        module = modules[0].parent
        mod_name = str(modules[0].children[1])

        # Create a container to capture the module information
        new_container = Container(mod_name)

        # Search for any accessibility statements (e.g. "PUBLIC :: my_var") to
        # determine the default accessibility of symbols as well as identifying
        # those that are explicitly declared as public or private.
        (default_visibility, visibility_map) = self.process_access_statements(
            module)
        new_container.symbol_table.default_visibility = default_visibility

        # Create symbols for all routines defined within this module
        _process_routine_symbols(module_ast, new_container.symbol_table,
                                 visibility_map)

        # Parse the declarations if it has any
        for child in module.children:
            if isinstance(child, Fortran2003.Specification_Part):
                try:
                    self.process_declarations(new_container, child.children,
                                              [], visibility_map)
                except SymbolError as err:
                    six.raise_from(SymbolError(
                        "Error when generating Container for module '{0}': "
                        "{1}".format(mod_name, err.args[0])), err)
                break

        return new_container

    def generate_schedule(self, name, module_ast, container=None):
        '''Create a Schedule from the supplied fparser2 AST.

        TODO #737. Currently this routine is also used to create a
        NemoInvokeSchedule from NEMO source code (hence the optional,
        'container' argument).  This routine needs re-naming and
        re-writing so that it *only* creates the PSyIR for a
        subroutine.

        :param str name: name of the subroutine represented by the kernel.
        :param module_ast: fparser2 AST of the full module where the kernel \
                           code is located.
        :type module_ast: :py:class:`fparser.two.Fortran2003.Program`
        :param container: the parent Container node associated with this \
                          Schedule (if any).
        :type container: :py:class:`psyclone.psyir.nodes.Container`

        :returns: PSyIR schedule representing the kernel.
        :rtype: :py:class:`psyclone.psyir.nodes.KernelSchedule`

        :raises GenerationError: unable to generate a kernel schedule from \
                                 the provided fpaser2 parse tree.

        '''
        new_schedule = self._create_schedule(name)

        routines = walk(module_ast, (Fortran2003.Subroutine_Subprogram,
                                     Fortran2003.Main_Program,
                                     Fortran2003.Function_Subprogram))
        for routine in routines:
            if isinstance(routine, Fortran2003.Function_Subprogram):
                # TODO fparser/#225 Function_Stmt does not have a get_name()
                # method. Once it does we can remove this branch.
                routine_name = str(routine.children[0].children[1])
            else:
                routine_name = str(routine.children[0].get_name())
            if routine_name == name:
                subroutine = routine
                break
        else:
            raise GenerationError("Unexpected kernel AST. Could not find "
                                  "subroutine: {0}".format(name))

        # Check whether or not we need to create a Container for this schedule
        # TODO #737 this routine should just be creating a Subroutine, not
        # attempting to create a Container too. Perhaps it should be passed
        # a reference to the parent Container object.
        if not container:
            # Is the routine enclosed within a module?
            current = subroutine.parent
            while current:
                if isinstance(current, Fortran2003.Module):
                    # We have a parent module so create a Container
                    container = self.generate_container(current)
                    break
                current = current.parent
        if container:
            container.children.append(new_schedule)

        # Set pointer from schedule into fparser2 tree
        # TODO #435 remove this line once fparser2 tree not needed
        # pylint: disable=protected-access
        new_schedule._ast = subroutine
        # pylint: enable=protected-access

        try:
            sub_spec = _first_type_match(subroutine.content,
                                         Fortran2003.Specification_Part)
            decl_list = sub_spec.content
            # TODO this if test can be removed once fparser/#211 is fixed
            # such that routine arguments are always contained in a
            # Dummy_Arg_List, even if there's only one of them.
            from fparser.two.Fortran2003 import Dummy_Arg_List
            if isinstance(subroutine, Fortran2003.Subroutine_Subprogram) and \
               isinstance(subroutine.children[0].children[2], Dummy_Arg_List):
                arg_list = subroutine.children[0].children[2].children
            else:
                # Routine has no arguments
                arg_list = []
        except ValueError:
            # Subroutine without declarations, continue with empty lists.
            decl_list = []
            arg_list = []
        finally:
            # A Fortran routine cannot contain any access statements so
            # pass an empty dict for the visibillity_map.
            self.process_declarations(new_schedule, decl_list, arg_list, {})

        try:
            sub_exec = _first_type_match(subroutine.content,
                                         Fortran2003.Execution_Part)
        except ValueError:
            pass
        else:
            self.process_nodes(new_schedule, sub_exec.content)

        return new_schedule

    @staticmethod
    def _parse_dimensions(dimensions, symbol_table):
        '''
        Parse the fparser dimension attribute into a shape list with
        the extent of each dimension. If any of the symbols encountered are
        instances of the generic Symbol class, they are specialised (in
        place) and become instances of DataSymbol with DeferredType.

        :param dimensions: fparser dimension attribute
        :type dimensions: \
            :py:class:`fparser.two.Fortran2003.Dimension_Attr_Spec`
        :param symbol_table: symbol table of the declaration context.
        :type symbol_table: :py:class:`psyclone.psyir.symbols.SymbolTable`

        :returns: shape of the attribute in column-major order (leftmost \
            index is contiguous in memory). Each entry represents an array \
            dimension. If it is 'None' the extent of that dimension is \
            unknown, otherwise it holds an integer with the extent. If it is \
            an empty list then the symbol represents a scalar.
        :rtype: list

        :raises NotImplementedError: if anything other than scalar, integer \
            literals or symbols are encounted in the dimensions list.
        '''
        shape = []

        # Traverse shape specs in Depth-first-search order
        for dim in walk(dimensions, (Fortran2003.Assumed_Shape_Spec,
                                     Fortran2003.Explicit_Shape_Spec,
                                     Fortran2003.Assumed_Size_Spec)):

            if isinstance(dim, Fortran2003.Assumed_Shape_Spec):
                shape.append(None)

            elif isinstance(dim, Fortran2003.Explicit_Shape_Spec):
                def _unsupported_type_error(dimensions):
                    raise NotImplementedError(
                        "Could not process {0}. Only scalar integer literals"
                        " or symbols are supported for explicit shape array "
                        "declarations.".format(dimensions))
                if isinstance(dim.items[1],
                              Fortran2003.Int_Literal_Constant):
                    shape.append(int(dim.items[1].items[0]))
                elif isinstance(dim.items[1], Fortran2003.Name):
                    # Fortran does not regulate the order in which variables
                    # may be declared so it's possible for the shape
                    # specification of an array to reference variables that
                    # come later in the list of declarations. The reference
                    # may also be to a symbol present in a parent symbol table
                    # (e.g. if the variable is declared in an outer, module
                    # scope).
                    dim_name = dim.items[1].string.lower()
                    try:
                        sym = symbol_table.lookup(dim_name)
                        # pylint: disable=unidiomatic-typecheck
                        if type(sym) == Symbol:
                            # An entry for this symbol exists but it's only a
                            # generic Symbol and we now know it must be a
                            # DataSymbol.
                            # TODO use the API developed in #1113.
                            sym.__class__ = DataSymbol
                            sym.__init__(sym.name, DeferredType(),
                                         interface=sym.interface)
                        elif isinstance(sym.datatype, (UnknownType,
                                                       DeferredType)):
                            # Allow symbols of Unknown/DeferredType.
                            pass
                        elif not (isinstance(sym.datatype, ScalarType) and
                                  sym.datatype.intrinsic ==
                                  ScalarType.Intrinsic.INTEGER):
                            # It's not of Unknown/DeferredType and it's not an
                            # integer scalar.
                            _unsupported_type_error(dimensions)
                    except KeyError:
                        # We haven't seen this symbol before so create a new
                        # one with a deferred interface (since we don't
                        # currently know where it is declared).
                        sym = DataSymbol(dim_name, default_integer_type(),
                                         interface=UnresolvedInterface())
                        symbol_table.add(sym)
                    shape.append(Reference(sym))
                else:
                    _unsupported_type_error(dimensions)

            elif isinstance(dim, Fortran2003.Assumed_Size_Spec):
                raise NotImplementedError(
                    "Could not process {0}. Assumed-size arrays"
                    " are not supported.".format(dimensions))

            else:
                raise InternalError(
                    "Reached end of loop body and array-shape specification "
                    "{0} has not been handled.".format(type(dim)))

        return shape

    @staticmethod
    def process_access_statements(nodes):
        '''
        Search the supplied list of fparser2 nodes (which must represent a
        complete Specification Part) for any accessibility
        statements (e.g. "PUBLIC :: my_var") to determine the default
        visibility of symbols as well as identifying those that are
        explicitly declared as public or private.

        :param nodes: nodes in the fparser2 parse tree describing a \
                      Specification Part that will be searched.
        :type nodes: list of :py:class:`fparser.two.utils.Base`

        :returns: default visibility of symbols within the current scoping \
            unit and dict of symbol names with explicit visibilities.
        :rtype: 2-tuple of (:py:class:`psyclone.symbols.Symbol.Visibility`, \
                dict)

        :raises InternalError: if an accessibility attribute which is not \
            'public' or 'private' is encountered.
        :raises GenerationError: if the parse tree is found to contain more \
            than one bare accessibility statement (i.e. 'PUBLIC' or 'PRIVATE')
        :raises GenerationError: if a symbol is explicitly declared as being \
            both public and private.

        '''
        default_visibility = None
        # Sets holding the names of those symbols whose access is specified
        # explicitly via an access-stmt (e.g. "PUBLIC :: my_var")
        explicit_public = set()
        explicit_private = set()
        # R518 an access-stmt shall appear only in the specification-part
        # of a *module*.
        access_stmts = walk(nodes, Fortran2003.Access_Stmt)

        for stmt in access_stmts:

            if stmt.children[0].lower() == "public":
                public_stmt = True
            elif stmt.children[0].lower() == "private":
                public_stmt = False
            else:
                raise InternalError(
                    "Failed to process '{0}'. Found an accessibility "
                    "attribute of '{1}' but expected either 'public' or "
                    "'private'.".format(str(stmt), stmt.children[0]))
            if not stmt.children[1]:
                if default_visibility:
                    # We've already seen an access statement without an
                    # access-id-list. This is therefore invalid Fortran (which
                    # fparser does not catch).
                    current_node = stmt.parent
                    while current_node:
                        if isinstance(current_node, Fortran2003.Module):
                            mod_name = str(
                                current_node.children[0].children[1])
                            raise GenerationError(
                                "Module '{0}' contains more than one access "
                                "statement with an omitted access-id-list. "
                                "This is invalid Fortran.".format(mod_name))
                        current_node = current_node.parent
                    # Failed to find an enclosing Module. This is also invalid
                    # Fortran since an access statement is only permitted
                    # within a module.
                    raise GenerationError(
                        "Found multiple access statements with omitted access-"
                        "id-lists and no enclosing Module. Both of these "
                        "things are invalid Fortran.")
                if public_stmt:
                    default_visibility = Symbol.Visibility.PUBLIC
                else:
                    default_visibility = Symbol.Visibility.PRIVATE
            else:
                if public_stmt:
                    explicit_public.update(
                        [child.string for child in stmt.children[1].children])
                else:
                    explicit_private.update(
                        [child.string for child in stmt.children[1].children])
        # Sanity check the lists of symbols (because fparser2 does not
        # currently do much validation)
        invalid_symbols = explicit_public.intersection(explicit_private)
        if invalid_symbols:
            raise GenerationError(
                "Symbols {0} appear in access statements with both PUBLIC "
                "and PRIVATE access-ids. This is invalid Fortran.".format(
                    list(invalid_symbols)))

        # Symbols are public by default in Fortran
        if default_visibility is None:
            default_visibility = Symbol.Visibility.PUBLIC

        visibility_map = {}
        for name in explicit_public:
            visibility_map[name] = Symbol.Visibility.PUBLIC
        for name in explicit_private:
            visibility_map[name] = Symbol.Visibility.PRIVATE

        return (default_visibility, visibility_map)

    @staticmethod
    def _process_use_stmts(parent, nodes):
        '''
        Process all of the USE statements in the fparser2 parse tree
        supplied as a list of nodes. Imported symbols are added to
        the symbol table associated with the supplied parent node with
        appropriate interfaces.

        :param parent: PSyIR node in which to insert the symbols found.
        :type parent: :py:class:`psyclone.psyir.nodes.KernelSchedule`
        :param nodes: fparser2 AST nodes to search for use statements.
        :type nodes: list of :py:class:`fparser.two.utils.Base`

        :raises GenerationError: if the parse tree for a use statement has an \
            unrecognised structure.
        :raises SymbolError: if a symbol imported via a use statement is \
            already present in the symbol table.
        :raises NotImplementedError: if the form of use statement is not \
            supported.

        '''
        default_visibility = parent.symbol_table.default_visibility

        for decl in walk(nodes, Fortran2003.Use_Stmt):

            # Check that the parse tree is what we expect
            if len(decl.items) != 5:
                # We can't just do str(decl) as that also checks that items
                # is of length 5
                text = ""
                for item in decl.items:
                    if item:
                        text += str(item)
                raise GenerationError(
                    "Expected the parse tree for a USE statement to contain "
                    "5 items but found {0} for '{1}'".format(len(decl.items),
                                                             text))

            mod_name = str(decl.items[2])

            # Add the module symbol to the symbol table. Keep a record of
            # whether or not we've seen this module before for reporting
            # purposes in the code below.
            if mod_name not in parent.symbol_table:
                new_container = True
                container = ContainerSymbol(mod_name,
                                            visibility=default_visibility)
                parent.symbol_table.add(container)
            else:
                new_container = False
                container = parent.symbol_table.lookup(mod_name)
                if not isinstance(container, ContainerSymbol):
                    raise SymbolError(
                        "Found a USE of module '{0}' but the symbol table "
                        "already has a non-container entry with that name "
                        "({1}). This is invalid Fortran.".format(
                            mod_name, str(container)))

            # Create a generic Symbol for each element in the ONLY clause.
            if isinstance(decl.items[4], Fortran2003.Only_List):
                if not new_container and not container.wildcard_import \
                   and not parent.symbol_table.imported_symbols(container):
                    # TODO #11 Log the fact that this explicit symbol import
                    # will replace a previous import with an empty only-list.
                    pass
                for name in decl.items[4].items:
                    sym_name = str(name).lower()
                    if sym_name not in parent.symbol_table:
                        # We're dealing with a symbol named in a use statement
                        # in the *current* scope therefore we do not check
                        # any ancestor symbol tables; we just create a
                        # new symbol. Since we don't yet know anything about
                        # the type of this symbol we create a generic Symbol.
                        parent.symbol_table.add(
                            Symbol(sym_name, visibility=default_visibility,
                                   interface=GlobalInterface(container)))
                    else:
                        # There's already a symbol with this name
                        existing_symbol = parent.symbol_table.lookup(
                            sym_name)
                        if not existing_symbol.is_global:
                            raise SymbolError(
                                "Symbol '{0}' is imported from module '{1}' "
                                "but is already present in the symbol table as"
                                " either an argument or a local ({2}).".
                                format(sym_name, mod_name,
                                       str(existing_symbol)))
                        # TODO #11 Log the fact that we've already got an
                        # import of this symbol and that will take precendence.
            elif not decl.items[3]:
                # We have a USE statement without an ONLY clause.
                if (not new_container) and (not container.wildcard_import) \
                   and (not parent.symbol_table.imported_symbols(container)):
                    # TODO #11 Log the fact that this explicit symbol import
                    # will replace a previous import that had an empty
                    # only-list.
                    pass
                container.wildcard_import = True
            elif decl.items[3].lower().replace(" ", "") == ",only:":
                # This use has an 'only: ' but no associated list of
                # imported symbols. (It serves to keep a module in scope while
                # not actually importing anything from it.) We do not need to
                # set anything as the defaults (empty 'only' list and no
                # wildcard import) imply 'only:'.
                if not new_container and \
                       (container.wildcard_import or
                        parent.symbol_table.imported_symbols(container)):
                    # TODO #11 Log the fact that this import with an empty
                    # only-list is ignored because of existing 'use's of
                    # the module.
                    pass
            else:
                raise NotImplementedError("Found unsupported USE statement: "
                                          "'{0}'".format(str(decl)))

    def _process_type_spec(self, parent, type_spec):
        '''
        Processes the fparser2 parse tree of a type specification in order to
        extract the type and precision that are specified.

        :param parent: the parent of the current PSyIR node under construction.
        :type parent: :py:class:`psyclone.psyir.nodes.Node`
        :param type_spec: the fparser2 parse tree of the type specification.
        :type type_spec: \
            :py:class:`fparser.two.Fortran2003.Intrinsic_Type_Spec` or \
            :py:class:`fparser.two.Fortran2003.Declaration_Type_Spec`

        :returns: the type and precision specified by the type-spec.
        :rtype: 2-tuple of :py:class:`psyclone.psyir.symbols.ScalarType` or \
            :py:class:`psyclone.psyir.symbols.DataTypeSymbol` and \
            :py:class:`psyclone.psyir.symbols.DataSymbol.Precision` or \
            :py:class:`psyclone.psyir.symbols.DataSymbol` or int or NoneType

        :raises NotImplementedError: if an unsupported intrinsic type is found.
        :raises SymbolError: if a symbol already exists for the name of a \
            derived type but is not a DataTypeSymbol.
        :raises NotImplementedError: if the supplied type specification is \
            not for an intrinsic type or a derived type.

        '''
        base_type = None
        precision = None

        if isinstance(type_spec, Fortran2003.Intrinsic_Type_Spec):
            fort_type = str(type_spec.items[0]).lower()
            try:
                data_name = TYPE_MAP_FROM_FORTRAN[fort_type]
            except KeyError as err:
                six.raise_from(NotImplementedError(
                    "Could not process {0}. Only 'real', 'double "
                    "precision', 'integer', 'logical' and 'character' "
                    "intrinsic types are supported."
                    "".format(str(type_spec))), err)
            if fort_type == "double precision":
                # Fortran double precision is equivalent to a REAL
                # intrinsic with precision DOUBLE in the PSyIR.
                precision = ScalarType.Precision.DOUBLE
            else:
                # Check for precision being specified.
                precision = self._process_precision(type_spec, parent)
            if not precision:
                precision = default_precision(data_name)
            # We don't support len or kind specifiers for character variables
            if fort_type == "character" and type_spec.children[1]:
                raise NotImplementedError(
                    "Length or kind attributes not supported on a character "
                    "variable: '{0}'".format(str(type_spec)))
            base_type = ScalarType(data_name, precision)

        elif isinstance(type_spec, Fortran2003.Declaration_Type_Spec):
            # This is a variable of derived type
            type_name = str(walk(type_spec, Fortran2003.Type_Name)[0])
            # Do we already have a Symbol for this derived type?
            type_symbol = _find_or_create_imported_symbol(parent, type_name)
            # pylint: disable=unidiomatic-typecheck
            if type(type_symbol) == Symbol:
                # We do but we didn't know what kind of symbol it was. Create
                # a DataTypeSymbol to replace it.
                new_symbol = DataTypeSymbol(type_name, DeferredType(),
                                            interface=type_symbol.interface)
                table = type_symbol.find_symbol_table(parent)
                table.swap(type_symbol, new_symbol)
                type_symbol = new_symbol
            elif not isinstance(type_symbol, DataTypeSymbol):
                raise SymbolError(
                    "Search for a DataTypeSymbol named '{0}' (required by "
                    "specification '{1}') found a '{2}' instead.".format(
                        type_name, str(type_spec), type(type_symbol).__name__))
            base_type = type_symbol

        else:
            # Not a supported type specification. This will result in a
            # CodeBlock or UnknownFortranType, depending on the context.
            raise NotImplementedError()

        return base_type, precision

    def _process_decln(self, parent, symbol_table, decl, visibility_map=None):
        '''
        Process the supplied fparser2 parse tree for a declaration. For each
        entity that is declared, a symbol is added to the supplied symbol
        table.

        :param parent: PSyIR node in which to insert the symbols found.
        :type parent: :py:class:`psyclone.psyir.nodes.KernelSchedule`
        :param symbol_table: the symbol table to which to add new symbols.
        :type symbol_table: py:class:`psyclone.psyir.symbols.SymbolTable`
        :param decl: fparser2 parse tree of declaration to process.
        :type decl: :py:class:`fparser.two.Fortran2003.Type_Declaration_Stmt`
        :param visibility_map: mapping of symbol name to visibility (for \
            those symbols listed in an accessibility statement).
        :type visibility_map: dict with str keys and \
            :py:class:`psyclone.psyir.symbols.Symbol.Visibility` values

        :raises NotImplementedError: if the save attribute is encountered on \
            a declaration that is not within a module.
        :raises NotImplementedError: if an unsupported attribute is found.
        :raises NotImplementedError: if an unsupported intent attribute is \
            found.
        :raises NotImplementedError: if an unsupported access-spec attribute \
            is found.
        :raises NotImplementedError: if the allocatable attribute is found on \
            a non-array declaration.
        :raises InternalError: if an array with defined extent has the \
            allocatable attribute.
        :raises NotImplementedError: if an initialisation expression is found \
            for a variable declaration.
        :raises NotImplementedError: if an unsupported initialisation \
            expression is found for a parameter declaration.
        :raises NotImplementedError: if a character-length specification is \
            found.
        :raises SymbolError: if a declaration is found for a symbol that is \
            already present in the symbol table with a defined interface.

        '''
        (type_spec, attr_specs, entities) = decl.items

        # Parse the type_spec
        base_type, precision = self._process_type_spec(parent, type_spec)

        # Parse declaration attributes:
        # 1) If no dimension attribute is provided, it defaults to scalar.
        attribute_shape = []
        # 2) If no intent attribute is provided, it is provisionally
        # marked as a local variable (when the argument list is parsed,
        # arguments with no explicit intent are updated appropriately).
        interface = LocalInterface()
        # 3) Record initialized constant values
        has_constant_value = False
        # 4) Whether the declaration has the allocatable attribute
        allocatable = False
        # 5) Access-specification - this var is only set if the declaration
        # has an explicit access-spec (e.g. INTEGER, PRIVATE :: xxx)
        decln_access_spec = None
        if attr_specs:
            for attr in attr_specs.items:
                if isinstance(attr, Fortran2003.Attr_Spec):
                    normalized_string = str(attr).lower().replace(' ', '')
                    if "save" in normalized_string:
                        # Variables declared with SAVE attribute inside a
                        # module, submodule or main program are implicitly
                        # SAVE'd (see Fortran specification 8.5.16.4) so it
                        # is valid to ignore the attribute in these
                        # situations.
                        if not (decl.parent and
                                isinstance(decl.parent.parent,
                                           (Fortran2003.Module,
                                            Fortran2003.Main_Program))):
                            raise NotImplementedError(
                                "Could not process {0}. The 'SAVE' "
                                "attribute is not yet supported when it is"
                                " not part of a module, submodule or main_"
                                "program specification part.".
                                format(decl.items))

                    elif normalized_string == "parameter":
                        # Flag the existence of a constant value in the RHS
                        has_constant_value = True
                    elif normalized_string == "allocatable":
                        allocatable = True
                    else:
                        raise NotImplementedError(
                            "Could not process {0}. Unrecognised "
                            "attribute '{1}'.".format(decl.items,
                                                      str(attr)))
                elif isinstance(attr, Fortran2003.Intent_Attr_Spec):
                    (_, intent) = attr.items
                    normalized_string = \
                        intent.string.lower().replace(' ', '')
                    try:
                        interface = ArgumentInterface(
                            INTENT_MAPPING[normalized_string])
                    except KeyError as info:
                        message = (
                            "Could not process {0}. Unexpected intent "
                            "attribute '{1}'.".format(decl.items,
                                                      str(attr)))
                        six.raise_from(InternalError(message), info)
                elif isinstance(attr,
                                (Fortran2003.Dimension_Attr_Spec,
                                 Fortran2003.Dimension_Component_Attr_Spec)):
                    attribute_shape = \
                        self._parse_dimensions(attr, symbol_table)
                elif isinstance(attr, Fortran2003.Access_Spec):
                    try:
                        decln_access_spec = _process_access_spec(attr)
                    except InternalError as err:
                        six.raise_from(InternalError(
                            "Could not process '{0}': {1}".format(
                                decl.items, str(err.value))), err)
                else:
                    raise NotImplementedError(
                        "Could not process declaration: '{0}'. "
                        "Unrecognised attribute type '{1}'.".format(
                            str(decl), str(type(attr).__name__)))

        # Parse declarations RHS and declare new symbol into the
        # parent symbol table for each entity found.
        for entity in entities.items:
            (name, array_spec, char_len, initialisation) = entity.items
            ct_expr = None

            # If the entity has an array-spec shape, it has priority.
            # Otherwise use the declaration attribute shape.
            if array_spec is not None:
                entity_shape = \
                    self._parse_dimensions(array_spec, symbol_table)
            else:
                entity_shape = attribute_shape

            if allocatable and not entity_shape:
                # We have an allocatable attribute on something that we
                # don't recognise as an array - this is not supported.
                raise NotImplementedError(
                    "Could not process {0}. The 'allocatable' attribute is"
                    " only supported on array declarations.".format(
                        str(decl)))

            for idx, extent in enumerate(entity_shape):
                if extent is None:
                    if allocatable:
                        entity_shape[idx] = ArrayType.Extent.DEFERRED
                    else:
                        entity_shape[idx] = ArrayType.Extent.ATTRIBUTE
                elif not isinstance(extent, ArrayType.Extent) and \
                        allocatable:
                    # We have an allocatable array with a defined extent.
                    # This is invalid Fortran.
                    raise InternalError(
                        "Invalid Fortran: '{0}'. An array with defined "
                        "extent cannot have the ALLOCATABLE attribute.".
                        format(str(decl)))

            if initialisation:
                if has_constant_value:
                    # If it is a parameter parse its initialization into
                    # a dummy Assignment inside a Schedule which temporally
                    # hijacks the parent's node symbol table
                    tmp_sch = Schedule(symbol_table=symbol_table)
                    dummynode = Assignment(parent=tmp_sch)
                    tmp_sch.addchild(dummynode)
                    expr = initialisation.items[1]
                    self.process_nodes(parent=dummynode, nodes=[expr])
                    ct_expr = dummynode.children[0]
                else:
                    raise NotImplementedError(
                        "Could not process {0}. Initialisations on the"
                        " declaration statements are only supported for "
                        "parameter declarations.".format(decl.items))

            if char_len is not None:
                raise NotImplementedError(
                    "Could not process {0}. Character length "
                    "specifications are not supported."
                    "".format(decl.items))

            sym_name = str(name).lower()

            if decln_access_spec:
                visibility = decln_access_spec
            else:
                # There was no access-spec on the LHS of the decln
                if visibility_map is not None:
                    visibility = visibility_map.get(
                        sym_name, symbol_table.default_visibility)
                else:
                    visibility = symbol_table.default_visibility

            if entity_shape:
                # array
                datatype = ArrayType(base_type, entity_shape)
            else:
                # scalar
                datatype = base_type

            # Make sure the declared symbol exists in the SymbolTable
            try:
                sym = symbol_table.lookup(sym_name, scope_limit=parent)
                if sym is symbol_table.lookup_with_tag("own_routine_symbol"):
                    # In case it is its own function routine symbol, Fortran
                    # will declare it inside the function as a DataSymbol.
                    # Remove the RoutineSymbol in order to free the exact name
                    # for the DataSymbol.
                    symbol_table.remove(sym)
                    # And trigger the exception path
                    raise KeyError
                if not sym.is_unresolved:
                    raise SymbolError(
                        "Symbol '{0}' already present in SymbolTable with "
                        "a defined interface ({1}).".format(
                            sym_name, str(sym.interface)))
            except KeyError:
                try:
                    sym = DataSymbol(sym_name, datatype,
                                     visibility=visibility,
                                     constant_value=ct_expr)
                except ValueError:
                    # Error setting initial value have to be raised as
                    # NotImplementedError in order to create an UnknownType
                    # Therefore, the Error doesn't need raise_from or message
                    # pylint: disable=raise-missing-from
                    raise NotImplementedError()

                symbol_table.add(sym)

            # The Symbol must have the interface given by the declaration
            sym.interface = interface

    def _process_derived_type_decln(self, parent, decl, visibility_map):
        '''
        Process the supplied fparser2 parse tree for a derived-type
        declaration. A DataTypeSymbol representing the derived-type is added
        to the symbol table associated with the parent node.

        :param parent: PSyIR node in which to insert the symbols found.
        :type parent: :py:class:`psyclone.psyGen.KernelSchedule`
        :param decl: fparser2 parse tree of declaration to process.
        :type decl: :py:class:`fparser.two.Fortran2003.Type_Declaration_Stmt`
        :param visibility_map: mapping of symbol name to visibility (for \
            those symbols listed in an accessibility statement).
        :type visibility_map: dict with str keys and \
            :py:class:`psyclone.psyir.symbols.Symbol.Visibility` values

        :raises SymbolError: if a Symbol already exists with the same name \
            as the derived type being defined and it is not a DataTypeSymbol \
            or is not of DeferredType.

        '''
        name = str(walk(decl.children[0], Fortran2003.Type_Name)[0])
        # Create a new StructureType for this derived type
        dtype = StructureType()

        # Look for any private-components-stmt (R447) within the type
        # decln. In the absence of this, the default visibility of type
        # components is public.
        private_stmts = walk(decl, Fortran2003.Private_Components_Stmt)
        if private_stmts:
            default_compt_visibility = Symbol.Visibility.PRIVATE
        else:
            default_compt_visibility = Symbol.Visibility.PUBLIC

        # The visibility of the symbol representing this derived type
        dtype_symbol_vis = visibility_map.get(
            name, parent.symbol_table.default_visibility)

        # We have to create the symbol for this type before processing its
        # components as they may refer to it (e.g. for a linked list).
        if name in parent.symbol_table:
            # An entry already exists for this type.
            # Check that it is a DataTypeSymbol
            tsymbol = parent.symbol_table.lookup(name)
            if not isinstance(tsymbol, DataTypeSymbol):
                raise SymbolError(
                    "Error processing definition of derived type '{0}'. The "
                    "symbol table already contains an entry with this name but"
                    " it is a '{1}' when it should be a 'DataTypeSymbol' (for "
                    "the derived-type definition '{2}')".format(
                        name, type(tsymbol).__name__, str(decl)))
            # Since we are processing the definition of this symbol, the only
            # permitted type for an existing symbol of this name is 'deferred'.
            if not isinstance(tsymbol.datatype, DeferredType):
                raise SymbolError(
                    "Error processing definition of derived type '{0}'. The "
                    "symbol table already contains a DataTypeSymbol with this "
                    "name but it is of type '{1}' when it should be of "
                    "'DeferredType'".format(
                        name, type(tsymbol.datatype).__name__))
        else:
            # We don't already have an entry for this type so create one
            tsymbol = DataTypeSymbol(name, dtype, visibility=dtype_symbol_vis)
            parent.symbol_table.add(tsymbol)

        # Populate this StructureType by processing the components of
        # the derived type
        try:
            # Re-use the existing code for processing symbols
            local_table = SymbolTable(
                default_visibility=default_compt_visibility)
            for child in walk(decl, Fortran2003.Data_Component_Def_Stmt):
                self._process_decln(parent, local_table, child)
            # Convert from Symbols to type information
            for symbol in local_table.symbols:
                dtype.add(symbol.name, symbol.datatype, symbol.visibility)

            # Update its type with the definition we've found
            tsymbol.datatype = dtype

        except NotImplementedError:
            # Support for this declaration is not fully implemented so
            # set the datatype of the DataTypeSymbol to UnknownFortranType.
            tsymbol.datatype = UnknownFortranType(str(decl))

    def process_declarations(self, parent, nodes, arg_list, visibility_map):
        '''
        Transform the variable declarations in the fparser2 parse tree into
        symbols in the symbol table of the PSyIR parent node. The default
        visibility of any new symbol is taken from the symbol table associated
        with the `parent` node if necessary. The `visibility_map` provides
        information on any explicit symbol visibilities that are specified
        for the declarations.

        :param parent: PSyIR node in which to insert the symbols found.
        :type parent: :py:class:`psyclone.psyir.nodes.KernelSchedule`
        :param nodes: fparser2 AST nodes containing declaration statements.
        :type nodes: list of :py:class:`fparser.two.utils.Base`
        :param arg_list: fparser2 AST node containing the argument list.
        :type arg_list: :py:class:`fparser.Fortran2003.Dummy_Arg_List`
        :param visibility_map: mapping of symbol names to explicit
                        visibilities.
        :type visibility_map: dict with str keys and values of type \
                        :py:class:`psyclone.psyir.symbols.Symbol.Visibility`

        :raises NotImplementedError: the provided declarations contain \
                                     attributes which are not supported yet.
        :raises GenerationError: if the parse tree for a USE statement does \
                                 not have the expected structure.
        :raises SymbolError: if a declaration is found for a Symbol that is \
                    already in the symbol table with a defined interface.
        :raises InternalError: if the provided declaration is an unexpected \
                               or invalid fparser or Fortran expression.

        '''
<<<<<<< HEAD
=======
        if default_visibility is None:
            if visibility_map is None:
                # If no default visibility or visibility mapping is supplied,
                # check for any access statements.
                default_visibility, visibility_map = \
                    self._parse_access_statements(nodes)
            else:
                # In case the caller has provided a visibility map but
                # omitted the default visibility, we use the Fortran default.
                default_visibility = Symbol.Visibility.PUBLIC
        if visibility_map is None:
            visibility_map = {}

>>>>>>> cb1a2ea3
        # Look at any USE statements
        self._process_use_stmts(parent, nodes)

        # Handle any derived-type declarations/definitions before we look
        # at general variable declarations in case any of the latter use
        # the former.
        for decl in walk(nodes, Fortran2003.Derived_Type_Def):
            self._process_derived_type_decln(parent, decl, visibility_map)

        # Now we've captured any derived-type definitions, proceed to look
        # at the variable declarations.
<<<<<<< HEAD
        for decl in walk(nodes, Fortran2003.Type_Declaration_Stmt):
            try:
                self._process_decln(parent, parent.symbol_table, decl,
                                    visibility_map)
            except NotImplementedError:
                # Found an unsupported variable declaration. Create a
                # DataSymbol with UnknownFortranType for each entity being
                # declared. Currently this means that any symbols that come
                # after an unsupported declaration will also have
                # UnknownFortranType. This is the subject of Issue #791.
                orig_children = list(decl.children[2].children[:])
                for child in orig_children:
                    # Modify the fparser2 parse tree so that it only declares
                    # the current entity. `items` is a tuple and thus immutable
                    # so we create a new one.
                    decl.children[2].items = (child,)
                    symbol_name = str(child.children[0])
                    # If a declaration declares multiple entities, it's
                    # possible that some may have already been processed
                    # successfully and thus be in the symbol table.
                    try:
                        parent.symbol_table.add(
                            DataSymbol(symbol_name,
                                       UnknownFortranType(str(decl))))
                    except KeyError:
                        if len(orig_children) == 1:
                            raise SymbolError(
                                "Error while processing unsupported "
                                "declaration ('{0}'). An entry for symbol "
                                "'{1}' is already in the symbol table.".format(
                                    str(decl), symbol_name))
                # Restore the fparser2 parse tree
                decl.children[2].items = tuple(orig_children)
=======
        for node in nodes:

            if isinstance(node, Fortran2003.Interface_Block):

                # We only support named interface blocks, and then only
                # partially. Fortran standard R1203 says that:
                #    interface-stmt = INTERFACE [ generic-spec ]
                # where generic-spec is either (R1207) a generic-name or one
                # of OPERATOR, ASSIGNMENT or dtio-spec.
                if (not isinstance(node.children[0],
                                   Fortran2003.Interface_Stmt) or
                    not isinstance(node.children[0].children[0],
                                   Fortran2003.Name)):
                    # An unsupported interface definition will result in
                    # the whole module containing this specification part
                    # being put into a CodeBlock.
                    raise NotImplementedError()
                name = node.children[0].children[0].string
                vis = visibility_map.get(name, default_visibility)
                # A named interface block corresponds to a RoutineSymbol.
                # (There will be calls to it although there will be no
                # corresponding implementation with that name.)
                # We store its definition using an UnknownFortranType so that
                # we can recreate it in the Fortran backend.
                parent.symbol_table.add(
                    RoutineSymbol(name, UnknownFortranType(str(node).lower()),
                                  visibility=vis))

            elif isinstance(node, Fortran2003.Type_Declaration_Stmt):
                try:
                    self._process_decln(parent, parent.symbol_table, node,
                                        default_visibility,
                                        visibility_map)
                except NotImplementedError:
                    # Found an unsupported variable declaration. Create a
                    # DataSymbol with UnknownType for each entity being
                    # declared. Currently this means that any symbols that come
                    # after an unsupported declaration will also have
                    # UnknownType. This is the subject of Issue #791.
                    specs = walk(node, Fortran2003.Access_Spec)
                    if specs:
                        decln_vis = _process_access_spec(specs[0])
                    else:
                        decln_vis = default_visibility

                    orig_children = list(node.children[2].children[:])
                    for child in orig_children:
                        # Modify the fparser2 parse tree so that it only
                        # declares the current entity. `items` is a tuple and
                        # thus immutable so we create a new one.
                        node.children[2].items = (child,)
                        symbol_name = str(child.children[0])
                        vis = visibility_map.get(symbol_name, decln_vis)
                        # If a declaration declares multiple entities, it's
                        # possible that some may have already been processed
                        # successfully and thus be in the symbol table.
                        try:
                            parent.symbol_table.add(
                                DataSymbol(symbol_name,
                                           UnknownFortranType(str(node)),
                                           visibility=vis))
                        except KeyError as err:
                            if len(orig_children) == 1:
                                six.raise_from(SymbolError(
                                    "Error while processing unsupported "
                                    "declaration ('{0}'). An entry for symbol "
                                    "'{1}' is already in the symbol table.".
                                    format(str(node), symbol_name)), err)
                    # Restore the fparser2 parse tree
                    node.children[2].items = tuple(orig_children)

            elif isinstance(node, (Fortran2003.Access_Stmt,
                                   Fortran2003.Derived_Type_Def,
                                   Fortran2003.Stmt_Function_Stmt,
                                   Fortran2003.Use_Stmt,
                                   Fortran2003.Implicit_Part)):
                # These node types are handled separately with the exception
                # of Implicit_Part which we currently silently ignore
                # (TODO #1254).
                pass

            else:
                raise NotImplementedError(
                    "Error processing declarations: fparser2 node of type "
                    "'{0}' not supported".format(type(node).__name__))
>>>>>>> cb1a2ea3

        if visibility_map is not None:
            # Check for symbols named in an access statement but not explicitly
            # declared. These must then refer to symbols that have been brought
            # into scope by an unqualified use statement.
            for name, vis in visibility_map.items():
                if name not in parent.symbol_table:
                    try:
                        # If a suitable unqualified use statement is found then
                        # this call creates a Symbol and inserts it in the
                        # appropriate symbol table.
                        _find_or_create_imported_symbol(parent, name,
                                                        visibility=vis)
                    except SymbolError as err:
                        # Improve the error message with context-specific info
                        six.raise_from(SymbolError(
                            "'{0}' is listed in an accessibility statement as "
                            "being '{1}' but failed to find a declaration or "
                            "possible import (use) of this symbol.".format(
                                name, vis)), err)
        try:
            arg_symbols = []
            # Ensure each associated symbol has the correct interface info.
            for arg_name in [x.string.lower() for x in arg_list]:
                symbol = parent.symbol_table.lookup(arg_name)
                if symbol.is_local:
                    # We didn't previously know that this Symbol was an
                    # argument (as it had no 'intent' qualifier). Mark
                    # that it is an argument by specifying its interface.
                    # A Fortran argument has intent(inout) by default
                    symbol.interface = ArgumentInterface(
                        ArgumentInterface.Access.READWRITE)
                arg_symbols.append(symbol)
            # Now that we've updated the Symbols themselves, set the
            # argument list
            parent.symbol_table.specify_argument_list(arg_symbols)
        except KeyError:
            raise InternalError("The kernel argument "
                                "list '{0}' does not match the variable "
                                "declarations for fparser nodes {1}."
                                "".format(str(arg_list), nodes))

        # fparser2 does not always handle Statement Functions correctly, this
        # loop checks for Stmt_Functions that should be an array statement
        # and recovers them, otherwise it raises an error as currently
        # Statement Functions are not supported in PSyIR.
        for stmtfn in walk(nodes, Fortran2003.Stmt_Function_Stmt):
            (fn_name, arg_list, scalar_expr) = stmtfn.items
            try:
                symbol = parent.symbol_table.lookup(fn_name.string.lower())
                if symbol.is_array:
                    # This is an array assignment wrongly categorized as a
                    # statement_function by fparser2.
                    array_subscript = arg_list.items

                    assignment_rhs = scalar_expr

                    # Create assingment node
                    assignment = Assignment(parent=parent)
                    parent.addchild(assignment)

                    # Build lhs
                    lhs = ArrayReference(symbol, parent=assignment)
                    self.process_nodes(parent=lhs, nodes=array_subscript)
                    assignment.addchild(lhs)

                    # Build rhs
                    self.process_nodes(parent=assignment,
                                       nodes=[assignment_rhs])
                else:
                    raise InternalError(
                        "Could not process '{0}'. Symbol '{1}' is in the"
                        " SymbolTable but it is not an array as expected, so"
                        " it can not be recovered as an array assignment."
                        "".format(str(stmtfn), symbol.name))
            except KeyError:
                raise NotImplementedError(
                    "Could not process '{0}'. Statement Function declarations "
                    "are not supported.".format(str(stmtfn)))

    @staticmethod
    def _process_precision(type_spec, psyir_parent):
        '''Processes the fparser2 parse tree of the type specification of a
        variable declaration in order to extract precision
        information. Two formats for specifying precision are
        supported a) "*N" e.g. real*8 and b) "kind=" e.g. kind=i_def, or
        kind=KIND(x).

        :param type_spec: the fparser2 parse tree of the type specification.
        :type type_spec: \
            :py:class:`fparser.two.Fortran2003.Intrinsic_Type_Spec`
        :param psyir_parent: the parent PSyIR node where the new node \
            will be attached.
        :type psyir_parent: :py:class:`psyclone.psyir.nodes.Node`

        :returns: the precision associated with the type specification.
        :rtype: :py:class:`psyclone.psyir.symbols.DataSymbol.Precision` or \
            :py:class:`psyclone.psyir.symbols.DataSymbol` or int or NoneType

        :raises NotImplementedError: if a KIND intrinsic is found with an \
            argument other than a real or integer literal.
        :raises NotImplementedError: if we have `kind=xxx` but cannot find \
            a valid variable name.

        '''
        symbol_table = psyir_parent.scope.symbol_table

        if not isinstance(type_spec.items[1], Fortran2003.Kind_Selector):
            # No precision is specified
            return None

        kind_selector = type_spec.items[1]

        if (isinstance(kind_selector.children[0], str) and
                kind_selector.children[0] == "*"):
            # Precision is provided in the form *N
            precision = int(str(kind_selector.children[1]))
            return precision

        # Precision is supplied in the form "kind=..."
        intrinsics = walk(kind_selector.items,
                          Fortran2003.Intrinsic_Function_Reference)
        if intrinsics and isinstance(intrinsics[0].items[0],
                                     Fortran2003.Intrinsic_Name) and \
           str(intrinsics[0].items[0]).lower() == "kind":
            # We have kind=KIND(X) where X may be of any intrinsic type. It
            # may be a scalar or an array. items[1] is an
            # Actual_Arg_Spec_List with the first entry being the argument.
            kind_arg = intrinsics[0].items[1].items[0]

            # We currently only support integer and real literals as
            # arguments to KIND
            if isinstance(kind_arg, (Fortran2003.Int_Literal_Constant,
                                     Fortran2003.Real_Literal_Constant)):
                return get_literal_precision(kind_arg, psyir_parent)

            raise NotImplementedError(
                "Only real and integer literals are supported "
                "as arguments to the KIND intrinsic but found '{0}' in: "
                "{1}".format(type(kind_arg).__name__, str(kind_selector)))

        # We have kind=kind-param
        kind_names = walk(kind_selector.items, Fortran2003.Name)
        if not kind_names:
            raise NotImplementedError(
                "Failed to find valid Name in Fortran Kind "
                "Selector: '{0}'".format(str(kind_selector)))

        return _kind_symbol_from_name(str(kind_names[0]), symbol_table)

    def process_nodes(self, parent, nodes):
        '''
        Create the PSyIR of the supplied list of nodes in the
        fparser2 AST.

        :param parent: Parent node in the PSyIR we are constructing.
        :type parent: :py:class:`psyclone.psyir.nodes.Node`
        :param nodes: List of sibling nodes in fparser2 AST.
        :type nodes: list of :py:class:`fparser.two.utils.Base`

        '''
        code_block_nodes = []
        for child in nodes:

            try:
                psy_child = self._create_child(child, parent)
            except NotImplementedError:
                # If child type implementation not found, add them on the
                # ongoing code_block node list.
                code_block_nodes.append(child)
                if not isinstance(parent, Schedule):
                    # If we're not processing a statement then we create a
                    # separate CodeBlock for each node in the parse tree.
                    # (Otherwise it is hard to correctly reconstruct e.g.
                    # the arguments to a Call.)
                    self.nodes_to_code_block(parent, code_block_nodes)
            else:
                if psy_child:
                    self.nodes_to_code_block(parent, code_block_nodes)
                    parent.addchild(psy_child)
                # If psy_child is not initialised but it didn't produce a
                # NotImplementedError, it means it is safe to ignore it.

        # Complete any unfinished code-block
        self.nodes_to_code_block(parent, code_block_nodes)

    def _create_child(self, child, parent=None):
        '''
        Create a PSyIR node representing the supplied fparser 2 node.

        :param child: node in fparser2 AST.
        :type child: :py:class:`fparser.two.utils.Base`
        :param parent: Parent node of the PSyIR node we are constructing.
        :type parent: :py:class:`psyclone.psyir.nodes.Node`

        :returns: Returns the PSyIR representation of child, which can be a \
                  single node, a tree of nodes or None if the child can be \
                  ignored.
        :rtype: :py:class:`psyclone.psyir.nodes.Node` or NoneType

        :raises NotImplementedError: if the child node has a label or there \
            isn't a handler for the provided child type.

        '''
        # We don't support statements with labels.
        if isinstance(child, BlockBase):
            # An instance of BlockBase describes a block of code (no surprise
            # there), so we have to examine the first statement within it.
            if (child.content and child.content[0].item and
                    child.content[0].item.label):
                raise NotImplementedError()
        elif isinstance(child, StmtBase):
            if child.item and child.item.label:
                raise NotImplementedError()

        handler = self.handlers.get(type(child))
        if handler is None:
            # If the handler is not found then check with the first
            # level parent class. This is done to simplify the
            # handlers map when multiple fparser2 types can be
            # processed with the same handler. (e.g. Subclasses of
            # BinaryOpBase: Mult_Operand, Add_Operand, Level_2_Expr,
            # ... can use the same handler.)
            generic_type = type(child).__bases__[0]
            handler = self.handlers.get(generic_type)
            if not handler:
                raise NotImplementedError()
        return handler(child, parent)

    def _ignore_handler(self, *_):
        '''
        This handler returns None indicating that the associated
        fparser2 node can be ignored.

        Note that this method contains ignored arguments to comform with
        the handler(node, parent) method interface.

        :returns: None
        :rtype: NoneType
        '''
        return None

    def _create_loop(self, parent, variable):
        '''
        Create a Loop instance. This is done outside _do_construct_handler
        because some APIs may want to instantiate a specialised Loop.

        :param parent: the parent of the node.
        :type parent: :py:class:`psyclone.psyir.nodes.Node`
        :param variable: the loop variable.
        :type variable: :py:class:`psyclone.psyir.symbols.DataSymbol`

        :return: a new Loop instance.
        :rtype: :py:class:`psyclone.psyir.nodes.Loop`

        '''
        return Loop(parent=parent, variable=variable)

    def _do_construct_handler(self, node, parent):
        '''
        Transforms a fparser2 Do Construct into its PSyIR representation.

        :param node: node in fparser2 tree.
        :type node: \
            :py:class:`fparser.two.Fortran2003.Block_Nonlabel_Do_Construct`
        :param parent: parent node of the PSyIR node we are constructing.
        :type parent: :py:class:`psyclone.psyir.nodes.Node`

        :returns: PSyIR representation of node
        :rtype: :py:class:`psyclone.psyir.nodes.Loop`

        :raises NotImplementedError: if the fparser2 tree has an unsupported \
            structure (e.g. DO WHILE or a DO with no loop control or a named \
            DO containing a reference to that name).
        '''
        nonlabel_do = walk(node.content, Fortran2003.Nonlabel_Do_Stmt)[0]
        if nonlabel_do.item is not None:
            # If the associated line has a name that is referenced inside the
            # loop then it isn't supported , e.g. `EXIT outer_loop`.
            if nonlabel_do.item.name:
                construct_name = nonlabel_do.item.name
                # Check that the construct-name is not referred to inside
                # the Loop (but exclude the END DO from this check).
                names = walk(node.content[:-1], Fortran2003.Name)
                if construct_name in [name.string for name in names]:
                    raise NotImplementedError()

        ctrl = walk(node.content, Fortran2003.Loop_Control)
        if not ctrl:
            # TODO #359 a DO with no loop control is put into a CodeBlock
            raise NotImplementedError()
        if ctrl[0].items[0]:
            # If this is a DO WHILE then the first element of items will not
            # be None. (See `fparser.two.Fortran2003.Loop_Control`.)
            # TODO #359 DO WHILE's are currently just put into CodeBlocks
            # rather than being properly described in the PSyIR.
            raise NotImplementedError()

        # Second element of items member of Loop Control is itself a tuple
        # containing:
        #   Loop variable, [start value expression, end value expression, step
        #   expression]
        # Loop variable will be an instance of Fortran2003.Name
        loop_var = str(ctrl[0].items[1][0])
        variable_name = str(loop_var)
        try:
            data_symbol = _find_or_create_imported_symbol(
                parent, variable_name, symbol_type=DataSymbol,
                datatype=DeferredType())
        except SymbolError:
            raise InternalError(
                "Loop-variable name '{0}' is not declared and there are no "
                "unqualified use statements. This is currently unsupported."
                "".format(variable_name))
        # The loop node is created with the _create_loop factory method as some
        # APIs require a specialised loop node type.
        loop = self._create_loop(parent, data_symbol)
        loop._ast = node

        # Get the loop limits. These are given in a list which is the second
        # element of a tuple which is itself the second element of the items
        # tuple:
        # (None, (Name('jk'), [Int_Literal_Constant('1', None), Name('jpk'),
        #                      Int_Literal_Constant('1', None)]), None)
        limits_list = ctrl[0].items[1][1]

        # Start expression child
        self.process_nodes(parent=loop, nodes=[limits_list[0]])

        # Stop expression child
        self.process_nodes(parent=loop, nodes=[limits_list[1]])

        # Step expression child
        if len(limits_list) == 3:
            self.process_nodes(parent=loop, nodes=[limits_list[2]])
        else:
            # Default loop increment is 1. Use the type of the start
            # or step nodes once #685 is complete. For the moment use
            # the default precision.
            default_step = Literal("1", default_integer_type())
            loop.addchild(default_step)

        # Create Loop body Schedule
        loop_body = Schedule(parent=loop)
        loop_body._ast = node
        loop.addchild(loop_body)
        # Process loop body (ignore 'do' and 'end do' statements with [1:-1])
        self.process_nodes(parent=loop_body, nodes=node.content[1:-1])

        return loop

    def _if_construct_handler(self, node, parent):
        '''
        Transforms an fparser2 If_Construct to the PSyIR representation.

        :param node: node in fparser2 tree.
        :type node: :py:class:`fparser.two.Fortran2003.If_Construct`
        :param parent: Parent node of the PSyIR node we are constructing.
        :type parent: :py:class:`psyclone.psyir.nodes.Node`
        :returns: PSyIR representation of node
        :rtype: :py:class:`psyclone.psyir.nodes.IfBlock`
        :raises InternalError: If the fparser2 tree has an unexpected \
            structure.
        '''

        # Check that the fparser2 parsetree has the expected structure
        if not isinstance(node.content[0], Fortran2003.If_Then_Stmt):
            raise InternalError(
                "Failed to find opening if then statement in: "
                "{0}".format(str(node)))
        if not isinstance(node.content[-1], Fortran2003.End_If_Stmt):
            raise InternalError(
                "Failed to find closing end if statement in: "
                "{0}".format(str(node)))

        # Search for all the conditional clauses in the If_Construct
        clause_indices = []
        for idx, child in enumerate(node.content):
            if isinstance(child, (Fortran2003.If_Then_Stmt,
                                  Fortran2003.Else_Stmt,
                                  Fortran2003.Else_If_Stmt,
                                  Fortran2003.End_If_Stmt)):
                clause_indices.append(idx)

        # Deal with each clause: "if", "else if" or "else".
        ifblock = None
        currentparent = parent
        num_clauses = len(clause_indices) - 1
        for idx in range(num_clauses):
            start_idx = clause_indices[idx]
            end_idx = clause_indices[idx+1]
            clause = node.content[start_idx]

            if isinstance(clause, (Fortran2003.If_Then_Stmt,
                                   Fortran2003.Else_If_Stmt)):
                # If it's an 'IF' clause just create an IfBlock, otherwise
                # it is an 'ELSE' clause and it needs an IfBlock annotated
                # with 'was_elseif' inside a Schedule.
                newifblock = None
                if isinstance(clause, Fortran2003.If_Then_Stmt):
                    ifblock = IfBlock(parent=currentparent)
                    ifblock.ast = node  # Keep pointer to fpaser2 AST
                    newifblock = ifblock
                else:
                    elsebody = Schedule(parent=currentparent)
                    currentparent.addchild(elsebody)
                    newifblock = IfBlock(parent=elsebody,
                                         annotations=['was_elseif'])
                    elsebody.addchild(newifblock)

                    # Keep pointer to fpaser2 AST
                    elsebody.ast = node.content[start_idx]
                    newifblock.ast = node.content[start_idx]

                # Create condition as first child
                self.process_nodes(parent=newifblock,
                                   nodes=[clause.items[0]])

                # Create if-body as second child
                ifbody = Schedule(parent=newifblock)
                ifbody.ast = node.content[start_idx + 1]
                ifbody.ast_end = node.content[end_idx - 1]
                newifblock.addchild(ifbody)
                self.process_nodes(parent=ifbody,
                                   nodes=node.content[start_idx + 1:end_idx])

                currentparent = newifblock

            elif isinstance(clause, Fortran2003.Else_Stmt):
                if not idx == num_clauses - 1:
                    raise InternalError(
                        "Else clause should only be found next to last "
                        "clause, but found {0}".format(node.content))
                elsebody = Schedule(parent=currentparent)
                currentparent.addchild(elsebody)
                elsebody.ast = node.content[start_idx]
                elsebody.ast_end = node.content[end_idx]
                self.process_nodes(parent=elsebody,
                                   nodes=node.content[start_idx + 1:end_idx])
            else:
                raise InternalError(
                    "Only fparser2 If_Then_Stmt, Else_If_Stmt and Else_Stmt "
                    "are expected, but found {0}.".format(clause))

        return ifblock

    def _if_stmt_handler(self, node, parent):
        '''
        Transforms an fparser2 If_Stmt to the PSyIR representation.

        :param node: node in fparser2 AST.
        :type node: :py:class:`fparser.two.Fortran2003.If_Stmt`
        :param parent: Parent node of the PSyIR node we are constructing.
        :type parent: :py:class:`psyclone.psyir.nodes.Node`
        :returns: PSyIR representation of node
        :rtype: :py:class:`psyclone.psyir.nodes.IfBlock`
        '''
        ifblock = IfBlock(parent=parent, annotations=['was_single_stmt'])
        ifblock.ast = node
        self.process_nodes(parent=ifblock, nodes=[node.items[0]])
        ifbody = Schedule(parent=ifblock)
        ifblock.addchild(ifbody)
        self.process_nodes(parent=ifbody, nodes=[node.items[1]])
        return ifblock

    def _case_construct_handler(self, node, parent):
        '''
        Transforms an fparser2 Case_Construct to the PSyIR representation.

        :param node: node in fparser2 tree.
        :type node: :py:class:`fparser.two.Fortran2003.Case_Construct`
        :param parent: Parent node of the PSyIR node we are constructing.
        :type parent: :py:class:`psyclone.psyir.nodes.Node`

        :returns: PSyIR representation of node
        :rtype: :py:class:`psyclone.psyir.nodes.IfBlock`

        :raises InternalError: If the fparser2 tree has an unexpected \
            structure.
        :raises NotImplementedError: If the fparser2 tree contains an \
            unsupported structure and should be placed in a CodeBlock.

        '''
        # Check that the fparser2 parsetree has the expected structure
        if not isinstance(node.content[0], Fortran2003.Select_Case_Stmt):
            raise InternalError(
                "Failed to find opening case statement in: "
                "{0}".format(str(node)))
        if not isinstance(node.content[-1], Fortran2003.End_Select_Stmt):
            raise InternalError(
                "Failed to find closing case statement in: "
                "{0}".format(str(node)))

        # Search for all the CASE clauses in the Case_Construct. We do this
        # because the fp2 parse tree has a flat structure at this point with
        # the clauses being siblings of the contents of the clauses. The
        # final index in this list will hold the position of the end-select
        # statement.
        clause_indices = []
        selector = None
        # The position of the 'case default' clause, if any
        default_clause_idx = None
        for idx, child in enumerate(node.content):
            if isinstance(child, Fortran2003.Select_Case_Stmt):
                selector = child.items[0]
            if isinstance(child, Fortran2003.Case_Stmt):
                if not isinstance(child.items[0], Fortran2003.Case_Selector):
                    raise InternalError(
                        "Unexpected parse tree structure. Expected child of "
                        "Case_Stmt to be a Case_Selector but got: '{0}'".
                        format(type(child.items[0]).__name__))
                case_expression = child.items[0].items[0]
                if case_expression is None:
                    # This is a 'case default' clause - store its position.
                    # We do this separately as this clause is special and
                    # will be added as a final 'else'.
                    default_clause_idx = idx
                clause_indices.append(idx)
            if isinstance(child, Fortran2003.End_Select_Stmt):
                clause_indices.append(idx)

        # Deal with each Case_Stmt
        rootif = None
        currentparent = parent
        num_clauses = len(clause_indices) - 1
        for idx in range(num_clauses):
            # Skip the 'default' clause for now because we handle it last
            if clause_indices[idx] == default_clause_idx:
                continue
            start_idx = clause_indices[idx]
            end_idx = clause_indices[idx+1]
            clause = node.content[start_idx]
            case = clause.items[0]

            # If rootif is already initialised we chain the new case in the
            # last else branch, otherwise we start a new IfBlock
            if rootif:
                elsebody = Schedule(parent=currentparent)
                currentparent.addchild(elsebody)
                ifblock = IfBlock(annotations=['was_case'])
                elsebody.addchild(ifblock)
                elsebody.ast = node.content[start_idx + 1]
                elsebody.ast_end = node.content[end_idx - 1]
            else:
                ifblock = IfBlock(parent=currentparent,
                                  annotations=['was_case'])
                rootif = ifblock

            if idx == 0:
                # If this is the first IfBlock then have it point to
                # the original SELECT CASE in the parse tree
                ifblock.ast = node
            else:
                # Otherwise, this IfBlock represents a CASE clause in the
                # Fortran and so we point to the parse tree of the content
                # of the clause.
                ifblock.ast = node.content[start_idx + 1]
                ifblock.ast_end = node.content[end_idx - 1]

            # Process the logical expression
            self._process_case_value_list(selector, case.items[0].items,
                                          ifblock)

            # Add If_body
            ifbody = Schedule(parent=ifblock)
            self.process_nodes(parent=ifbody,
                               nodes=node.content[start_idx + 1:
                                                  end_idx])
            ifblock.addchild(ifbody)
            ifbody.ast = node.content[start_idx + 1]
            ifbody.ast_end = node.content[end_idx - 1]

            currentparent = ifblock

        if default_clause_idx:
            # Finally, add the content of the 'default' clause as a last
            # 'else' clause. If the 'default' clause was the only clause
            # then 'rootif' will still be None and we don't bother creating
            # an enclosing IfBlock at all.
            if rootif:
                elsebody = Schedule(parent=currentparent)
                currentparent.addchild(elsebody)
                currentparent = elsebody
            start_idx = default_clause_idx + 1
            # Find the next 'case' clause that occurs after 'case default'
            # (if any)
            end_idx = -1
            for idx in clause_indices:
                if idx > default_clause_idx:
                    end_idx = idx
                    break
            # Process the statements within the 'default' clause
            self.process_nodes(parent=currentparent,
                               nodes=node.content[start_idx:end_idx])
            if rootif:
                elsebody.ast = node.content[start_idx]
                elsebody.ast_end = node.content[end_idx - 1]
        return rootif

    def _process_case_value_list(self, selector, nodes, parent):
        '''
        Processes the supplied list of fparser2 nodes representing case-value
        expressions and constructs the equivalent PSyIR representation.
        e.g. for:

               SELECT CASE(my_flag)
               CASE(var1, var2:var3, :var5)
                 my_switch = .true.
               END SELECT

        the equivalent logical expression is:

        my_flag == var1 OR (myflag>=var2 AND myflag <= var3) OR my_flag <= var5

        and the corresponding structure of the PSyIR that we create is:

                    OR
                   /  \
                 EQ    OR
                      /  \
                   AND    LE
                  /  \
                GE    LE

        :param selector: the fparser2 parse tree representing the \
                      selector_expression in SELECT CASE(selector_expression).
        :type selector: sub-class of :py:class:`fparser.two.utils.Base`
        :param nodes: the nodes representing the label-list of the current \
                      CASE() clause.
        :type nodes: list of :py:class:`fparser.two.Fortran2003.Name` or \
                     :py:class:`fparser.two.Fortran2003.Case_Value_Range`
        :param parent: parent node in the PSyIR.
        :type parent: :py:class:`psyclone.psyir.nodes.Node`

        '''
        if len(nodes) == 1:
            # Only one item in list so process it
            self._process_case_value(selector, nodes[0], parent)
            return
        # More than one item in list. Create an OR node with the first item
        # on the list as one arg then recurse down to handle the remainder
        # of the list.
        orop = BinaryOperation(BinaryOperation.Operator.OR,
                               parent=parent)
        self._process_case_value(selector, nodes[0], orop)
        self._process_case_value_list(selector, nodes[1:], orop)
        parent.addchild(orop)

    def _process_case_value(self, selector, node, parent):
        '''
        Handles an individual condition inside a CASE statement. This can
        be a single scalar expression (e.g. CASE(1)) or a range specification
        (e.g. CASE(lim1:lim2)).

        :param selector: the node in the fparser2 parse tree representing the
                         'some_expr' of the SELECT CASE(some_expr).
        :type selector: sub-class of :py:class:`fparser.two.utils.Base`
        :param node: the node representing the case-value expression in the \
                     fparser2 parse tree.
        :type node: sub-class of :py:class:`fparser.two.utils.Base`
        :param parent: parent node in the PSyIR.
        :type parent: :py:class:`psyclone.psyir.nodes.Node`

        '''
        if isinstance(node, Fortran2003.Case_Value_Range):
            # The case value is a range (e.g. lim1:lim2)
            if node.items[0] and node.items[1]:
                # Have lower and upper limits so need a parent AND
                aop = BinaryOperation(BinaryOperation.Operator.AND,
                                      parent=parent)
                parent.addchild(aop)
                new_parent = aop
            else:
                # No need to create new parent node
                new_parent = parent

            if node.items[0]:
                # A lower limit is specified
                geop = BinaryOperation(BinaryOperation.Operator.GE,
                                       parent=new_parent)
                self.process_nodes(parent=geop, nodes=[selector])
                self.process_nodes(parent=geop, nodes=[node.items[0]])
                new_parent.addchild(geop)
            if node.items[1]:
                # An upper limit is specified
                leop = BinaryOperation(BinaryOperation.Operator.LE,
                                       parent=new_parent)
                self.process_nodes(parent=leop, nodes=[selector])
                self.process_nodes(parent=leop, nodes=[node.items[1]])
                new_parent.addchild(leop)
        else:
            # The case value is some scalar initialisation expression
            bop = BinaryOperation(BinaryOperation.Operator.EQ,
                                  parent=parent)
            parent.addchild(bop)
            self.process_nodes(parent=bop, nodes=[selector])
            self.process_nodes(parent=bop, nodes=[node])

    @staticmethod
    def _array_notation_rank(array):
        '''Check that the supplied candidate array reference uses supported
        array notation syntax and return the rank of the sub-section
        of the array that uses array notation. e.g. for a reference
        "a(:, 2, :)" the rank of the sub-section is 2.

        :param array: the array reference to check.
        :type array: :py:class:`psyclone.psyir.nodes.ArrayReference`

        :returns: rank of the sub-section of the array.
        :rtype: int

        :raises NotImplementedError: if the array node does not have any \
                                     children.

        '''
        if not array.children:
            raise NotImplementedError("An Array reference in the PSyIR must "
                                      "have at least one child but '{0}' has "
                                      "none".format(array.name))
        # Only array refs using basic colon syntax are currently
        # supported e.g. (a(:,:)).  Each colon is represented in the
        # PSyIR as a Range node with first argument being an lbound
        # binary operator, the second argument being a ubound operator
        # and the third argument being an integer Literal node with
        # value 1 i.e. a(:,:) is represented as
        # a(lbound(a,1):ubound(a,1):1,lbound(a,2):ubound(a,2):1) in
        # the PSyIR.
        num_colons = 0
        for node in array.children:
            if isinstance(node, Range):
                # Found array syntax notation. Check that it is the
                # simple ":" format.
                if not _is_range_full_extent(node):
                    raise NotImplementedError(
                        "Only array notation of the form my_array(:, :, ...) "
                        "is supported.")
                num_colons += 1
        return num_colons

    def _array_syntax_to_indexed(self, parent, loop_vars):
        '''
        Utility function that modifies each ArrayReference object in the
        supplied PSyIR fragment so that they are indexed using the supplied
        loop variables rather than having colon array notation.

        :param parent: root of PSyIR sub-tree to search for Array \
                       references to modify.
        :type parent:  :py:class:`psyclone.psyir.nodes.Node`
        :param loop_vars: the variable names for the array indices.
        :type loop_vars: list of str

        :raises NotImplementedError: if array sections of differing ranks are \
                                     found.
        '''
        assigns = parent.walk(Assignment)
        # Check that the LHS of any assignment uses recognised array
        # notation.
        for assign in assigns:
            _ = self._array_notation_rank(assign.lhs)
        # TODO #717 if the supplied code accidentally omits array
        # notation for an array reference on the RHS then we will
        # identify it as a scalar and the code produced from the
        # PSyIR (using e.g. the Fortran backend) will not
        # compile. We need to implement robust identification of the
        # types of all symbols in the PSyIR fragment.
        arrays = parent.walk(ArrayReference)
        first_rank = None
        for array in arrays:
            # Check that this is a supported array reference and that
            # all arrays are of the same rank
            rank = len([child for child in array.children if
                        isinstance(child, Range)])
            if first_rank:
                if rank != first_rank:
                    raise NotImplementedError(
                        "Found array sections of differing ranks within a "
                        "WHERE construct: array section of {0} has rank {1}".
                        format(array.name, rank))
            else:
                first_rank = rank

            # Replace the PSyIR Ranges with the loop variables
            range_idx = 0
            for idx, child in enumerate(array.children):
                if isinstance(child, Range):
                    symbol = _find_or_create_imported_symbol(
                        array, loop_vars[range_idx],
                        symbol_type=DataSymbol, datatype=DeferredType())
                    array.children[idx] = Reference(symbol)
                    range_idx += 1

    def _where_construct_handler(self, node, parent):
        '''
        Construct the canonical PSyIR representation of a WHERE construct or
        statement. A construct has the form:

            WHERE(logical-mask)
              statements
            [ELSE WHERE(logical-mask)
              statements]
            [ELSE WHERE
              statements]
            END WHERE

        while a statement is just:

            WHERE(logical-mask) statement

        :param node: node in the fparser2 parse tree representing the WHERE.
        :type node: :py:class:`fparser.two.Fortran2003.Where_Construct` or \
                    :py:class:`fparser.two.Fortran2003.Where_Stmt`
        :param parent: parent node in the PSyIR.
        :type parent: :py:class:`psyclone.psyir.nodes.Node`

        :returns: the top-level Loop object in the created loop nest.
        :rtype: :py:class:`psyclone.psyir.nodes.Loop`

        :raises InternalError: if the parse tree does not have the expected \
                               structure.

        '''
        if isinstance(node, Fortran2003.Where_Stmt):
            # We have a Where statement. Check that the parse tree has the
            # expected structure.
            if not len(node.items) == 2:
                raise InternalError(
                    "Expected a Fortran2003.Where_Stmt to have exactly two "
                    "entries in 'items' but found {0}: {1}".format(
                        len(node.items), str(node.items)))
            if not isinstance(node.items[1], Fortran2003.Assignment_Stmt):
                raise InternalError(
                    "Expected the second entry of a Fortran2003.Where_Stmt "
                    "items tuple to be an Assignment_Stmt but found: {0}".
                    format(type(node.items[1]).__name__))
            was_single_stmt = True
            annotations = ["was_where", "was_single_stmt"]
            logical_expr = [node.items[0]]
        else:
            # We have a Where construct. Check that the first and last
            # children are what we expect.
            if not isinstance(node.content[0],
                              Fortran2003.Where_Construct_Stmt):
                raise InternalError("Failed to find opening where construct "
                                    "statement in: {0}".format(str(node)))
            if not isinstance(node.content[-1], Fortran2003.End_Where_Stmt):
                raise InternalError("Failed to find closing end where "
                                    "statement in: {0}".format(str(node)))
            was_single_stmt = False
            annotations = ["was_where"]
            logical_expr = node.content[0].items

        # Examine the logical-array expression (the mask) in order to
        # determine the number of nested loops required. The Fortran
        # standard allows bare array notation here (e.g. `a < 0.0` where
        # `a` is an array) and thus we would need to examine our SymbolTable
        # to find out the rank of `a`. For the moment we limit support to
        # the NEMO style where the fact that `a` is an array is made
        # explicit using the colon notation, e.g. `a(:, :) < 0.0`.

        # For this initial processing of the logical-array expression we
        # use a temporary parent as we haven't yet constructed the PSyIR
        # for the loop nest and innermost IfBlock. Once we have a valid
        # parent for this logical expression we will repeat the processing.
        fake_parent = Assignment(parent=parent)
        self.process_nodes(fake_parent, logical_expr)
        arrays = fake_parent.walk(ArrayReference)
        if not arrays:
            # If the PSyIR doesn't contain any Arrays then that must be
            # because the code doesn't use explicit array syntax. At least one
            # variable in the logical-array expression must be an array for
            # this to be a valid WHERE().
            # TODO #717. Look-up the shape of the array in the SymbolTable.
            raise NotImplementedError("Only WHERE constructs using explicit "
                                      "array notation (e.g. my_array(:, :)) "
                                      "are supported.")
        # All array sections in a Fortran WHERE must have the same rank so
        # just look at the first array.
        rank = self._array_notation_rank(arrays[0])
        # Create a list to hold the names of the loop variables as we'll
        # need them to index into the arrays.
        loop_vars = rank*[""]

        symbol_table = parent.scope.symbol_table
        integer_type = default_integer_type()

        # Now create a loop nest of depth `rank`
        new_parent = parent
        for idx in range(rank, 0, -1):

            data_symbol = symbol_table.new_symbol(
                "widx{0}".format(idx), symbol_type=DataSymbol,
                datatype=integer_type)
            loop_vars[idx-1] = data_symbol.name

            loop = Loop(parent=new_parent, variable=data_symbol,
                        annotations=annotations)
            # Point to the original WHERE statement in the parse tree.
            loop.ast = node
            # Add loop lower bound
            loop.addchild(Literal("1", integer_type))
            # Add loop upper bound - we use the SIZE operator to query the
            # extent of the current array dimension
            size_node = BinaryOperation(BinaryOperation.Operator.SIZE,
                                        parent=loop)
            loop.addchild(size_node)
            symbol = _find_or_create_imported_symbol(
                size_node, arrays[0].name, symbol_type=DataSymbol,
                datatype=DeferredType())

            size_node.addchild(Reference(symbol))
            size_node.addchild(Literal(str(idx), integer_type,
                                       parent=size_node))
            # Add loop increment
            loop.addchild(Literal("1", integer_type))
            # Fourth child of a Loop must be a Schedule
            sched = Schedule(parent=loop)
            loop.addchild(sched)
            # Finally, add the Loop we've constructed to its parent (but
            # not into the existing PSyIR tree - that's done in
            # process_nodes()).
            if new_parent is not parent:
                new_parent.addchild(loop)
            else:
                # Keep a reference to the first loop as that's what this
                # handler returns
                root_loop = loop
            new_parent = sched
        # Now we have the loop nest, add an IF block to the innermost
        # schedule
        ifblock = IfBlock(parent=new_parent, annotations=annotations)
        new_parent.addchild(ifblock)
        ifblock.ast = node  # Point back to the original WHERE construct

        # We construct the conditional expression from the original
        # logical-array-expression of the WHERE. We process_nodes() a
        # second time here now that we have the correct parent node in the
        # PSyIR (and thus a SymbolTable) to refer to.
        self.process_nodes(ifblock, logical_expr)

        # Each array reference must now be indexed by the loop variables
        # of the loops we've just created.
        self._array_syntax_to_indexed(ifblock.children[0], loop_vars)

        # Now construct the body of the IF using the body of the WHERE
        sched = Schedule(parent=ifblock)
        ifblock.addchild(sched)

        if was_single_stmt:
            # We only had a single-statement WHERE
            self.process_nodes(sched, node.items[1:])
        else:
            # We have to allow for potentially multiple ELSE WHERE clauses
            clause_indices = []
            for idx, child in enumerate(node.content):
                if isinstance(child, (Fortran2003.Elsewhere_Stmt,
                                      Fortran2003.Masked_Elsewhere_Stmt,
                                      Fortran2003.End_Where_Stmt)):
                    clause_indices.append(idx)
            num_clauses = len(clause_indices) - 1

            if len(clause_indices) > 1:
                # We have at least one elsewhere clause.
                # Process the body of the where (up to the first elsewhere).
                self.process_nodes(sched, node.content[1:clause_indices[0]])
                current_parent = ifblock

                for idx in range(num_clauses):
                    start_idx = clause_indices[idx]
                    end_idx = clause_indices[idx+1]
                    clause = node.content[start_idx]

                    if isinstance(clause, Fortran2003.Masked_Elsewhere_Stmt):
                        elsebody = Schedule(parent=current_parent)
                        current_parent.addchild(elsebody)
                        newifblock = IfBlock(parent=elsebody,
                                             annotations=annotations)
                        elsebody.addchild(newifblock)

                        # Keep pointer to fpaser2 AST
                        elsebody.ast = node.content[start_idx]
                        newifblock.ast = node.content[start_idx]

                        # Create condition as first child
                        self.process_nodes(parent=newifblock,
                                           nodes=[clause.items[0]])

                        # Create if-body as second child
                        ifbody = Schedule(parent=newifblock)
                        ifbody.ast = node.content[start_idx + 1]
                        ifbody.ast_end = node.content[end_idx - 1]
                        newifblock.addchild(ifbody)
                        self.process_nodes(
                            parent=ifbody,
                            nodes=node.content[start_idx+1:end_idx])
                        current_parent = newifblock

                    elif isinstance(clause, Fortran2003.Elsewhere_Stmt):
                        if idx != num_clauses - 1:
                            raise InternalError(
                                "Elsewhere_Stmt should only be found next to "
                                "last clause, but found {0}".format(
                                    node.content))
                        elsebody = Schedule(parent=current_parent)
                        current_parent.addchild(elsebody)
                        elsebody.ast = node.content[start_idx]
                        elsebody.ast_end = node.content[end_idx]
                        self.process_nodes(
                            parent=elsebody,
                            nodes=node.content[start_idx + 1:end_idx])

                    else:
                        raise InternalError(
                            "Expected either Fortran2003.Masked_Elsewhere_Stmt"
                            " or Fortran2003.Elsewhere_Stmt but found '{0}'".
                            format(type(clause).__name__))
            else:
                # No elsewhere clauses were found so put the whole body into
                # the single if block.
                self.process_nodes(sched, node.content[1:-1])

        # Convert all uses of array syntax to indexed accesses
        self._array_syntax_to_indexed(ifblock, loop_vars)
        # Return the top-level loop generated by this handler
        return root_loop

    def _return_handler(self, node, parent):
        '''
        Transforms an fparser2 Return_Stmt to the PSyIR representation.

        :param node: node in fparser2 parse tree.
        :type node: :py:class:`fparser.two.Fortran2003.Return_Stmt`
        :param parent: Parent node of the PSyIR node we are constructing.
        :type parent: :py:class:`psyclone.psyir.nodes.Node`

        :return: PSyIR representation of node.
        :rtype: :py:class:`psyclone.psyir.nodes.Return`

        '''
        rtn = Return(parent=parent)
        rtn.ast = node
        return rtn

    def _assignment_handler(self, node, parent):
        '''
        Transforms an fparser2 Assignment_Stmt to the PSyIR representation.

        :param node: node in fparser2 AST.
        :type node: :py:class:`fparser.two.Fortran2003.Assignment_Stmt`
        :param parent: Parent node of the PSyIR node we are constructing.
        :type parent: :py:class:`psyclone.psyir.nodes.Node`

        :returns: PSyIR representation of node.
        :rtype: :py:class:`psyclone.psyir.nodes.Assignment`
        '''
        assignment = Assignment(node, parent=parent)
        self.process_nodes(parent=assignment, nodes=[node.items[0]])
        self.process_nodes(parent=assignment, nodes=[node.items[2]])

        return assignment

    def _data_ref_handler(self, node, parent):
        '''
        Create the PSyIR for an fparser2 Data_Ref (representing an access
        to a derived type).

        :param node: node in fparser2 parse tree.
        :type node: :py:class:`fparser.two.Fortran2003.Data_Ref`
        :param parent: Parent node of the PSyIR node we are constructing.
        :type parent: :py:class:`psyclone.psyir.nodes.Node`

        :return: PSyIR representation of node
        :rtype: :py:class:`psyclone.psyir.nodes.StructureReference`

        :raises NotImplementedError: if the parse tree contains unsupported \
                                     elements.
        '''
        # If we encounter array ranges while processing this derived-type
        # access then we will need the symbol being referred to so we create
        # that first.
        if isinstance(node.children[0], Fortran2003.Name):
            # Base of reference is a scalar entity and must be a DataSymbol.
            base_sym = _find_or_create_imported_symbol(
                parent, node.children[0].string.lower(),
                symbol_type=DataSymbol, datatype=DeferredType())
            base_indices = []
            base_ref = StructureReference

        elif isinstance(node.children[0], Fortran2003.Part_Ref):
            # Base of reference is an array access. Lookup the corresponding
            # symbol.
            part_ref = node.children[0]
            base_sym = _find_or_create_imported_symbol(
                parent, part_ref.children[0].string.lower(),
                symbol_type=DataSymbol, datatype=DeferredType())
            # Processing the array-index expressions requires access to the
            # symbol table so create an ArrayReference node.
            sched = parent.ancestor(Schedule, include_self=True)
            aref = ArrayReference(parent=sched, symbol=base_sym)
            # The children of this node will represent the indices of the
            # ArrayOfStructuresReference.
            self.process_nodes(parent=aref,
                               nodes=part_ref.children[1].children)
            base_indices = aref.pop_all_children()
            base_ref = ArrayOfStructuresReference

        else:
            raise NotImplementedError(str(node))

        # Now construct the full list of 'members' making up the
        # derived-type reference. e.g. for "var%region(1)%start" this
        # will be [("region", [Literal("1")]), "start"].
        members = []
        for child in node.children[1:]:
            if isinstance(child, Fortran2003.Name):
                # Members of a structure do not refer to symbols
                members.append(child.string)
            elif isinstance(child, Fortran2003.Part_Ref):
                # In order to use process_nodes() we need a parent node
                # through which we can access the symbol table. This is
                # because array-index expressions must refer to symbols.
                sched = parent.ancestor(Schedule, include_self=True)
                # Since the index expressions may refer to the parent
                # reference we construct a full reference to the current
                # member of the derived type. We include a fake array index
                # to ensure that the innermost member is an ArrayMember
                # that can accept the real array-index expressions generated
                # by process_nodes().
                array_name = child.children[0].string
                new_ref = _create_struct_reference(
                    sched, base_ref, base_sym,
                    members + [(array_name, [Literal("1", INTEGER_TYPE)])],
                    base_indices)
                # 'Chase the pointer' all the way to the bottom of the
                # derived-type reference
                current_ref = new_ref
                while hasattr(current_ref, "member"):
                    current_ref = current_ref.member
                # Remove the fake array index
                current_ref.pop_all_children()
                # We can now process the child index expressions
                self.process_nodes(parent=current_ref,
                                   nodes=child.children[1].children)
                # The resulting children will become part of the structure
                # access expression
                children = current_ref.pop_all_children()
                members.append((array_name, children))
            else:
                # Found an unsupported entry in the parse tree. This will
                # result in a CodeBlock.
                raise NotImplementedError(str(node))

        # Now we have the list of members, use the `create()` method of the
        # appropriate Reference subclass.
        return _create_struct_reference(parent, base_ref, base_sym,
                                        members, base_indices)

    def _unary_op_handler(self, node, parent):
        '''
        Transforms an fparser2 UnaryOpBase or Intrinsic_Function_Reference
        to the PSyIR representation.

        :param node: node in fparser2 AST.
        :type node: :py:class:`fparser.two.utils.UnaryOpBase` or \
               :py:class:`fparser.two.Fortran2003.Intrinsic_Function_Reference`
        :param parent: Parent node of the PSyIR node we are constructing.
        :type parent: :py:class:`psyclone.psyir.nodes.Node`

        :return: PSyIR representation of node
        :rtype: :py:class:`psyclone.psyir.nodes.UnaryOperation`

        :raises NotImplementedError: if the supplied operator is not \
                                     supported by this handler.
        :raises InternalError: if the fparser parse tree does not have the \
                               expected structure.

        '''
        operator_str = str(node.items[0]).lower()
        try:
            operator = Fparser2Reader.unary_operators[operator_str]
        except KeyError:
            # Operator not supported, it will produce a CodeBlock instead
            raise NotImplementedError(operator_str)

        if isinstance(node.items[1], Fortran2003.Actual_Arg_Spec_List):
            if len(node.items[1].items) > 1:
                # We have more than one argument and therefore this is not a
                # unary operation!
                raise InternalError(
                    "Operation '{0}' has more than one argument and is "
                    "therefore not unary!".format(str(node)))
            node_list = node.items[1].items
        else:
            node_list = [node.items[1]]
        unary_op = UnaryOperation(operator, parent=parent)
        self.process_nodes(parent=unary_op, nodes=node_list)

        return unary_op

    def _binary_op_handler(self, node, parent):
        '''
        Transforms an fparser2 BinaryOp or Intrinsic_Function_Reference to
        the PSyIR representation.

        :param node: node in fparser2 AST.
        :type node: :py:class:`fparser.two.utils.BinaryOpBase` or \
               :py:class:`fparser.two.Fortran2003.Intrinsic_Function_Reference`
        :param parent: Parent node of the PSyIR node we are constructing.
        :type parent: :py:class:`psyclone.psyir.nodes.Node`

        :returns: PSyIR representation of node
        :rtype: :py:class:`psyclone.psyir.nodes.BinaryOperation`

        :raises NotImplementedError: if the supplied operator/intrinsic is \
                                     not supported by this handler.
        :raises InternalError: if the fparser parse tree does not have the \
                               expected structure.

        '''
        if isinstance(node, Fortran2003.Intrinsic_Function_Reference):
            operator_str = node.items[0].string.lower()
            # Arguments are held in an Actual_Arg_Spec_List
            if not isinstance(node.items[1], Fortran2003.Actual_Arg_Spec_List):
                raise InternalError(
                    "Unexpected fparser parse tree for binary intrinsic "
                    "operation '{0}'. Expected second child to be "
                    "Actual_Arg_Spec_List but got '{1}'.".format(
                        str(node), type(node.items[1])))
            arg_nodes = node.items[1].items
            if len(arg_nodes) != 2:
                raise InternalError(
                    "Binary operator should have exactly two arguments but "
                    "found {0} for '{1}'.".format(len(arg_nodes), str(node)))
        else:
            operator_str = node.items[1].lower()
            arg_nodes = [node.items[0], node.items[2]]

        try:
            operator = Fparser2Reader.binary_operators[operator_str]
        except KeyError:
            # Operator not supported, it will produce a CodeBlock instead
            raise NotImplementedError(operator_str)

        binary_op = BinaryOperation(operator, parent=parent)

        self.process_nodes(parent=binary_op, nodes=[arg_nodes[0]])
        self.process_nodes(parent=binary_op, nodes=[arg_nodes[1]])

        return binary_op

    def _nary_op_handler(self, node, parent):
        '''
        Transforms an fparser2 Intrinsic_Function_Reference with three or
        more arguments to the PSyIR representation.
        :param node: node in fparser2 Parse Tree.
        :type node: \
             :py:class:`fparser.two.Fortran2003.Intrinsic_Function_Reference`
        :param parent: Parent node of the PSyIR node we are constructing.
        :type parent: :py:class:`psyclone.psyir.nodes.Node`

        :returns: PSyIR representation of node.
        :rtype: :py:class:`psyclone.psyir.nodes.NaryOperation`

        :raises NotImplementedError: if the supplied Intrinsic is not \
                                     supported by this handler.
        :raises InternalError: if the fparser parse tree does not have the \
                               expected structure.

        '''
        operator_str = str(node.items[0]).lower()
        try:
            operator = Fparser2Reader.nary_operators[operator_str]
        except KeyError:
            # Intrinsic not supported, it will produce a CodeBlock instead
            raise NotImplementedError(operator_str)

        nary_op = NaryOperation(operator, parent=parent)

        if not isinstance(node.items[1], Fortran2003.Actual_Arg_Spec_List):
            raise InternalError(
                "Expected second 'item' of N-ary intrinsic '{0}' in fparser "
                "parse tree to be an Actual_Arg_Spec_List but found '{1}'.".
                format(str(node), type(node.items[1])))
        if len(node.items[1].items) < 3:
            raise InternalError(
                "An N-ary operation must have more than two arguments but "
                "found {0} for '{1}'.".format(len(node.items[1].items),
                                              str(node)))

        # node.items[1] is a Fortran2003.Actual_Arg_Spec_List so we have
        # to process the `items` of that...
        self.process_nodes(parent=nary_op, nodes=list(node.items[1].items))
        return nary_op

    def _intrinsic_handler(self, node, parent):
        '''
        Transforms an fparser2 Intrinsic_Function_Reference to the PSyIR
        representation. Since Fortran Intrinsics can be unary, binary or
        nary this handler identifies the appropriate 'sub handler' by
        examining the number of arguments present.

        :param node: node in fparser2 Parse Tree.
        :type node: \
            :py:class:`fparser.two.Fortran2003.Intrinsic_Function_Reference`
        :param parent: Parent node of the PSyIR node we are constructing.
        :type parent: :py:class:`psyclone.psyir.nodes.Node`

        :returns: PSyIR representation of node
        :rtype: :py:class:`psyclone.psyir.nodes.UnaryOperation` or \
                :py:class:`psyclone.psyir.nodes.BinaryOperation` or \
                :py:class:`psyclone.psyir.nodes.NaryOperation`

        '''
        # First item is the name of the intrinsic
        name = node.items[0].string.upper()
        # Now work out how many arguments it has
        num_args = 0
        if len(node.items) > 1:
            num_args = len(node.items[1].items)

        # We don't handle any intrinsics that don't have arguments
        if num_args == 1:
            return self._unary_op_handler(node, parent)
        if num_args == 2:
            return self._binary_op_handler(node, parent)
        if num_args > 2:
            return self._nary_op_handler(node, parent)

        # Intrinsic is not handled - this will result in a CodeBlock
        raise NotImplementedError(name)

    def _name_handler(self, node, parent):
        '''
        Transforms an fparser2 Name to the PSyIR representation. If the parent
        is connected to a SymbolTable, it checks the reference has been
        previously declared.

        :param node: node in fparser2 AST.
        :type node: :py:class:`fparser.two.Fortran2003.Name`
        :param parent: Parent node of the PSyIR node we are constructing.
        :type parent: :py:class:`psyclone.psyir.nodes.Node`

        :returns: PSyIR representation of node
        :rtype: :py:class:`psyclone.psyir.nodes.Reference`

        '''
        symbol = _find_or_create_imported_symbol(parent, node.string)
        return Reference(symbol, parent)

    def _parenthesis_handler(self, node, parent):
        '''
        Transforms an fparser2 Parenthesis to the PSyIR representation.
        This means ignoring the parentheis and process the fparser2 children
        inside.

        :param node: node in fparser2 AST.
        :type node: :py:class:`fparser.two.Fortran2003.Parenthesis`
        :param parent: Parent node of the PSyIR node we are constructing.
        :type parent: :py:class:`psyclone.psyir.nodes.Node`
        :returns: PSyIR representation of node
        :rtype: :py:class:`psyclone.psyir.nodes.Node`
        '''
        # Use the items[1] content of the node as it contains the required
        # information (items[0] and items[2] just contain the left and right
        # brackets as strings so can be disregarded.
        return self._create_child(node.items[1], parent)

    def _part_ref_handler(self, node, parent):
        '''
        Transforms an fparser2 Part_Ref to the PSyIR representation. If the
        node is connected to a SymbolTable, it checks the reference has been
        previously declared.

        :param node: node in fparser2 AST.
        :type node: :py:class:`fparser.two.Fortran2003.Part_Ref`
        :param parent: Parent node of the PSyIR node we are constructing.
        :type parent: :py:class:`psyclone.psyir.nodes.Node`

        :raises NotImplementedError: If the fparser node represents \
            unsupported PSyIR features and should be placed in a CodeBlock.

        :returns: PSyIR representation of node
        :rtype: :py:class:`psyclone.psyir.nodes.ArrayReference`

        '''
        reference_name = node.items[0].string.lower()
        # We can't say for sure that the symbol we create here should be a
        # DataSymbol as fparser2 often identifies function calls as
        # part-references instead of function-references.
        symbol = _find_or_create_imported_symbol(parent, reference_name)

        array = ArrayReference(symbol, parent)
        self.process_nodes(parent=array, nodes=node.items[1].items)
        return array

    def _subscript_triplet_handler(self, node, parent):
        '''
        Transforms an fparser2 Subscript_Triplet to the PSyIR
        representation.

        :param node: node in fparser2 AST.
        :type node: :py:class:`fparser.two.Fortran2003.Subscript_Triplet`
        :param parent: parent node of the PSyIR node we are constructing.
        :type parent: :py:class:`psyclone.psyir.nodes.Node`

        :returns: PSyIR representation of node.
        :rtype: :py:class:`psyclone.psyir.nodes.Range`

        :raises InternalError: if the supplied parent node is not a sub-class \
                               of either Reference or Member.
        '''
        # The PSyIR stores array dimension information for the ArrayMixin
        # class in an ordered list. As we are processing the
        # dimensions in order, the number of children already added to
        # our parent indicates the current array dimension being processed
        # (with 0 being the first dimension, 1 being the second etc). Fortran
        # specifies the 1st dimension as being 1, the second dimension being
        # 2, etc.). We therefore add 1 to the number of children already added
        # to our parent to determine the Fortran dimension value. However, we
        # do have to take care in case the parent is a member of a structure
        # rather than a plain array reference.
        if isinstance(parent, (Reference, Member)):
            dimension = str(len([kid for kid in parent.children if
                                 not isinstance(kid, Member)]) + 1)
        else:
            raise InternalError(
                "Expected parent PSyIR node to be either a Reference or a "
                "Member but got '{0}' when processing '{1}'".format(
                    type(parent).__name__, str(node)))

        integer_type = default_integer_type()
        my_range = Range(parent=parent)
        my_range.children = []

        if node.children[0]:
            self.process_nodes(parent=my_range, nodes=[node.children[0]])
        else:
            # There is no lower bound, it is implied. This is not
            # supported in the PSyIR so we create the equivalent code
            # by using the PSyIR lbound function:
            # a(:...) becomes a(lbound(a,1):...)
            lbound = BinaryOperation.create(
                BinaryOperation.Operator.LBOUND,
                _copy_full_base_reference(parent),
                Literal(dimension, integer_type))
            my_range.children.append(lbound)

        if node.children[1]:
            self.process_nodes(parent=my_range, nodes=[node.children[1]])
        else:
            # There is no upper bound, it is implied. This is not
            # supported in the PSyIR so we create the equivalent code
            # by using the PSyIR ubound function:
            # a(...:) becomes a(...:ubound(a,1))
            ubound = BinaryOperation.create(
                BinaryOperation.Operator.UBOUND,
                _copy_full_base_reference(parent),
                Literal(dimension, integer_type))
            my_range.children.append(ubound)

        if node.children[2]:
            self.process_nodes(parent=my_range, nodes=[node.children[2]])
        else:
            # There is no step, it is implied. This is not
            # supported in the PSyIR so we create the equivalent code
            # by using a PSyIR integer literal with the value 1
            # a(...:...:) becomes a(...:...:1)
            literal = Literal("1", integer_type)
            my_range.children.append(literal)
        return my_range

    def _number_handler(self, node, parent):
        '''
        Transforms an fparser2 NumberBase to the PSyIR representation.

        :param node: node in fparser2 parse tree.
        :type node: :py:class:`fparser.two.utils.NumberBase`
        :param parent: Parent node of the PSyIR node we are constructing.
        :type parent: :py:class:`psyclone.psyir.nodes.Node`

        :returns: PSyIR representation of node.
        :rtype: :py:class:`psyclone.psyir.nodes.Literal`

        :raises NotImplementedError: if the fparser2 node is not recognised.

        '''
        # pylint: disable=no-self-use
        if isinstance(node, Fortran2003.Int_Literal_Constant):
            integer_type = ScalarType(ScalarType.Intrinsic.INTEGER,
                                      get_literal_precision(node, parent))
            return Literal(str(node.items[0]), integer_type)
        if isinstance(node, Fortran2003.Real_Literal_Constant):
            real_type = ScalarType(ScalarType.Intrinsic.REAL,
                                   get_literal_precision(node, parent))
            # Make sure any exponent is lower case
            value = str(node.items[0]).lower()
            # Make all exponents use the letter "e". (Fortran also
            # allows "d").
            value = value.replace("d", "e")
            # If the value has a "." without a digit before it then
            # add a "0" as the PSyIR does not allow this
            # format. e.g. +.3 => +0.3
            if value[0] == "." or value[0:1] in ["+.", "-."]:
                value = value.replace(".", "0.")
            return Literal(value, real_type)
        # Unrecognised datatype - will result in a CodeBlock
        raise NotImplementedError()

    def _char_literal_handler(self, node, parent):
        '''
        Transforms an fparser2 character literal into a PSyIR literal.
        Currently does not support the use of a double '' or double "" to
        represent a single instance of one of those characters within a string
        delimited by the same character.

        :param node: node in fparser2 parse tree.
        :type node: :py:class:`fparser.two.Fortran2003.Char_Literal_Constant`
        :param parent: parent node of the PSyIR node we are constructing.
        :type parent: :py:class:`psyclone.psyir.nodes.Node`

        :returns: PSyIR representation of node.
        :rtype: :py:class:`psyclone.psyir.nodes.Literal`

        '''
        # pylint: disable=no-self-use
        character_type = ScalarType(ScalarType.Intrinsic.CHARACTER,
                                    get_literal_precision(node, parent))
        # fparser issue #295 - the value of the character string currently
        # contains the quotation symbols themselves. Once that's fixed this
        # check will need to be changed.
        char_value = str(node.items[0])
        if not ((char_value.startswith("'") and char_value.endswith("'")) or
                (char_value.startswith('"') and char_value.endswith('"'))):
            raise InternalError(
                "Char literal handler expects a quoted value but got: "
                ">>{0}<<".format(char_value))
        # In Fortran "x""x" or 'x''x' represents a string containing x"x
        # or x'x, respectively. (See Note 4.12 in the Fortran 2003 standard.)
        # However, checking whether we have e.g. 'that''s a cat''s mat' is
        # difficult and so, for now, we don't support it.
        if len(char_value) > 2 and ("''" in char_value or '""' in char_value):
            raise NotImplementedError()
        # Strip the wrapping quotation chars before storing the value.
        return Literal(char_value[1:-1], character_type)

    def _bool_literal_handler(self, node, parent):
        '''
        Transforms an fparser2 logical literal into a PSyIR literal.

        :param node: node in fparser2 parse tree.
        :type node: \
            :py:class:`fparser.two.Fortran2003.Logical_Literal_Constant`
        :param parent: parent node of the PSyIR node we are constructing.
        :type parent: :py:class:`psyclone.psyir.nodes.Node`

        :returns: PSyIR representation of node.
        :rtype: :py:class:`psyclone.psyir.nodes.Literal`

        '''
        # pylint: disable=no-self-use
        boolean_type = ScalarType(ScalarType.Intrinsic.BOOLEAN,
                                  get_literal_precision(node, parent))
        value = str(node.items[0]).lower()
        if value == ".true.":
            return Literal("true", boolean_type)
        if value == ".false.":
            return Literal("false", boolean_type)
        raise GenerationError(
            "Expected to find '.true.' or '.false.' as fparser2 logical "
            "literal, but found '{0}' instead.".format(value))

    def _call_handler(self, node, parent):
        '''Transforms an fparser2 CALL statement into a PSyIR Call node.

        :param node: node in fparser2 parse tree.
        :type node: :py:class:`fparser.two.Fortran2003.Call_Stmt`
        :param parent: parent node of the PSyIR node we are constructing.
        :type parent: :py:class:`psyclone.psyir.nodes.Node`

        :returns: PSyIR representation of node.
        :rtype: :py:class:`psyclone.psyir.nodes.Call`

        :raises GenerationError: if the symbol associated with the \
            name of the call is an unsupported type.

        '''
        # pylint: disable="unidiomatic-typecheck"
        call_name = node.items[0].string
        symbol_table = parent.scope.symbol_table
        try:
            routine_symbol = symbol_table.lookup(call_name)
            # pylint: disable=unidiomatic-typecheck
            if type(routine_symbol) is Symbol:
                # Specialise routine_symbol from a Symbol to a
                # RoutineSymbol
                routine_symbol.specialise(RoutineSymbol)
                # TODO #1113 - the above specialise() call does not yet
                # support adding properties to the symbol so we have to
                # manually set the datatype of the RoutineSymbol. As this is
                # a call, it must be a subroutine which has no associated type.
                routine_symbol.datatype = NoType()
            elif type(routine_symbol) is RoutineSymbol:
                # This symbol is already the expected type
                pass
            else:
                raise GenerationError(
                    "Expecting the symbol '{0}', to be of type 'Symbol' or "
                    "'RoutineSymbol', but found '{1}'.".format(
                        call_name, type(routine_symbol).__name__))
        except KeyError:
            # A call must be to a subroutine which has no type in Fortran.
            routine_symbol = RoutineSymbol(
                call_name, interface=UnresolvedInterface())
            symbol_table.add(routine_symbol)

        call = Call(routine_symbol, parent=parent)

        args = []
        if node.items[1]:
            args = list(node.items[1].items)
        self.process_nodes(parent=call, nodes=args)

        # Point to the original CALL statement in the parse tree.
        call.ast = node

        return call

    def _subroutine_handler(self, node, parent):
        '''Transforms an fparser2 Subroutine_Subprogram or Function_Subprogram
        statement into a PSyIR Routine node.

        :param node: node in fparser2 parse tree.
        :type node: :py:class:`fparser.two.Fortran2003.Subroutine_Subprogram` \
            or :py:class:`fparser.two.Fortran2003.Function_Subprogram`
        :param parent: parent node of the PSyIR node being constructed.
        :type parent: subclass of :py:class:`psyclone.psyir.nodes.Node`

        :returns: PSyIR representation of node.
        :rtype: :py:class:`psyclone.psyir.nodes.Routine`

        '''
        name = node.children[0].children[1].string
        routine = Routine(name, parent=parent)

        # Deal with any arguments
        try:
            sub_spec = _first_type_match(node.content,
                                         Fortran2003.Specification_Part)
            decl_list = sub_spec.content
            # TODO this if test can be removed once fparser/#211 is fixed
            # such that routine arguments are always contained in a
            # Dummy_Arg_List, even if there's only one of them.
            if isinstance(node, (Fortran2003.Subroutine_Subprogram,
                                 Fortran2003.Function_Subprogram)) and \
               isinstance(node.children[0].children[2],
                          Fortran2003.Dummy_Arg_List):
                arg_list = node.children[0].children[2].children
            else:
                # Routine has no arguments
                arg_list = []
        except ValueError:
            # Subroutine has no Specification_Part so has no
            # declarations. Continue with empty lists.
            decl_list = []
            arg_list = []
        finally:
            # A Fortran routine cannot contain any access statements so
            # pass an empty dict for the visibillity_map.
            self.process_declarations(routine, decl_list, arg_list, {})

        # If this is a function then work out the return type
        if isinstance(node, Fortran2003.Function_Subprogram):
            # Check whether the function-stmt has a prefix specifying the
            # return type.
            prefix = node.children[0].children[0]
            if prefix:
                # If there is anything else in the prefix (PURE, ELEMENTAL or
                # RECURSIVE) then we will create a CodeBlock for this function.
                if len(prefix.children) > 1:
                    raise NotImplementedError()
                base_type, _ = self._process_type_spec(parent,
                                                       prefix.children[0])
            else:
                base_type = None

            # Check whether the function-stmt has a suffix containing
            # 'RETURNS'
            suffix = node.children[0].children[3]
            if suffix:
                # Although the suffix can, in principle, contain a proc-
                # language-binding-spec (e.g. BIND(C, "some_name")), this is
                # only valid in an interface block and we are dealing with a
                # function-subprogram here.
                return_name = suffix.children[0].string
            else:
                # Otherwise, the return value of the function is given by
                # a symbol of the same name.
                return_name = name

            # Ensure that we have an explicit declaration for the symbol
            # returned by the function.
            if return_name in routine.symbol_table:
                symbol = routine.symbol_table.lookup(return_name)
                # If the symbol table still contains a RoutineSymbol
                # for the function name (rather than a DataSymbol)
                # then there is no explicit declaration within the
                # function of the variable used to hold the return
                # value.
                if isinstance(symbol, RoutineSymbol):
                    if not base_type:
                        # The type of the return value was not specified in the
                        # function prefix either therefore we have no explicit
                        # type information for it.
                        raise NotImplementedError()
                    # Remove the RoutineSymbol ready to replace it with a
                    # DataSymbol.
                    routine.symbol_table.remove(symbol)

            if return_name not in routine.symbol_table:
                # There is no existing declaration for the symbol returned by
                # the function (because it is specified by the prefix and
                # suffix of the function declaration). We add one rather than
                # attempt to recreate the prefix. We have to set shadowing to
                # True as there is likely to be a RoutineSymbol for this
                # function in any enclosing Container.
                routine.symbol_table.new_symbol(return_name,
                                                symbol_type=DataSymbol,
                                                datatype=base_type,
                                                shadowing=True)

            # Update the Routine object with the return symbol.
            routine.return_symbol = routine.symbol_table.lookup(return_name)

        try:
            sub_exec = _first_type_match(node.content,
                                         Fortran2003.Execution_Part)
        except ValueError:
            # Routines without any execution statements are still
            # valid.
            pass
        else:
            self.process_nodes(routine, sub_exec.content)

        return routine

    def _main_program_handler(self, node, parent):
        '''Transforms an fparser2 Main_Program statement into a PSyIR
        Routine node.

        :param node: node in fparser2 parse tree.
        :type node: :py:class:`fparser.two.Fortran2003.Main_Program`
        :param parent: parent node of the PSyIR node being constructed.
        :type parent: subclass of :py:class:`psyclone.psyir.nodes.Node`

        :returns: PSyIR representation of node.
        :rtype: :py:class:`psyclone.psyir.nodes.Routine`

        '''
        name = node.children[0].children[1].string
        routine = Routine(name, parent=parent, is_program=True)

        try:
            prog_spec = _first_type_match(node.content,
                                          Fortran2003.Specification_Part)
            decl_list = prog_spec.content
        except ValueError:
            # program has no Specification_Part so has no
            # declarations. Continue with empty list.
            decl_list = []
        finally:
            # A Fortran program cannot contain any access statements to pass
            # empty dict for visibility map.
            self.process_declarations(routine, decl_list, [], {})

        try:
            prog_exec = _first_type_match(node.content,
                                          Fortran2003.Execution_Part)
        except ValueError:
            # Routines without any execution statements are still
            # valid.
            pass
        else:
            self.process_nodes(routine, prog_exec.content)

        return routine

    def _module_handler(self, node, parent):
        '''Transforms an fparser2 Module statement into a PSyIR Container node.

        :param node: fparser2 representation of a module.
        :type node: :py:class:`fparser.two.Fortran2003.Module`
        :param parent: parent node of the PSyIR node being constructed.
        :type parent: subclass of :py:class:`psyclone.psyir.nodes.Node`

        :returns: PSyIR representation of module.
        :rtype: :py:class:`psyclone.psyir.nodes.Container`

        '''
        # Create a container to capture the module information
        mod_name = str(node.children[0].children[1])
        container = Container(mod_name, parent=parent)

        # Search for any accessibility statements (e.g. "PUBLIC :: my_var") to
        # determine the default accessibility of symbols as well as identifying
        # those that are explicitly declared as public or private.
        (default_visibility, visibility_map) = self.process_access_statements(
            node)
        container.symbol_table.default_visibility = default_visibility

        # Create symbols for all routines defined within this module
        _process_routine_symbols(node, container.symbol_table, visibility_map)

        # Parse the declarations if it has any
        try:
            spec_part = _first_type_match(
                node.children, Fortran2003.Specification_Part)
            self.process_declarations(container, spec_part.children,
                                      [], visibility_map)
        except ValueError:
            pass

        # Parse any module subprograms (subroutine or function)
        # skipping the contains node
        try:
            subprog_part = _first_type_match(
                node.children, Fortran2003.Module_Subprogram_Part)
            module_subprograms = \
                [subprogram for subprogram in subprog_part.children
                 if not isinstance(subprogram, Fortran2003.Contains_Stmt)]
            if module_subprograms:
                self.process_nodes(parent=container, nodes=module_subprograms)
        except ValueError:
            pass

        return container

    def _program_handler(self, node, parent):
        '''Processes an fparser2 Program statement. Program is the top level
        node of a complete fparser2 tree and may contain one or more
        program-units. This is captured with a FileContainer node.

        :param node: top level node in fparser2 parse tree.
        :type node: :py:class:`fparser.two.Fortran2003.Program`
        :param parent: parent node of the PSyIR node we are constructing.
        :type parent: :py:class:`psyclone.psyir.nodes.Node`

        :returns: PSyIR representation of the program.
        :rtype: subclass of :py:class:`psyclone.psyir.nodes.Node`

        '''
        # fparser2 does not keep the original filename (if there was
        # one) so this can't be provided as the name of the
        # FileContainer.
        file_container = FileContainer("None", parent=parent)
        self.process_nodes(file_container, node.children)
        return file_container


# For Sphinx AutoAPI documentation generation
__all__ = ["Fparser2Reader"]<|MERGE_RESOLUTION|>--- conflicted
+++ resolved
@@ -2010,22 +2010,6 @@
                                or invalid fparser or Fortran expression.
 
         '''
-<<<<<<< HEAD
-=======
-        if default_visibility is None:
-            if visibility_map is None:
-                # If no default visibility or visibility mapping is supplied,
-                # check for any access statements.
-                default_visibility, visibility_map = \
-                    self._parse_access_statements(nodes)
-            else:
-                # In case the caller has provided a visibility map but
-                # omitted the default visibility, we use the Fortran default.
-                default_visibility = Symbol.Visibility.PUBLIC
-        if visibility_map is None:
-            visibility_map = {}
-
->>>>>>> cb1a2ea3
         # Look at any USE statements
         self._process_use_stmts(parent, nodes)
 
@@ -2037,41 +2021,6 @@
 
         # Now we've captured any derived-type definitions, proceed to look
         # at the variable declarations.
-<<<<<<< HEAD
-        for decl in walk(nodes, Fortran2003.Type_Declaration_Stmt):
-            try:
-                self._process_decln(parent, parent.symbol_table, decl,
-                                    visibility_map)
-            except NotImplementedError:
-                # Found an unsupported variable declaration. Create a
-                # DataSymbol with UnknownFortranType for each entity being
-                # declared. Currently this means that any symbols that come
-                # after an unsupported declaration will also have
-                # UnknownFortranType. This is the subject of Issue #791.
-                orig_children = list(decl.children[2].children[:])
-                for child in orig_children:
-                    # Modify the fparser2 parse tree so that it only declares
-                    # the current entity. `items` is a tuple and thus immutable
-                    # so we create a new one.
-                    decl.children[2].items = (child,)
-                    symbol_name = str(child.children[0])
-                    # If a declaration declares multiple entities, it's
-                    # possible that some may have already been processed
-                    # successfully and thus be in the symbol table.
-                    try:
-                        parent.symbol_table.add(
-                            DataSymbol(symbol_name,
-                                       UnknownFortranType(str(decl))))
-                    except KeyError:
-                        if len(orig_children) == 1:
-                            raise SymbolError(
-                                "Error while processing unsupported "
-                                "declaration ('{0}'). An entry for symbol "
-                                "'{1}' is already in the symbol table.".format(
-                                    str(decl), symbol_name))
-                # Restore the fparser2 parse tree
-                decl.children[2].items = tuple(orig_children)
-=======
         for node in nodes:
 
             if isinstance(node, Fortran2003.Interface_Block):
@@ -2090,7 +2039,8 @@
                     # being put into a CodeBlock.
                     raise NotImplementedError()
                 name = node.children[0].children[0].string
-                vis = visibility_map.get(name, default_visibility)
+                vis = visibility_map.get(
+                    name, parent.symbol_table.default_visibility)
                 # A named interface block corresponds to a RoutineSymbol.
                 # (There will be calls to it although there will be no
                 # corresponding implementation with that name.)
@@ -2103,7 +2053,6 @@
             elif isinstance(node, Fortran2003.Type_Declaration_Stmt):
                 try:
                     self._process_decln(parent, parent.symbol_table, node,
-                                        default_visibility,
                                         visibility_map)
                 except NotImplementedError:
                     # Found an unsupported variable declaration. Create a
@@ -2115,7 +2064,7 @@
                     if specs:
                         decln_vis = _process_access_spec(specs[0])
                     else:
-                        decln_vis = default_visibility
+                        decln_vis = parent.symbol_table.default_visibility
 
                     orig_children = list(node.children[2].children[:])
                     for child in orig_children:
@@ -2157,7 +2106,6 @@
                 raise NotImplementedError(
                     "Error processing declarations: fparser2 node of type "
                     "'{0}' not supported".format(type(node).__name__))
->>>>>>> cb1a2ea3
 
         if visibility_map is not None:
             # Check for symbols named in an access statement but not explicitly
