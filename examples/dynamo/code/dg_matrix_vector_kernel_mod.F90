--- conflicted
+++ resolved
@@ -36,12 +36,8 @@
 ! OR TORT (INCLUDING NEGLIGENCE OR OTHERWISE) ARISING IN ANY WAY OUT OF THE USE
 ! OF THIS SOFTWARE, EVEN IF ADVISED OF THE POSSIBILITY OF SUCH DAMAGE.
 ! -----------------------------------------------------------------------------
-<<<<<<< HEAD
-! Modified I. Kavcic, Met Office
-=======
 ! Modified by I. Kavcic, Met Office
 ! Modified by R. W. Ford, STFC Daresbury Lab
->>>>>>> da080ae3
 !
 module dg_matrix_vector_kernel_mod
 
@@ -111,18 +107,6 @@
 !! @param[in] x input data
 !> @param[in,out] lhs Output lhs (A*x)
 !! @param[in] matrix Matrix values in LMA form
-<<<<<<< HEAD
-subroutine dg_matrix_vector_code(cell,              &
-                                 nlayers,           &
-                                 lhs, x,            &
-                                 ncell_3d,          &
-                                 matrix,            &
-                                 ndf1, undf1, map1, &
-                                 ndf2, undf2, map2)
-
-  implicit none
-
-=======
 subroutine dg_matrix_vector_kernel_code(cell,              &
                                         nlayers,           &
                                         lhs, x,            &
@@ -131,7 +115,8 @@
                                         ndf1, undf1, map1, &
                                         ndf2, undf2, map2)
  
->>>>>>> da080ae3
+  implicit none
+
   ! Arguments
   integer(kind=i_def),                  intent(in)    :: cell, nlayers, &
                                                          ncell_3d
