# -----------------------------------------------------------------------------
# BSD 3-Clause License
#
# Copyright (c) 2017-2020, Science and Technology Facilities Council.
# All rights reserved.
#
# Redistribution and use in source and binary forms, with or without
# modification, are permitted provided that the following conditions are met:
#
# * Redistributions of source code must retain the above copyright notice, this
#   list of conditions and the following disclaimer.
#
# * Redistributions in binary form must reproduce the above copyright notice,
#   this list of conditions and the following disclaimer in the documentation
#   and/or other materials provided with the distribution.
#
# * Neither the name of the copyright holder nor the names of its
#   contributors may be used to endorse or promote products derived from
#   this software without specific prior written permission.
#
# THIS SOFTWARE IS PROVIDED BY THE COPYRIGHT HOLDERS AND CONTRIBUTORS
# "AS IS" AND ANY EXPRESS OR IMPLIED WARRANTIES, INCLUDING, BUT NOT
# LIMITED TO, THE IMPLIED WARRANTIES OF MERCHANTABILITY AND FITNESS
# FOR A PARTICULAR PURPOSE ARE DISCLAIMED. IN NO EVENT SHALL THE
# COPYRIGHT HOLDER OR CONTRIBUTORS BE LIABLE FOR ANY DIRECT, INDIRECT,
# INCIDENTAL, SPECIAL, EXEMPLARY, OR CONSEQUENTIAL DAMAGES (INCLUDING,
# BUT NOT LIMITED TO, PROCUREMENT OF SUBSTITUTE GOODS OR SERVICES;
# LOSS OF USE, DATA, OR PROFITS; OR BUSINESS INTERRUPTION) HOWEVER
# CAUSED AND ON ANY THEORY OF LIABILITY, WHETHER IN CONTRACT, STRICT
# LIABILITY, OR TORT (INCLUDING NEGLIGENCE OR OTHERWISE) ARISING IN
# ANY WAY OUT OF THE USE OF THIS SOFTWARE, EVEN IF ADVISED OF THE
# POSSIBILITY OF SUCH DAMAGE.
# -----------------------------------------------------------------------------
# Authors R. W. Ford, A. R. Porter and S. Siso, STFC Daresbury Lab
#         I. Kavcic, Met Office
#         J. Henrichs, Bureau of Meteorology
# -----------------------------------------------------------------------------

''' Perform py.test tests on the psygen.psyir.symbols.symboltable file '''

from __future__ import absolute_import
import re
import pytest
from psyclone.psyir.symbols import SymbolTable, DataSymbol, ContainerSymbol, \
<<<<<<< HEAD
    GlobalInterface, ArgumentInterface, UnresolvedInterface, DataType, Symbol
=======
    LocalInterface, GlobalInterface, ArgumentInterface, UnresolvedInterface, \
    DataType
>>>>>>> 7e79d4b3
from psyclone.errors import InternalError


def test_new_symbol_name_1():
    '''Test that the new_symbol_name method returns names that are not
    already in the symbol table.

    '''
    # Create a symbol table containing a symbol
    sym_table = SymbolTable()
    sym_table.add(ContainerSymbol("my_mod"))

    # Check we can generate a new symbol name (and add it to the symbol
    # table as this is required for further testing).
    name = sym_table.new_symbol_name()
    assert name == "psyir_tmp"
    sym_table.add(DataSymbol(name, DataType.REAL))
    # Check we return the expected symbol name when there is a
    # supplied root name.
    assert sym_table.new_symbol_name(root_name="my_name") == "my_name"
    # Check we return a new symbol by appending an integer index to
    # the root name when the names clash.
    name = sym_table.new_symbol_name(root_name="my_mod")
    assert name == "my_mod_1"
    sym_table.add(ContainerSymbol(name))
    name = sym_table.new_symbol_name(root_name="my_mod")
    assert name == "my_mod_2"
    name = sym_table.new_symbol_name(root_name="my_mod_1")
    assert name == "my_mod_1_1"
    # Check we return a new symbol by appending an integer index to
    # the default name when the names clash.
    name = sym_table.new_symbol_name()
    assert name == "psyir_tmp_1"
    sym_table.add(DataSymbol(name, DataType.REAL))
    assert sym_table.new_symbol_name() == "psyir_tmp_2"


def test_new_symbol_name_2():
    '''Test that the new_symbol_name method returns an internal name if
    the supplied root_name argument is an empty string.

    '''
    sym_table = SymbolTable()
    name = sym_table.new_symbol_name(root_name="")
    assert name == "psyir_tmp"


def test_new_symbol_name_3():
    '''Test that the new_symbol_name method returns an internal name if
    the supplied root_name argument is None.

    '''
    sym_table = SymbolTable()
    name = sym_table.new_symbol_name(root_name=None)
    assert name == "psyir_tmp"


def test_new_symbol_name_4():
    '''Test that the new_symbol_name method raises the expected exception
    if the root_name argument has the wrong type.

    '''
    sym_table = SymbolTable()
    with pytest.raises(TypeError) as excinfo:
        _ = sym_table.new_symbol_name(root_name=7)
    assert ("Argument root_name should be of type str or NoneType but found "
            "'int'." in str(excinfo.value))


def test_add():
    '''Test that the add method inserts new symbols in the symbol table,
    but raises appropriate errors when provided with wrong parameters
    or duplicate declarations.'''
    sym_table = SymbolTable()

    # Declare a symbol
    my_mod = ContainerSymbol("my_mod")
    sym_table.add(my_mod)
    sym_table.add(DataSymbol("var1", DataType.REAL, shape=[5, 1],
                             interface=GlobalInterface(my_mod)))
    assert sym_table._symbols["my_mod"].name == "my_mod"
    assert sym_table._symbols["var1"].name == "var1"
    assert sym_table._symbols["var1"].datatype == DataType.REAL
    assert sym_table._symbols["var1"].shape == [5, 1]
    assert sym_table._symbols["var1"].interface.container_symbol == my_mod

    # Declare a duplicate name symbol
    with pytest.raises(KeyError) as error:
        sym_table.add(DataSymbol("var1", DataType.REAL))
    assert ("Symbol table already contains a symbol with name "
            "'var1'.") in str(error.value)

def test_add_with_tags():
    '''Test that the add method with a tag inserts new symbols in the symbol
    table and raises appropiate errors.'''
    sym_table = SymbolTable()

    sym1 = Symbol("symbol_notag")
    sym2 = Symbol("symbol_tag1")
    sym3 = Symbol("symbol_tag2")
    sym_table.add(sym1)
    assert len(sym_table._tags) == 0  # No tag added if none given
    sym_table.add(sym2, tag="tag1")
    sym_table.add(sym3, tag="tag2")

    assert len(sym_table._symbols) == 3
    assert len(sym_table._tags) == 2
    assert "tag1" in sym_table._tags
    assert sym_table._tags["tag1"] == sym2
    assert "tag2" in sym_table._tags
    assert sym_table._tags["tag2"] == sym3

    with pytest.raises(KeyError) as error:
        sym_table.add(DataSymbol("var1", DataType.REAL), tag="tag1")
    assert ("Symbol table already contains the tag 'tag1' for symbol "
            "'symbol_tag1', so it can not be associated to symbol "
            "'var1'.") in str(error.value)

def test_imported_symbols():
    ''' Test the imported_symbols method. '''
    sym_table = SymbolTable()
    my_mod = ContainerSymbol("my_mod")
    sym_table.add(my_mod)
    assert sym_table.imported_symbols(my_mod) == []
    var1 = DataSymbol("var1", DataType.REAL, interface=LocalInterface())
    sym_table.add(var1)
    assert sym_table.imported_symbols(my_mod) == []
    var2 = DataSymbol("var2", DataType.INTEGER,
                      interface=GlobalInterface(my_mod))
    assert sym_table.imported_symbols(my_mod) == []
    sym_table.add(var2)
    assert sym_table.imported_symbols(my_mod) == [var2]
    var3 = DataSymbol("var3", DataType.INTEGER,
                      interface=GlobalInterface(my_mod))
    sym_table.add(var3)
    imported_symbols = sym_table.imported_symbols(my_mod)
    assert var3 in imported_symbols
    assert var2 in imported_symbols
    # Passing something that is not a ContainerSymbol is an error
    with pytest.raises(TypeError) as err:
        sym_table.imported_symbols(var2)
    assert "expects a ContainerSymbol but got an object of type" in \
        str(err.value)
    # Passing a ContainerSymbol that is not in the SymbolTable is an error
    with pytest.raises(KeyError) as err:
        sym_table.imported_symbols(ContainerSymbol("another_mod"))
    assert "Could not find 'another_mod' in " in str(err.value)
    # Passing a ContainerSymbol that is not in the SymbolTable but that has
    # the same name as one that is is an error
    with pytest.raises(KeyError) as err:
        sym_table.imported_symbols(ContainerSymbol("my_mod"))
    assert ("The 'my_mod' entry in this SymbolTable is not the supplied "
            "ContainerSymbol" in str(err.value))


def test_remove():
    '''Test that the remove method removes ContainerSymbols from the symbol
    table. Also checks that appropriate errors are raised when the method is
    provided with wrong parameters or if there are DataSymbols that reference
    the provided ContainerSymbol. '''
    sym_table = SymbolTable()

    # Declare a symbol
    my_mod = ContainerSymbol("my_mod")
    sym_table.add(my_mod)
    sym_table.add(DataSymbol("var1", DataType.REAL, shape=[5, 1],
                             interface=GlobalInterface(my_mod)))
    var1 = sym_table.lookup("var1")
    assert var1
    assert sym_table.imported_symbols(my_mod) == [var1]
    # We should not be able to remove a Symbol that is not a ContainerSymbol
    with pytest.raises(TypeError) as err:
        sym_table.remove(var1)
    assert "expects a ContainerSymbol object but got" in str(err.value)
    # We should not be able to remove a Container if it is referenced
    # by an existing Symbol
    with pytest.raises(ValueError) as err:
        sym_table.remove(my_mod)
    assert ("Cannot remove ContainerSymbol 'my_mod' because symbols "
            "['var1'] are imported from it" in str(err.value))
    # Change the interface on var1
    var1.interface = LocalInterface()
    # We should now be able to remove the ContainerSymbol
    sym_table.remove(my_mod)
    with pytest.raises(KeyError) as err:
        sym_table.lookup("my_mod")
    assert "Could not find 'my_mod'" in str(err.value)
    # Attempting to remove it a second time is an error
    with pytest.raises(KeyError) as err:
        sym_table.remove(my_mod)
    assert ("Cannot remove Symbol 'my_mod' from symbol table because it does "
            "not" in str(err.value))
    # Attempt to supply something that is not a Symbol
    with pytest.raises(TypeError) as err:
        sym_table.remove("broken")
    assert ("remove() expects a ContainerSymbol object but got: "
            in str(err.value))
    # Attempting to remove a Symbol that is not in the table but that has
    # the same name as an entry in the table is an error
    sym_table.add(ContainerSymbol("my_mod"))
    with pytest.raises(InternalError) as err:
        sym_table.remove(ContainerSymbol("my_mod"))
    assert ("Symbol with name 'my_mod' in this symbol table is not the "
            "same" in str(err.value))


def test_swap_symbol_properties():
    ''' Test the symboltable swap_properties method '''

    symbol1 = DataSymbol("var1", DataType.INTEGER, shape=[], constant_value=7)
    symbol2 = DataSymbol("dim1", DataType.INTEGER,
                         interface=ArgumentInterface(
                             ArgumentInterface.Access.READ))
    symbol3 = DataSymbol("dim2", DataType.INTEGER,
                         interface=ArgumentInterface(
                             ArgumentInterface.Access.READ))
    symbol4 = DataSymbol("var2", DataType.REAL, shape=[symbol2, symbol3],
                         interface=ArgumentInterface(
                             ArgumentInterface.Access.READWRITE))
    sym_table = SymbolTable()
    sym_table.add(symbol1)

    # Raise exception if the first argument is not a symbol
    with pytest.raises(TypeError) as excinfo:
        sym_table.swap_symbol_properties(None, symbol1)
    assert ("Arguments should be of type 'Symbol' but found 'NoneType'."
            "") in str(excinfo.value)

    # Raise exception if the second argument is not a symbol
    with pytest.raises(TypeError) as excinfo:
        sym_table.swap_symbol_properties(symbol1, "symbol")
    assert ("Arguments should be of type 'Symbol' but found 'str'."
            "") in str(excinfo.value)

    # Raise exception if the first symbol does not exist in the symbol table
    with pytest.raises(KeyError) as excinfo:
        sym_table.swap_symbol_properties(symbol4, symbol1)
    assert "Symbol 'var2' is not in the symbol table." in str(excinfo.value)

    # Raise exception if the second symbol does not exist in the symbol table
    with pytest.raises(KeyError) as excinfo:
        sym_table.swap_symbol_properties(symbol1, symbol4)
    assert "Symbol 'var2' is not in the symbol table." in str(excinfo.value)

    # Raise exception if both symbols have the same name
    with pytest.raises(ValueError) as excinfo:
        sym_table.swap_symbol_properties(symbol1, symbol1)
    assert("The symbols should have different names, but found 'var1' for "
           "both.") in str(excinfo.value)

    sym_table.add(symbol2)
    sym_table.add(symbol3)
    sym_table.add(symbol4)
    sym_table.specify_argument_list([symbol2, symbol3, symbol4])

    # Check that properties are swapped
    sym_table.swap_symbol_properties(symbol1, symbol4)

    assert symbol1.name == "var1"
    assert symbol1.datatype == DataType.REAL
    assert symbol1.shape == [symbol2, symbol3]
    assert symbol1.is_argument
    assert symbol1.constant_value is None
    assert symbol1.interface.access == ArgumentInterface.Access.READWRITE

    assert symbol4.name == "var2"
    assert symbol4.datatype == DataType.INTEGER
    assert not symbol4.shape
    assert symbol4.is_local
    assert symbol4.constant_value.value == "7"
    assert symbol4.constant_value.datatype == DataType.INTEGER

    # Check symbol references are unaffected
    sym_table.swap_symbol_properties(symbol2, symbol3)
    assert symbol1.shape[0].name == "dim1"
    assert symbol1.shape[1].name == "dim2"

    # Check argument positions are updated. The original positions
    # were [dim1, dim2, var2]. They should now be [dim2, dim1, var1]
    assert sym_table.argument_list[0].name == "dim2"
    assert sym_table.argument_list[1].name == "dim1"
    assert sym_table.argument_list[2].name == "var1"


def test_lookup():
    '''Test that the lookup method retrieves symbols from the symbol table
    if the name exists, otherwise it raises an error.'''
    sym_table = SymbolTable()
    sym_table.add(DataSymbol("var1", DataType.REAL,
                             shape=[DataSymbol.Extent.ATTRIBUTE,
                                    DataSymbol.Extent.ATTRIBUTE]))
    sym_table.add(DataSymbol("var2", DataType.INTEGER, shape=[]))
    sym_table.add(DataSymbol("var3", DataType.REAL, shape=[]))

    assert isinstance(sym_table.lookup("var1"), DataSymbol)
    assert sym_table.lookup("var1").name == "var1"
    assert isinstance(sym_table.lookup("var2"), DataSymbol)
    assert sym_table.lookup("var2").name == "var2"
    assert isinstance(sym_table.lookup("var3"), DataSymbol)
    assert sym_table.lookup("var3").name == "var3"

    with pytest.raises(KeyError) as error:
        sym_table.lookup("notdeclared")
    assert "Could not find 'notdeclared' in the Symbol Table." in \
        str(error.value)

def test_lookup_tag():
    '''Test that the lookup_tag method retrieves symbols from the symbol table
    if the tag exists, otherwise it raises an error.'''
    sym_table = SymbolTable()

    sym1 = Symbol("symbol_notag")
    sym2 = Symbol("symbol_tag1")
    sym3 = Symbol("symbol_tag2")
    sym_table.add(sym1)
    sym_table.add(sym2, tag="tag1")
    sym_table.add(sym3, tag="tag2")

    assert sym_table.lookup_tag("tag1").name == "symbol_tag1"
    assert sym_table.lookup_tag("tag2").name == "symbol_tag2"

    with pytest.raises(KeyError) as error:
        sym_table.lookup_tag("symbol_tag1")
    assert "Could not find the tag 'symbol_tag1' in the Symbol Table." in \
        str(error.value)



def test_view(capsys):
    '''Test the view method of the SymbolTable class, it should print to
    standard out a representation of the full SymbolTable.'''
    sym_table = SymbolTable()
    sym_table.add(DataSymbol("var1", DataType.REAL))
    sym_table.add(DataSymbol("var2", DataType.INTEGER))
    sym_table.view()
    output, _ = capsys.readouterr()
    assert "Symbol Table:\n" in output
    assert "var1" in output
    assert "var2" in output


def test_can_be_printed():
    '''Test that a SymbolTable instance can always be printed. (i.e. is
    initialised fully)'''
    sym_table = SymbolTable()
    my_mod = ContainerSymbol("my_mod")
    sym_table.add(my_mod)
    sym_table.add(DataSymbol("var1", DataType.REAL))
    sym_table.add(DataSymbol("var2", DataType.INTEGER))
    sym_table.add(DataSymbol("var3", DataType.DEFERRED,
                             interface=GlobalInterface(my_mod)))
    sym_table_text = str(sym_table)
    assert "Symbol Table:\n" in sym_table_text
    assert "var1" in sym_table_text
    assert "var2" in sym_table_text
    assert "\nmy_mod" in sym_table_text
    assert "Global(container='my_mod')" in sym_table_text


def test_specify_argument_list():
    '''Test that the specify argument list method sets the argument_list
    with references to each DataSymbol and updates the DataSymbol attributes
    when needed.'''
    sym_table = SymbolTable()
    sym_v1 = DataSymbol("var1", DataType.REAL, [])
    sym_table.add(sym_v1)
    sym_table.add(DataSymbol("var2", DataType.REAL, []))
    sym_v1.interface = ArgumentInterface(ArgumentInterface.Access.UNKNOWN)
    sym_table.specify_argument_list([sym_v1])

    assert len(sym_table.argument_list) == 1
    assert sym_table.argument_list[0].is_argument
    assert sym_table.argument_list[0].interface.access == \
        ArgumentInterface.Access.UNKNOWN

    # Test that repeated calls still produce a valid argument list
    sym_table.specify_argument_list([sym_v1])
    assert len(sym_table.argument_list) == 1

    # Check that specifying the Interface allows us to specify how
    # the argument is accessed
    sym_v2 = sym_table.lookup("var2")
    sym_v2.interface = ArgumentInterface(ArgumentInterface.Access.READWRITE)
    sym_table.specify_argument_list([sym_v1, sym_v2])
    assert sym_table.argument_list[1].is_argument
    assert sym_table.argument_list[1].interface.access == \
        ArgumentInterface.Access.READWRITE


def test_specify_arg_list_errors():
    ''' Check that supplying specify_argument_list() with DataSymbols that
    don't have the correct Interface information raises the expected
    errors. '''
    sym_table = SymbolTable()
    sym_table.add(DataSymbol("var1", DataType.REAL, []))
    sym_table.add(DataSymbol("var2", DataType.REAL, []))
    sym_v1 = sym_table.lookup("var1")
    # Attempt to say the argument list consists of "var1" which at this
    # point is just a local variable.
    with pytest.raises(ValueError) as err:
        sym_table.specify_argument_list([sym_v1])
    assert "Symbol 'var1:" in str(err.value)
    assert "has an interface of type '" in str(err.value)
    # Now add an Interface for "var1" but of the wrong type
    sym_v1.interface = GlobalInterface(ContainerSymbol("my_mod"))
    with pytest.raises(ValueError) as err:
        sym_table.specify_argument_list([sym_v1])
    assert "Symbol 'var1:" in str(err.value)
    assert "has an interface of type '" in str(err.value)


def test_argument_list_errors():
    ''' Tests the internal sanity checks of the SymbolTable.argument_list
    property. '''
    sym_table = SymbolTable()
    sym_table.add(DataSymbol("var1", DataType.REAL, []))
    sym_table.add(DataSymbol("var2", DataType.REAL, []))
    sym_table.add(DataSymbol("var3", DataType.REAL,
                             interface=GlobalInterface(
                                 ContainerSymbol("my_mod"))))
    # Manually put a local symbol into the internal list of arguments
    sym_table._argument_list = [sym_table.lookup("var1")]
    with pytest.raises(ValueError) as err:
        sym_table._validate_arg_list(sym_table._argument_list)
    pattern = ("Symbol \'var1.*\' is listed as a kernel argument but has an "
               "interface of type .* rather than ArgumentInterface")
    assert re.search(pattern, str(err.value)) is not None
    # Check that the argument_list property converts this error into an
    # InternalError
    with pytest.raises(InternalError) as err:
        _ = sym_table.argument_list
    assert re.search(pattern, str(err.value)) is not None
    # Check that we reject a symbol imported from a module
    with pytest.raises(ValueError) as err:
        sym_table._validate_arg_list([sym_table.lookup("var3")])
    # Manually put that symbol into the argument list
    sym_table._argument_list = [sym_table.lookup("var3")]
    pattern = (r"Symbol \'var3.*\' is listed as a kernel argument but has an "
               r"interface of type")
    assert re.search(pattern, str(err.value)) is not None
    # Check that the argument_list property converts this error into an
    # InternalError
    with pytest.raises(InternalError) as err:
        _ = sym_table.argument_list
    assert re.search(pattern, str(err.value)) is not None
    # Check that we get the expected TypeError if we provide a list containing
    # objects that are not Symbols
    with pytest.raises(TypeError) as err:
        sym_table._validate_arg_list(["Not a symbol"])
    assert "Expected a list of DataSymbols but found an object of type" \
        in str(err.value)


def test_validate_non_args():
    ''' Checks for the validation of non-argument entries in the
    SymbolTable. '''
    sym_table = SymbolTable()
    sym_table.add(DataSymbol("var1", DataType.REAL, []))
    sym_table.add(DataSymbol("var2", DataType.REAL, []))
    sym_table.add(DataSymbol("var3", DataType.REAL,
                             interface=GlobalInterface(
                                 ContainerSymbol("my_mod"))))
    # Everything should be fine so far
    sym_table._validate_non_args()
    # Add an entry with an Argument interface
    sym_table.add(DataSymbol("var4", DataType.REAL,
                             interface=ArgumentInterface()))
    # Since this symbol isn't in the argument list, the SymbolTable
    # is no longer valid
    with pytest.raises(ValueError) as err:
        sym_table._validate_non_args()
    pattern = (r"Symbol 'var4.* is not listed as a kernel argument and yet "
               "has an ArgumentInterface interface")
    assert re.search(pattern, str(err.value)) is not None


def test_contains():
    '''Test that the __contains__ method returns True if the given name
    is in the SymbolTable, otherwise returns False.'''
    sym_table = SymbolTable()

    sym_table.add(DataSymbol("var1", DataType.REAL, []))
    sym_table.add(DataSymbol("var2", DataType.REAL,
                             [DataSymbol.Extent.ATTRIBUTE]))

    assert "var1" in sym_table
    assert "var2" in sym_table
    assert "var3" not in sym_table


def test_symbols():
    '''Test that the symbols property returns a list of the symbols in the
    SymbolTable.'''
    sym_table = SymbolTable()
    assert sym_table.symbols == []
    sym_table.add(DataSymbol("var1", DataType.REAL, []))
    sym_table.add(DataSymbol("var2", DataType.REAL,
                             [DataSymbol.Extent.ATTRIBUTE]))
    assert len(sym_table.symbols) == 2
    sym_table.add(DataSymbol("var3", DataType.REAL, [],
                             interface=GlobalInterface(
                                 ContainerSymbol("my_mod"))))
    assert len(sym_table.symbols) == 3


def test_local_datasymbols():
    '''Test that the local_datasymbols property returns a list with the
    symbols with local scope.'''
    sym_table = SymbolTable()
    assert [] == sym_table.local_datasymbols

    sym_table.add(DataSymbol("var1", DataType.REAL, []))
    sym_table.add(DataSymbol("var2", DataType.REAL,
                             [DataSymbol.Extent.ATTRIBUTE]))
    sym_table.add(DataSymbol("var3", DataType.REAL, []))

    assert len(sym_table.local_datasymbols) == 3
    assert sym_table.lookup("var1") in sym_table.local_datasymbols
    assert sym_table.lookup("var2") in sym_table.local_datasymbols
    assert sym_table.lookup("var3") in sym_table.local_datasymbols
    sym_v1 = sym_table.lookup("var1")
    sym_v1.interface = ArgumentInterface(ArgumentInterface.Access.READWRITE)
    sym_table.specify_argument_list([sym_v1])

    assert len(sym_table.local_datasymbols) == 2
    assert sym_table.lookup("var1") not in sym_table.local_datasymbols
    assert sym_table.lookup("var2") in sym_table.local_datasymbols
    assert sym_table.lookup("var3") in sym_table.local_datasymbols

    sym_table.add(DataSymbol("var4", DataType.REAL, [],
                             interface=GlobalInterface(
                                 ContainerSymbol("my_mod"))))
    assert len(sym_table.local_datasymbols) == 2
    assert sym_table.lookup("var4") not in sym_table.local_datasymbols


def test_global_datasymbols():
    '''Test that the global_datasymbols property returns those DataSymbols with
    'global' scope (i.e. that represent data that exists outside the current
    scoping unit) but are not routine arguments. '''
    sym_table = SymbolTable()
    assert sym_table.global_datasymbols == []
    # Add some local symbols
    sym_table.add(DataSymbol("var1", DataType.REAL, []))
    sym_table.add(DataSymbol("var2", DataType.REAL,
                             [DataSymbol.Extent.ATTRIBUTE]))
    assert sym_table.global_datasymbols == []
    # Add some global symbols
    sym_table.add(DataSymbol("gvar1", DataType.REAL, [],
                             interface=GlobalInterface(
                                 ContainerSymbol("my_mod"))))
    assert sym_table.lookup("gvar1") in sym_table.global_datasymbols
    sym_table.add(
        DataSymbol("gvar2", DataType.REAL, [],
                   interface=ArgumentInterface(
                       ArgumentInterface.Access.READWRITE)))
    gsymbols = sym_table.global_datasymbols
    assert len(gsymbols) == 1
    assert sym_table.lookup("gvar2") not in gsymbols


def test_abstract_properties():
    '''Test that the SymbolTable abstract properties raise the appropriate
    error.'''
    sym_table = SymbolTable()

    with pytest.raises(NotImplementedError) as error:
        _ = sym_table.data_arguments
    assert "Abstract property. Which symbols are data arguments is " \
        "API-specific." in str(error.value)

    with pytest.raises(NotImplementedError) as error:
        _ = sym_table.iteration_indices
    assert "Abstract property. Which symbols are iteration indices is " \
        "API-specific." in str(error.value)


def test_unresolved():
    ''' Tests for the get_unresolved_datasymbols method. '''
    sym_table = SymbolTable()
    sym_table.add(DataSymbol("s1", DataType.INTEGER, []))
    # Check that we get an empty list if everything is defined
    assert sym_table.get_unresolved_datasymbols() == []
    # Add a symbol with a deferred interface
    rdef = DataSymbol("r_def", DataType.INTEGER,
                      interface=UnresolvedInterface())
    sym_table.add(rdef)
    assert sym_table.get_unresolved_datasymbols() == ["r_def"]
    # Add a symbol that uses r_def for its precision
    sym_table.add(DataSymbol("s2", DataType.REAL, [], precision=rdef))
    # By default we should get this precision symbol
    assert sym_table.get_unresolved_datasymbols() == ["r_def"]
    # But not if we request that precision symbols be ignored
    assert sym_table.get_unresolved_datasymbols(ignore_precision=True) == []


def test_copy_external_global():
    ''' Tests the SymbolTable copy_external_global method. '''

    symtab = SymbolTable()

    # Test input argument type checking
    with pytest.raises(TypeError) as error:
        symtab.copy_external_global("invalid_type")
    assert "The globalvar argument of SymbolTable.copy_external_global " \
        "method should be a DataSymbol, but found " \
        in str(error.value)

    with pytest.raises(TypeError) as error:
        symtab.copy_external_global(DataSymbol("var1", DataType.REAL))
    assert "The globalvar argument of SymbolTable.copy_external_global " \
        "method should have a GlobalInterface interface, but found " \
        "'LocalInterface'." \
        in str(error.value)

    # Copy a globalvar
    container = ContainerSymbol("my_mod")
    var = DataSymbol("a", DataType.DEFERRED,
                     interface=GlobalInterface(container))
    symtab.copy_external_global(var)
    assert "a" in symtab
    assert "my_mod" in symtab
    assert var.interface.container_symbol.name == "my_mod"
    # The symtab items should be new copies not connected to the original
    assert symtab.lookup("a") != var
    assert symtab.lookup("my_mod") != container
    assert symtab.lookup("a").interface.container_symbol != container

    # Copy a second globalvar with a reference to the same external Container
    container2 = ContainerSymbol("my_mod")
    var2 = DataSymbol("b", DataType.DEFERRED,
                      interface=GlobalInterface(container2))
    symtab.copy_external_global(var2)
    assert "b" in symtab
    assert "my_mod" in symtab
    assert var2.interface.container_symbol.name == "my_mod"
    assert symtab.lookup("b") != var2
    assert symtab.lookup("my_mod") != container2
    assert symtab.lookup("b").interface.container_symbol != container2
    # The new globalvar should reuse the available container reference
    assert symtab.lookup("a").interface.container_symbol == \
        symtab.lookup("b").interface.container_symbol

    # The copy of globalvars that already exist is supported
    var3 = DataSymbol("b", DataType.DEFERRED,
                      interface=GlobalInterface(container2))
    symtab.copy_external_global(var3)

    # But if the symbol is different (e.g. points to a different container),
    # it should fail
    container3 = ContainerSymbol("my_other")
    var4 = DataSymbol("b", DataType.DEFERRED,
                      interface=GlobalInterface(container3))
    with pytest.raises(KeyError) as error:
        symtab.copy_external_global(var4)
    assert "Couldn't copy 'b: <DataType.DEFERRED, Scalar, Global(container=" \
           "'my_other')>' into the SymbolTable. The name 'b' is already used" \
           " by another symbol." in str(error.value)<|MERGE_RESOLUTION|>--- conflicted
+++ resolved
@@ -42,12 +42,8 @@
 import re
 import pytest
 from psyclone.psyir.symbols import SymbolTable, DataSymbol, ContainerSymbol, \
-<<<<<<< HEAD
-    GlobalInterface, ArgumentInterface, UnresolvedInterface, DataType, Symbol
-=======
     LocalInterface, GlobalInterface, ArgumentInterface, UnresolvedInterface, \
-    DataType
->>>>>>> 7e79d4b3
+    DataType, Symbol
 from psyclone.errors import InternalError
 
 
