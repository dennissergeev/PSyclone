--- conflicted
+++ resolved
@@ -371,10 +371,6 @@
     dep_tools = DependencyTools()
     input_list = dep_tools.get_input_parameters(invoke.schedule)
     # Make sure the constant '0' is not listed
-<<<<<<< HEAD
-    print("IL", input_list)
-=======
->>>>>>> 5f7aac0b
     assert input_list == [Signature('p_fld'),
                           Signature(('p_fld', 'grid', 'subdomain',
                                      'internal', 'xstop')),
