# -----------------------------------------------------------------------------
# BSD 3-Clause License
#
# Copyright (c) 2018-2019, Science and Technology Facilities Council
# All rights reserved.
#
# Redistribution and use in source and binary forms, with or without
# modification, are permitted provided that the following conditions are met:
#
# * Redistributions of source code must retain the above copyright notice, this
#   list of conditions and the following disclaimer.
#
# * Redistributions in binary form must reproduce the above copyright notice,
#   this list of conditions and the following disclaimer in the documentation
#   and/or other materials provided with the distribution.
#
# * Neither the name of the copyright holder nor the names of its
#   contributors may be used to endorse or promote products derived from
#   this software without specific prior written permission.
#
# THIS SOFTWARE IS PROVIDED BY THE COPYRIGHT HOLDERS AND CONTRIBUTORS
# "AS IS" AND ANY EXPRESS OR IMPLIED WARRANTIES, INCLUDING, BUT NOT
# LIMITED TO, THE IMPLIED WARRANTIES OF MERCHANTABILITY AND FITNESS
# FOR A PARTICULAR PURPOSE ARE DISCLAIMED. IN NO EVENT SHALL THE
# COPYRIGHT HOLDER OR CONTRIBUTORS BE LIABLE FOR ANY DIRECT, INDIRECT,
# INCIDENTAL, SPECIAL, EXEMPLARY, OR CONSEQUENTIAL DAMAGES (INCLUDING,
# BUT NOT LIMITED TO, PROCUREMENT OF SUBSTITUTE GOODS OR SERVICES;
# LOSS OF USE, DATA, OR PROFITS; OR BUSINESS INTERRUPTION) HOWEVER
# CAUSED AND ON ANY THEORY OF LIABILITY, WHETHER IN CONTRACT, STRICT
# LIABILITY, OR TORT (INCLUDING NEGLIGENCE OR OTHERWISE) ARISING IN
# ANY WAY OUT OF THE USE OF THIS SOFTWARE, EVEN IF ADVISED OF THE
# POSSIBILITY OF SUCH DAMAGE.
# -----------------------------------------------------------------------------
# Author J. Henrichs, Bureau of Meteorology
# Modified by R. W. Ford, STFC Daresbury Lab
# Modified by A. R. Porter, STFC Daresbury Lab

''' Module containing tests for generating monitoring hooks'''

from __future__ import absolute_import

import re
import pytest

from psyclone.generator import GenerationError
from psyclone.profiler import Profiler
from psyclone.psyGen import InternalError, Loop, NameSpace
from psyclone.psyir.nodes import ProfileNode
from psyclone.psyir.transformations import ProfileTrans, TransformationError
from psyclone.tests.utilities import get_invoke
from psyclone.transformations import GOceanOMPLoopTrans, OMPParallelTrans


# -----------------------------------------------------------------------------
def teardown_function():
    '''This function is called at the end of any test function. It disables
    any automatic profiling set. This is necessary in case of a test failure
    to make sure any further tests will not be ran with profiling enabled.
    It also creates a new NameSpace manager, which is responsible to create
    unique region names - this makes sure the test works if the order or
    number of tests run is changed, otherwise the created region names will
    change.
    '''
    Profiler.set_options([])
    Profiler._namespace = NameSpace()


def test_malformed_profile_node(monkeypatch):
    ''' Check that we raise the expected error if a ProfileNode does not have
    a single Schedule node as its child. '''
    from psyclone.psyGen import Node
    pnode = ProfileNode()
    monkeypatch.setattr(pnode, "_children", [])
    with pytest.raises(InternalError) as err:
        _ = pnode.profile_body
    assert "malformed or incomplete. It should have a " in str(err.value)
    monkeypatch.setattr(pnode, "_children", [Node(), Node()])
    with pytest.raises(InternalError) as err:
        _ = pnode.profile_body
    assert "malformed or incomplete. It should have a " in str(err.value)


@pytest.mark.parametrize("value", [["a", "b"], ("a"), ("a", "b", "c"),
                                   ("a", []), ([], "a")])
def test_profile_node_invalid_name(value):
    '''Test that the expected exception is raised when an invalid profile
    name is provided to a ProfileNode.

    '''
    with pytest.raises(InternalError) as excinfo:
        _ = ProfileNode(name=value)
    assert ("Error in PSyDataNode. The name must be a tuple containing "
            "two non-empty strings." in str(excinfo.value))


# -----------------------------------------------------------------------------
def test_profile_basic(capsys):
    '''Check basic functionality: node names, schedule view.
    '''
    from psyclone.psyGen import colored, SCHEDULE_COLOUR_MAP
    Profiler.set_options([Profiler.INVOKES])
    _, invoke = get_invoke("test11_different_iterates_over_one_invoke.f90",
                           "gocean1.0", idx=0)
    Profiler.add_profile_nodes(invoke.schedule, Loop)

    assert isinstance(invoke.schedule[0], ProfileNode)

    invoke.schedule.view()
    out, _ = capsys.readouterr()

    gsched = colored("GOInvokeSchedule", SCHEDULE_COLOUR_MAP["Schedule"])
    sched = colored("Schedule", SCHEDULE_COLOUR_MAP["Schedule"])
    loop = Loop().coloured_name(True)
    profile = invoke.schedule[0].coloured_name(True)

    # Do one test based on schedule view, to make sure colouring
    # and indentation is correct
    expected = (
        gsched + "[invoke='invoke_0', Constant loop bounds=True]\n"
        "    0: " + profile + "[]\n"
        "        " + sched + "[]\n"
        "            0: " + loop + "[type='outer', field_space='go_cv', "
        "it_space='go_internal_pts']\n")
    assert expected in out

    prt = ProfileTrans()

    # Insert a profile call between outer and inner loop.
    # This tests that we find the subroutine node even
    # if it is not the immediate parent.
    new_sched, _ = prt.apply(invoke.schedule[0].profile_body[0].loop_body[0])

    new_sched_str = str(new_sched)
    correct = ("""GOInvokeSchedule[invoke='invoke_0', \
Constant loop bounds=True]:
ProfileStart[var=psy_data]
GOLoop[id:'', variable:'j', loop_type:'outer']
Literal[value:'2', DataType.INTEGER]
Literal[value:'jstop-1', DataType.INTEGER]
Literal[value:'1', DataType.INTEGER]
Schedule:
ProfileStart[var=psy_data_1]
GOLoop[id:'', variable:'i', loop_type:'inner']
Literal[value:'2', DataType.INTEGER]
Literal[value:'istop', DataType.INTEGER]
Literal[value:'1', DataType.INTEGER]
Schedule:
kern call: compute_cv_code
End Schedule
End GOLoop
ProfileEnd
End Schedule
End GOLoop
GOLoop[id:'', variable:'j', loop_type:'outer']
Literal[value:'1', DataType.INTEGER]
Literal[value:'jstop+1', DataType.INTEGER]
Literal[value:'1', DataType.INTEGER]
Schedule:
GOLoop[id:'', variable:'i', loop_type:'inner']
Literal[value:'1', DataType.INTEGER]
Literal[value:'istop+1', DataType.INTEGER]
Literal[value:'1', DataType.INTEGER]
Schedule:
kern call: bc_ssh_code
End Schedule
End GOLoop
End Schedule
End GOLoop
ProfileEnd
End Schedule""")
    assert correct in new_sched_str

    Profiler.set_options(None)


# -----------------------------------------------------------------------------
def test_profile_errors2():
    '''Test various error handling.'''

    with pytest.raises(GenerationError) as gen_error:
        Profiler.set_options(["invalid"])
    assert ("options must be one of 'invokes', 'kernels'"
            in str(gen_error.value))


# -----------------------------------------------------------------------------
def test_c_code_creation():
    '''Tests the handling when trying to create C code, which is not supported
    at this stage.
    '''

    profile_node = ProfileNode()
    with pytest.raises(NotImplementedError) as excinfo:
        profile_node.gen_c_code()
    assert "Generation of C code is not supported for profiling" \
        in str(excinfo.value)


# -----------------------------------------------------------------------------
def test_profile_invokes_gocean1p0():
    '''Check that an invoke is instrumented correctly
    '''
    Profiler.set_options([Profiler.INVOKES])
    _, invoke = get_invoke("test11_different_iterates_over_one_invoke.f90",
                           "gocean1.0", idx=0)
    Profiler.add_profile_nodes(invoke.schedule, Loop)

    # Convert the invoke to code, and remove all new lines, to make
    # regex matching easier
    code = str(invoke.gen()).replace("\n", "")

    # First a simple test that the nesting is correct - the
    # profile regions include both loops. Note that indeed
    # the function 'compute_cv_code' is in the module file
    # kernel_ne_offset_mod.
    correct_re = ("subroutine invoke.*"
<<<<<<< HEAD
                  "use psy_data_mod, ONLY: PSyDataType.*"
                  r"TYPE\(PsyDataType\), save :: psy_data.*"
                  r"call psy_data%PreStart\(\"kernel_ne_offset_mod\", "
                  r"\"compute_cv_code\", 0, 0\).*"
=======
                  "use profile_mod, only: ProfileData.*"
                  r"TYPE\(ProfileData\), save :: profile.*"
                  r"call ProfileStart\(\"psy_single_invoke_different_iterates"
                  r"_over\", "
                  r"\"invoke_0:r0\", profile\).*"
>>>>>>> c5d3aa63
                  "do j.*"
                  "do i.*"
                  "call.*"
                  "end.*"
                  "end.*"
                  r"call psy_data%PostEnd")
    assert re.search(correct_re, code, re.I) is not None

    # Check that if gen() is called more than once the same profile
    # variables and region names are created:
    code_again = str(invoke.gen()).replace("\n", "")
    assert code == code_again

    # Test that two kernels in one invoke get instrumented correctly.
    _, invoke = get_invoke("single_invoke_two_kernels.f90", "gocean1.0", 0)
    Profiler.add_profile_nodes(invoke.schedule, Loop)

    # Convert the invoke to code, and remove all new lines, to make
    # regex matching easier
    code = str(invoke.gen()).replace("\n", "")

    correct_re = ("subroutine invoke.*"
<<<<<<< HEAD
                  "use psy_data_mod, only: PSyDataType.*"
                  r"TYPE\(PSyDataType\), save :: psy_data.*"
                  r"call psy_data%PreStart\(\"compute_cu_mod\", "
                  r"\"compute_cu_code\", 0, 0\).*"
=======
                  "use profile_mod, only: ProfileData.*"
                  r"TYPE\(ProfileData\), save :: profile.*"
                  r"call ProfileStart\(\"psy_single_invoke_two_kernels\", "
                  r"\"invoke_0:r0\", profile\).*"
>>>>>>> c5d3aa63
                  "do j.*"
                  "do i.*"
                  "call.*"
                  "end.*"
                  "end.*"
                  "do j.*"
                  "do i.*"
                  "call.*"
                  "end.*"
                  "end.*"
                  r"call psy_data%PostEnd")
    assert re.search(correct_re, code, re.I) is not None
    Profiler.set_options(None)


# -----------------------------------------------------------------------------
def test_unique_region_names():
    '''Test that unique region names are created even when the kernel
    names are identical.'''

    Profiler.set_options([Profiler.KERNELS])
    _, invoke = get_invoke("single_invoke_two_identical_kernels.f90",
                           "gocean1.0", 0)
    Profiler.add_profile_nodes(invoke.schedule, Loop)

    # Convert the invoke to code, and remove all new lines, to make
    # regex matching easier

    code = str(invoke.gen()).replace("\n", "")

    # This regular expression puts the region names into groups.
    # Make sure that the created regions have different names, even
    # though the kernels have the same name.
    correct_re = ("subroutine invoke.*"
<<<<<<< HEAD
                  "use psy_Data_mod, only: PSyDataType.*"
                  r"TYPE\(PSyDataType\), save :: psy_data.*"
                  r"TYPE\(PSyDataType\), save :: psy_data.*"
                  r"call psy_data.*%PreStart\(\"compute_cu_mod\", "
                  r"\"(\w*)\", 0, 0\).*"
=======
                  "use profile_mod, only: ProfileData.*"
                  r"TYPE\(ProfileData\), save :: profile.*"
                  r"TYPE\(ProfileData\), save :: profile.*"
                  r"call ProfileStart\(\"psy_single_invoke_two_kernels\", "
                  r"\"invoke_0:compute_cu_code:r0\", profile\).*"
>>>>>>> c5d3aa63
                  "do j.*"
                  "do i.*"
                  "call compute_cu_code.*"
                  "end.*"
                  "end.*"
<<<<<<< HEAD
                  r"call psy_Data.*%PostEnd.*"
                  r"call psy_data.*%PreStart\(\"compute_cu_mod\", "
                  r"\"(\w*)\", 0, 0\).*"
=======
                  r"call ProfileEnd\(profile\).*"
                  r"call ProfileStart\(\"psy_single_invoke_two_kernels\", "
                  r"\"invoke_0:compute_cu_code:r1\", profile_1\).*"
>>>>>>> c5d3aa63
                  "do j.*"
                  "do i.*"
                  "call compute_cu_code.*"
                  "end.*"
                  "end.*"
                  r"call psy_data.*%PostEnd")

    assert re.search(correct_re, code, re.I) is not None


# -----------------------------------------------------------------------------
def test_profile_kernels_gocean1p0():
    '''Check that all kernels are instrumented correctly
    '''
    Profiler.set_options([Profiler.KERNELS])
    _, invoke = get_invoke("single_invoke_two_kernels.f90", "gocean1.0",
                           idx=0)
    Profiler.add_profile_nodes(invoke.schedule, Loop)

    # Convert the invoke to code, and remove all new lines, to make
    # regex matching easier
    code = str(invoke.gen()).replace("\n", "")

    # Test that kernel profiling works in case of two kernel calls
    # in a single invoke subroutine - i.e. we need to have one profile
    # start call before two nested loops, and one profile end call
    # after that.
    # Also note that the '.*' after compute_cu_code is necessary since
    # the name could be changed to avoid duplicates (depending on order
    # in which the tests are executed).
    correct_re = ("subroutine invoke.*"
<<<<<<< HEAD
                  "use psy_data_mod, only: PSyDataType.*"
                  r"TYPE\(PSyDataType\), save :: psy_data.*"
                  r"TYPE\(PSyDataType\), save :: psy_data.*"
                  r"call (?P<profile1>\w*)%PreStart\(\"compute_cu_mod\", "
                  r"\"compute_cu_code.*\", 0, 0\).*"
=======
                  "use profile_mod, only: ProfileData.*"
                  r"TYPE\(ProfileData\), save :: profile.*"
                  r"TYPE\(ProfileData\), save :: profile.*"
                  r"call ProfileStart\(\"psy_single_invoke_two_kernels\", "
                  r"\"invoke_0:compute_cu_code:r0\", (?P<profile1>\w*)\).*"
>>>>>>> c5d3aa63
                  "do j.*"
                  "do i.*"
                  "call.*"
                  "end.*"
                  "end.*"
<<<<<<< HEAD
                  r"call (?P=profile1)%PostEnd.*"
                  r"call (?P<profile2>\w*)%PreStart\(\"time_smooth_mod\", "
                  r"\"time_smooth_code\", 0, 0\).*"
=======
                  r"call ProfileEnd\((?P=profile1)\).*"
                  r"call ProfileStart\(\"psy_single_invoke_two_kernels\", "
                  r"\"invoke_0:time_smooth_code:r1\", (?P<profile2>\w*)\).*"
>>>>>>> c5d3aa63
                  "do j.*"
                  "do i.*"
                  "call.*"
                  "end.*"
                  "end.*"
                  r"call (?P=profile2)%PostEnd")
    groups = re.search(correct_re, code, re.I)
    assert groups is not None
    assert groups.group(1) != groups.group(2)

    Profiler.set_options(None)


# -----------------------------------------------------------------------------
def test_profile_named_gocean1p0():
    '''Check that the gocean 1.0 API is instrumented correctly when the
    profile name is supplied by the user.

    '''
    psy, invoke = get_invoke("test11_different_iterates_over_one_invoke.f90",
                             "gocean1.0", idx=0)
    schedule = invoke.schedule
    profile_trans = ProfileTrans()
    options = {"profile_name": (psy.name, invoke.name)}
    _ = profile_trans.apply(schedule.children, options=options)
    result = str(invoke.gen())
    assert ("CALL psy_data%PreStart("
            "\"psy_single_invoke_different_iterates_over\", "
            "\"invoke_0\", 0, 0)") in result


# -----------------------------------------------------------------------------
def test_profile_invokes_dynamo0p3():
    '''Check that a Dynamo 0.3 invoke is instrumented correctly
    '''
    Profiler.set_options([Profiler.INVOKES])

    # First test for a single invoke with a single kernel work as expected:
    _, invoke = get_invoke("1_single_invoke.f90", "dynamo0.3", idx=0)
    Profiler.add_profile_nodes(invoke.schedule, Loop)

    # Convert the invoke to code, and remove all new lines, to make
    # regex matching easier
    code = str(invoke.gen()).replace("\n", "")

    correct_re = ("subroutine invoke.*"
<<<<<<< HEAD
                  "use psy_data_mod, only: PSyDataType.*"
                  r"TYPE\(PSyDataType\), save :: psy_data.*"
                  r"call psy_data%PreStart\(\"testkern_mod\", "
                  r"\"testkern_code\", 0, 0\).*"
=======
                  "use profile_mod, only: ProfileData.*"
                  r"TYPE\(ProfileData\), save :: profile.*"
                  r"call ProfileStart\(\"single_invoke_psy\", "
                  r"\"invoke_0_testkern_type:testkern_code:r0\", profile\).*"
>>>>>>> c5d3aa63
                  "do cell.*"
                  "call.*"
                  "end.*"
                  r"call psy_data%PostEnd")
    assert re.search(correct_re, code, re.I) is not None

    # Next test two kernels in one invoke:
    _, invoke = get_invoke("1.2_multi_invoke.f90", "dynamo0.3", idx=0)
    Profiler.add_profile_nodes(invoke.schedule, Loop)
    # Convert the invoke to code, and remove all new lines, to make
    # regex matching easier
    code = str(invoke.gen()).replace("\n", "")

    # The .* after testkern_code is necessary since the name can be changed
    # by PSyclone to avoid name duplications.
    correct_re = ("subroutine invoke.*"
<<<<<<< HEAD
                  "use psy_data_mod, only: PSyDataType.*"
                  r"TYPE\(PSyDataType\), save :: psy_data.*"
                  r"call psy_data%PreStart\(\"testkern_mod\", "
                  "\"testkern_code.*\","
                  r" 0, 0\).*"
=======
                  "use profile_mod, only: ProfileData.*"
                  r"TYPE\(ProfileData\), save :: profile.*"
                  r"call ProfileStart\(\"multi_invoke_psy\", \"invoke_0:r0\","
                  r" profile\).*"
>>>>>>> c5d3aa63
                  "do cell.*"
                  "call.*"
                  "end.*"
                  "do cell.*"
                  "call.*"
                  "end.*"
                  r"call psy_data%PostEnd")
    assert re.search(correct_re, code, re.I) is not None

    # Lastly, test an invoke whose first kernel is a builtin
    _, invoke = get_invoke("15.1.1_X_plus_Y_builtin.f90", "dynamo0.3", idx=0)
    Profiler.add_profile_nodes(invoke.schedule, Loop)
    code = str(invoke.gen())
    assert "USE psy_data_mod, ONLY: PSyDataType" in code
    assert "TYPE(PSyDataType), save :: psy_data" in code
    assert "CALL psy_data%PreStart(\"unknown-module\", \"x_plus_y\", 0, 0)" \
        in code
<<<<<<< HEAD
    assert "CALL psy_data%PostEnd" in code
=======
    assert "TYPE(ProfileData), save :: profile" in code
    assert ("CALL ProfileStart(\"single_invoke_psy\", "
            "\"invoke_0:x_plus_y:r0\", profile)" in code)
    assert "CALL ProfileEnd(profile)" in code
>>>>>>> c5d3aa63

    Profiler.set_options(None)


# -----------------------------------------------------------------------------
def test_profile_kernels_dynamo0p3():
    '''Check that all kernels are instrumented correctly in a
    Dynamo 0.3 invoke.
    '''
    Profiler.set_options([Profiler.KERNELS])
    _, invoke = get_invoke("1_single_invoke.f90", "dynamo0.3", idx=0)
    Profiler.add_profile_nodes(invoke.schedule, Loop)

    # Convert the invoke to code, and remove all new lines, to make
    # regex matching easier
    code = str(invoke.gen()).replace("\n", "")

    correct_re = ("subroutine invoke.*"
<<<<<<< HEAD
                  "use psy_data_mod, only: PSyDataType.*"
                  r"TYPE\(PSyDataType\), save :: psy_data.*"
                  r"call psy_data%PreStart\(\"testkern_mod\", "
                  r"\"testkern_code.*\", 0, 0\).*"
=======
                  "use profile_mod, only: ProfileData, ProfileStart, "
                  "ProfileEnd.*"
                  r"TYPE\(ProfileData\), save :: profile.*"
                  r"call ProfileStart\(\"single_invoke_psy\", "
                  r"\"invoke_0_testkern_type:testkern_code:r0\", profile\).*"
>>>>>>> c5d3aa63
                  "do cell.*"
                  "call.*"
                  "end.*"
                  r"call psy_data%PostEnd")
    assert re.search(correct_re, code, re.I) is not None

    _, invoke = get_invoke("1.2_multi_invoke.f90", "dynamo0.3", idx=0)
    Profiler.add_profile_nodes(invoke.schedule, Loop)

    # Convert the invoke to code, and remove all new lines, to make
    # regex matching easier
    code = str(invoke.gen()).replace("\n", "")

    correct_re = ("subroutine invoke.*"
<<<<<<< HEAD
                  "use psy_data_mod, only: PSyDataType.*"
                  r"TYPE\(PSyDataType\), save :: psy_data.*"
                  r"TYPE\(PSyDataType\), save :: psy_data.*"
                  r"call (?P<profile1>\w*)%PreStart\(\"testkern_mod\", "
                  r"\"testkern_code.*\", 0, 0\).*"
                  "do cell.*"
                  "call.*"
                  "end.*"
                  r"call (?P=profile1)%PostEnd.*"
                  r"call (?P<profile2>\w*)%PreStart\(.*, .*, 0, 0\).*"
=======
                  "use profile_mod, only: ProfileData, ProfileStart, "
                  "ProfileEnd.*"
                  r"TYPE\(ProfileData\), save :: profile.*"
                  r"TYPE\(ProfileData\), save :: profile.*"
                  r"call ProfileStart\(\"multi_invoke_psy\", "
                  r"\"invoke_0:testkern_code:r0\", "
                  r"(?P<profile1>\w*)\).*"
                  "do cell.*"
                  "call.*"
                  "end.*"
                  r"call ProfileEnd\((?P=profile1)\).*"
                  r"call ProfileStart\(\"multi_invoke_psy\", "
                  r"\"invoke_0:testkern_code:r1\", (?P<profile2>\w*)\).*"
>>>>>>> c5d3aa63
                  "do cell.*"
                  "call.*"
                  "end.*"
                  r"call (?P=profile2)%PostEnd")
    groups = re.search(correct_re, code, re.I)
    assert groups is not None
    # Check that the variables are different
    assert groups.group(1) != groups.group(2)
    Profiler.set_options(None)


# -----------------------------------------------------------------------------
def test_profile_named_dynamo0p3():
    '''Check that the Dynamo 0.3 API is instrumented correctly when the
    profile name is supplied by the user.

    '''
    psy, invoke = get_invoke("1_single_invoke.f90", "dynamo0.3", idx=0)
    schedule = invoke.schedule
    profile_trans = ProfileTrans()
    options = {"profile_name": (psy.name, invoke.name)}
    _, _ = profile_trans.apply(schedule.children, options=options)
    result = str(invoke.gen())
    assert ("CALL psy_data%PreStart(\"single_invoke_psy\", "
            "\"invoke_0_testkern_type\", 0, 0)") in result


# -----------------------------------------------------------------------------
def test_transform(capsys):
    '''Tests normal behaviour of profile region transformation.'''

    _, invoke = get_invoke("test27_loop_swap.f90", "gocean1.0",
                           name="invoke_loop1")
    schedule = invoke.schedule

    prt = ProfileTrans()
    assert str(prt) == "Insert a profile start and end call."
    assert prt.name == "ProfileTrans"

    # Try applying it to a list
    sched1, _ = prt.apply(schedule.children)

    correct = ("""GOInvokeSchedule[invoke='invoke_loop1', \
Constant loop bounds=True]:
ProfileStart[var=psy_data]
GOLoop[id:'', variable:'j', loop_type:'outer']
Literal[value:'2', DataType.INTEGER]
Literal[value:'jstop', DataType.INTEGER]
Literal[value:'1', DataType.INTEGER]
Schedule:
GOLoop[id:'', variable:'i', loop_type:'inner']
Literal[value:'2', DataType.INTEGER]
Literal[value:'istop', DataType.INTEGER]
Literal[value:'1', DataType.INTEGER]
Schedule:
kern call: bc_ssh_code
End Schedule
End GOLoop
End Schedule
End GOLoop
GOLoop[id:'', variable:'j', loop_type:'outer']
Literal[value:'1', DataType.INTEGER]
Literal[value:'jstop+1', DataType.INTEGER]
Literal[value:'1', DataType.INTEGER]
Schedule:
GOLoop[id:'', variable:'i', loop_type:'inner']
Literal[value:'1', DataType.INTEGER]
Literal[value:'istop', DataType.INTEGER]
Literal[value:'1', DataType.INTEGER]
Schedule:
kern call: bc_solid_u_code
End Schedule
End GOLoop
End Schedule
End GOLoop
GOLoop[id:'', variable:'j', loop_type:'outer']
Literal[value:'1', DataType.INTEGER]
Literal[value:'jstop', DataType.INTEGER]
Literal[value:'1', DataType.INTEGER]
Schedule:
GOLoop[id:'', variable:'i', loop_type:'inner']
Literal[value:'1', DataType.INTEGER]
Literal[value:'istop+1', DataType.INTEGER]
Literal[value:'1', DataType.INTEGER]
Schedule:
kern call: bc_solid_v_code
End Schedule
End GOLoop
End Schedule
End GOLoop
ProfileEnd
End Schedule""")
    assert correct in str(sched1)

    # Now only wrap a single node - the middle loop:
    sched2, _ = prt.apply(schedule[0].profile_body[1])

    correct = ("""GOInvokeSchedule[invoke='invoke_loop1', \
Constant loop bounds=True]:
ProfileStart[var=psy_data]
GOLoop[id:'', variable:'j', loop_type:'outer']
Literal[value:'2', DataType.INTEGER]
Literal[value:'jstop', DataType.INTEGER]
Literal[value:'1', DataType.INTEGER]
Schedule:
GOLoop[id:'', variable:'i', loop_type:'inner']
Literal[value:'2', DataType.INTEGER]
Literal[value:'istop', DataType.INTEGER]
Literal[value:'1', DataType.INTEGER]
Schedule:
kern call: bc_ssh_code
End Schedule
End GOLoop
End Schedule
End GOLoop
ProfileStart[var=psy_data_1]
GOLoop[id:'', variable:'j', loop_type:'outer']
Literal[value:'1', DataType.INTEGER]
Literal[value:'jstop+1', DataType.INTEGER]
Literal[value:'1', DataType.INTEGER]
Schedule:
GOLoop[id:'', variable:'i', loop_type:'inner']
Literal[value:'1', DataType.INTEGER]
Literal[value:'istop', DataType.INTEGER]
Literal[value:'1', DataType.INTEGER]
Schedule:
kern call: bc_solid_u_code
End Schedule
End GOLoop
End Schedule
End GOLoop
ProfileEnd
GOLoop[id:'', variable:'j', loop_type:'outer']
Literal[value:'1', DataType.INTEGER]
Literal[value:'jstop', DataType.INTEGER]
Literal[value:'1', DataType.INTEGER]
Schedule:
GOLoop[id:'', variable:'i', loop_type:'inner']
Literal[value:'1', DataType.INTEGER]
Literal[value:'istop+1', DataType.INTEGER]
Literal[value:'1', DataType.INTEGER]
Schedule:
kern call: bc_solid_v_code
End Schedule
End GOLoop
End Schedule
End GOLoop
ProfileEnd
End Schedule""")
    assert correct in str(sched2)

    # Check that a sublist created from individual elements
    # can be wrapped
    sched3, _ = prt.apply([sched2[0].profile_body[0],
                           sched2[0].profile_body[1]])
    sched3.view()
    out, _ = capsys.readouterr()

    from psyclone.psyGen import SCHEDULE_COLOUR_MAP, colored
    gsched = colored("GOInvokeSchedule", SCHEDULE_COLOUR_MAP["Schedule"])
    prof = colored("Profile", SCHEDULE_COLOUR_MAP["Profile"])
    sched = colored("Schedule", SCHEDULE_COLOUR_MAP["Schedule"])
    loop = colored("Loop", SCHEDULE_COLOUR_MAP["Loop"])

    indent = 4*" "
    correct = (gsched+"[invoke='invoke_loop1', Constant loop bounds=True]\n" +
               indent + "0: " + prof + "[]\n" +
               2*indent + sched + "[]\n" +
               3*indent + "0: " + prof + "[]\n" +
               4*indent + sched + "[]\n" +
               5*indent + "0: " + loop + "[type='outer', field_space='go_ct',"
               " it_space='go_internal_pts']\n")
    assert correct in out
    correct2 = (5*indent + "1: " + prof + "[]\n" +
                6*indent + sched + "[]\n" +
                7*indent + "0: " + loop + "[type='outer', field_space='go_cu',"
                " it_space='go_all_pts']\n")
    assert correct2 in out


# -----------------------------------------------------------------------------
def test_transform_errors(capsys):
    '''Tests error handling of the profile region transformation.'''

    # This has been imported and tested before, so we can assume
    # here that this all works as expected/
    _, invoke = get_invoke("test27_loop_swap.f90", "gocean1.0",
                           name="invoke_loop1")

    schedule = invoke.schedule
    prt = ProfileTrans()

    with pytest.raises(TransformationError) as excinfo:
        prt.apply([schedule.children[0].children[0], schedule.children[1]])
    assert "supplied nodes are not children of the same parent." \
           in str(excinfo.value)

    # Supply not a node object:
    with pytest.raises(TransformationError) as excinfo:
        prt.apply(5)
    assert "Argument must be a single Node in a schedule or a list of Nodes " \
           "in a schedule but have been passed an object of type: " \
           in str(excinfo.value)
    # Python 3 reports 'class', python 2 'type' - so just check for both
    assert ("<type 'int'>" in str(excinfo.value) or "<class 'int'>"
            in str(excinfo.value))

    # Test that it will only allow correctly ordered nodes:
    with pytest.raises(TransformationError) as excinfo:
        sched1, _ = prt.apply([schedule.children[1], schedule.children[0]])
    assert "Children are not consecutive children of one parent:" \
           in str(excinfo.value)

    with pytest.raises(TransformationError) as excinfo:
        sched1, _ = prt.apply([schedule.children[0], schedule.children[2]])
    assert "Children are not consecutive children of one parent:" \
           in str(excinfo.value)

    # Test 3 element lists: first various incorrect ordering:
    with pytest.raises(TransformationError) as excinfo:
        sched1, _ = prt.apply([schedule.children[0],
                               schedule.children[2],
                               schedule.children[1]])
    assert "Children are not consecutive children of one parent:" \
           in str(excinfo.value)

    with pytest.raises(TransformationError) as excinfo:
        sched1, _ = prt.apply([schedule.children[1],
                               schedule.children[0],
                               schedule.children[2]])
    assert "Children are not consecutive children of one parent:" \
           in str(excinfo.value)

    # Just to be sure: also check that the right order does indeed work!
    sched1, _ = prt.apply([schedule.children[0],
                           schedule.children[1],
                           schedule.children[2]])
    sched1.view()
    out, _ = capsys.readouterr()
    # out is unicode, and has no replace function, so convert to string first
    out = str(out).replace("\n", "")

    correct_re = (".*GOInvokeSchedule.*"
                  r"    .*Profile.*"
                  r"        .*Loop.*\[type='outer'.*"
                  r"        .*Loop.*\[type='outer'.*"
                  r"        .*Loop.*\[type='outer'.*")
    assert re.search(correct_re, out)

    # Test that we don't add a profile node inside a OMP do loop (which
    # would be invalid syntax):
    _, invoke = get_invoke("test27_loop_swap.f90", "gocean1.0",
                           name="invoke_loop1")
    schedule = invoke.schedule

    prt = ProfileTrans()
    omp_loop = GOceanOMPLoopTrans()

    # Parallelise the first loop:
    sched1, _ = omp_loop.apply(schedule[0])

    # Inserting a ProfileTrans inside a omp do loop is syntactically
    # incorrect, the inner part must be a do loop only:
    with pytest.raises(TransformationError) as excinfo:
        prt.apply(sched1[0].dir_body[0])

    assert "A ProfileNode cannot be inserted between an OpenMP/ACC directive "\
           "and the loop(s) to which it applies!" in str(excinfo.value)


# -----------------------------------------------------------------------------
def test_region():
    '''Tests that the profiling transform works correctly when a region of
    code is specified that does not cover the full invoke and also
    contains multiple kernels.

    '''
    _, invoke = get_invoke("3.1_multi_functions_multi_invokes.f90",
                           "dynamo0.3", name="invoke_0")
    schedule = invoke.schedule
    prt = ProfileTrans()
    # Just halo exchanges.
    _ = prt.apply(schedule[0:3])
    # Two loops.
    _ = prt.apply(schedule[1:3])
    result = str(invoke.gen())
    assert ("CALL ProfileStart(\"multi_functions_multi_invokes_psy\", "
            "\"invoke_0:r0\", profile)" in result)
    assert ("CALL ProfileStart(\"multi_functions_multi_invokes_psy\", "
            "\"invoke_0:r1\", profile_1)" in result)
    # Make nested profiles.
    _ = prt.apply(schedule[1].profile_body[1])
    _ = prt.apply(schedule)
    result = str(invoke.gen())
    assert ("CALL ProfileStart(\"multi_functions_multi_invokes_psy\", "
            "\"invoke_0:r0\", profile_3)" in result)
    assert ("CALL ProfileStart(\"multi_functions_multi_invokes_psy\", "
            "\"invoke_0:r1\", profile)" in result)
    assert ("CALL ProfileStart(\"multi_functions_multi_invokes_psy\", "
            "\"invoke_0:r2\", profile_1)" in result)
    assert ("CALL ProfileStart(\"multi_functions_multi_invokes_psy\", "
            "\"invoke_0:testkern_code:r3\", profile_2)" in result)


# -----------------------------------------------------------------------------
def test_omp_transform():
    '''Tests that the profiling transform works correctly with OMP
     parallelisation.'''

    _, invoke = get_invoke("test27_loop_swap.f90", "gocean1.0",
                           name="invoke_loop1")
    schedule = invoke.schedule

    prt = ProfileTrans()
    omp_loop = GOceanOMPLoopTrans()
    omp_par = OMPParallelTrans()

    # Parallelise the first loop:
    sched1, _ = omp_loop.apply(schedule[0])
    sched2, _ = omp_par.apply(sched1[0])
    sched3, _ = prt.apply(sched2[0])

    correct = (
<<<<<<< HEAD
        "      CALL psy_data%PreStart(\"boundary_conditions_ne_offset_mod\", "
        "\"bc_ssh_code\", 0, 0)\n"
=======
        "      CALL ProfileStart(\"psy_test27_loop_swap\", "
        "\"invoke_loop1:bc_ssh_code:r0\", profile)\n"
>>>>>>> c5d3aa63
        "      !$omp parallel default(shared), private(i,j)\n"
        "      !$omp do schedule(static)\n"
        "      DO j=2,jstop\n"
        "        DO i=2,istop\n"
        "          CALL bc_ssh_code(i, j, 1, t%data, t%grid%tmask)\n"
        "        END DO \n"
        "      END DO \n"
        "      !$omp end do\n"
        "      !$omp end parallel\n"
        "      CALL psy_data%PostEnd")
    code = str(invoke.gen())
    assert correct in code

    # Now add another profile node between the omp parallel and omp do
    # directives:
    sched3, _ = prt.apply(sched3[0].profile_body[0].dir_body[0])

    code = str(invoke.gen())

<<<<<<< HEAD
    correct = \
        "CALL psy_data%PreStart(\"boundary_conditions_ne_offset_mod\", " + \
        '''"bc_ssh_code", 0, 0)
      !$omp parallel default(shared), private(i,j)
      CALL psy_data_1%PreStart("boundary_conditions_ne_offset_mod", ''' + \
        '''"bc_ssh_code_1", 0, 0)
=======
    correct = '''      CALL ProfileStart("psy_test27_loop_swap", \
"invoke_loop1:bc_ssh_code:r0", profile)
      !$omp parallel default(shared), private(i,j)
      CALL ProfileStart("psy_test27_loop_swap", \
"invoke_loop1:bc_ssh_code:r1", profile_1)
>>>>>>> c5d3aa63
      !$omp do schedule(static)
      DO j=2,jstop
        DO i=2,istop
          CALL bc_ssh_code(i, j, 1, t%data, t%grid%tmask)
        END DO 
      END DO 
      !$omp end do
      CALL psy_data_1%PostEnd
      !$omp end parallel
      CALL psy_data%PostEnd'''

    assert correct in code<|MERGE_RESOLUTION|>--- conflicted
+++ resolved
@@ -214,18 +214,10 @@
     # the function 'compute_cv_code' is in the module file
     # kernel_ne_offset_mod.
     correct_re = ("subroutine invoke.*"
-<<<<<<< HEAD
                   "use psy_data_mod, ONLY: PSyDataType.*"
                   r"TYPE\(PsyDataType\), save :: psy_data.*"
-                  r"call psy_data%PreStart\(\"kernel_ne_offset_mod\", "
-                  r"\"compute_cv_code\", 0, 0\).*"
-=======
-                  "use profile_mod, only: ProfileData.*"
-                  r"TYPE\(ProfileData\), save :: profile.*"
-                  r"call ProfileStart\(\"psy_single_invoke_different_iterates"
-                  r"_over\", "
-                  r"\"invoke_0:r0\", profile\).*"
->>>>>>> c5d3aa63
+                  r"call psy_data%PreStart\(\"psy_single_invoke_different_"
+                  r"iterates_over\", \"invoke_0:r0\", 0, 0\).*"
                   "do j.*"
                   "do i.*"
                   "call.*"
@@ -248,17 +240,10 @@
     code = str(invoke.gen()).replace("\n", "")
 
     correct_re = ("subroutine invoke.*"
-<<<<<<< HEAD
                   "use psy_data_mod, only: PSyDataType.*"
                   r"TYPE\(PSyDataType\), save :: psy_data.*"
-                  r"call psy_data%PreStart\(\"compute_cu_mod\", "
-                  r"\"compute_cu_code\", 0, 0\).*"
-=======
-                  "use profile_mod, only: ProfileData.*"
-                  r"TYPE\(ProfileData\), save :: profile.*"
-                  r"call ProfileStart\(\"psy_single_invoke_two_kernels\", "
-                  r"\"invoke_0:r0\", profile\).*"
->>>>>>> c5d3aa63
+                  r"call psy_data%PreStart\(\"psy_single_invoke_two"
+                  r"_kernels\", \"invoke_0:r0\", 0, 0\).*"
                   "do j.*"
                   "do i.*"
                   "call.*"
@@ -293,33 +278,20 @@
     # Make sure that the created regions have different names, even
     # though the kernels have the same name.
     correct_re = ("subroutine invoke.*"
-<<<<<<< HEAD
                   "use psy_Data_mod, only: PSyDataType.*"
                   r"TYPE\(PSyDataType\), save :: psy_data.*"
                   r"TYPE\(PSyDataType\), save :: psy_data.*"
-                  r"call psy_data.*%PreStart\(\"compute_cu_mod\", "
-                  r"\"(\w*)\", 0, 0\).*"
-=======
-                  "use profile_mod, only: ProfileData.*"
-                  r"TYPE\(ProfileData\), save :: profile.*"
-                  r"TYPE\(ProfileData\), save :: profile.*"
-                  r"call ProfileStart\(\"psy_single_invoke_two_kernels\", "
-                  r"\"invoke_0:compute_cu_code:r0\", profile\).*"
->>>>>>> c5d3aa63
+                  r"call psy_data.*%PreStart\(\"psy_single_invoke_two"
+                  r"_kernels\", "
+                  r"\"invoke_0:compute_cu_code:r0\", 0, 0\).*"
                   "do j.*"
                   "do i.*"
                   "call compute_cu_code.*"
                   "end.*"
                   "end.*"
-<<<<<<< HEAD
-                  r"call psy_Data.*%PostEnd.*"
-                  r"call psy_data.*%PreStart\(\"compute_cu_mod\", "
-                  r"\"(\w*)\", 0, 0\).*"
-=======
-                  r"call ProfileEnd\(profile\).*"
-                  r"call ProfileStart\(\"psy_single_invoke_two_kernels\", "
-                  r"\"invoke_0:compute_cu_code:r1\", profile_1\).*"
->>>>>>> c5d3aa63
+                  r"call psy_data.*%PostEnd.*"
+                  r"call psy_data.*%PreStart\(\"psy_single_invoke_two_"
+                  r"kernels\", \"invoke_0:compute_cu_code:r1\", 0, 0\).*"
                   "do j.*"
                   "do i.*"
                   "call compute_cu_code.*"
@@ -351,33 +323,19 @@
     # the name could be changed to avoid duplicates (depending on order
     # in which the tests are executed).
     correct_re = ("subroutine invoke.*"
-<<<<<<< HEAD
                   "use psy_data_mod, only: PSyDataType.*"
                   r"TYPE\(PSyDataType\), save :: psy_data.*"
                   r"TYPE\(PSyDataType\), save :: psy_data.*"
-                  r"call (?P<profile1>\w*)%PreStart\(\"compute_cu_mod\", "
-                  r"\"compute_cu_code.*\", 0, 0\).*"
-=======
-                  "use profile_mod, only: ProfileData.*"
-                  r"TYPE\(ProfileData\), save :: profile.*"
-                  r"TYPE\(ProfileData\), save :: profile.*"
-                  r"call ProfileStart\(\"psy_single_invoke_two_kernels\", "
-                  r"\"invoke_0:compute_cu_code:r0\", (?P<profile1>\w*)\).*"
->>>>>>> c5d3aa63
+                  r"call (?P<profile1>\w*)%PreStart\(\"psy_single_invoke_two"
+                  r"_kernels\", \"invoke_0:compute_cu_code:r0\", 0, 0\).*"
                   "do j.*"
                   "do i.*"
                   "call.*"
                   "end.*"
                   "end.*"
-<<<<<<< HEAD
                   r"call (?P=profile1)%PostEnd.*"
-                  r"call (?P<profile2>\w*)%PreStart\(\"time_smooth_mod\", "
-                  r"\"time_smooth_code\", 0, 0\).*"
-=======
-                  r"call ProfileEnd\((?P=profile1)\).*"
-                  r"call ProfileStart\(\"psy_single_invoke_two_kernels\", "
-                  r"\"invoke_0:time_smooth_code:r1\", (?P<profile2>\w*)\).*"
->>>>>>> c5d3aa63
+                  r"call (?P<profile2>\w*)%PreStart\(\"psy_single_invoke_two"
+                  r"_kernels\", \"invoke_0:time_smooth_code:r1\", 0, 0\).*"
                   "do j.*"
                   "do i.*"
                   "call.*"
@@ -424,17 +382,10 @@
     code = str(invoke.gen()).replace("\n", "")
 
     correct_re = ("subroutine invoke.*"
-<<<<<<< HEAD
                   "use psy_data_mod, only: PSyDataType.*"
                   r"TYPE\(PSyDataType\), save :: psy_data.*"
-                  r"call psy_data%PreStart\(\"testkern_mod\", "
-                  r"\"testkern_code\", 0, 0\).*"
-=======
-                  "use profile_mod, only: ProfileData.*"
-                  r"TYPE\(ProfileData\), save :: profile.*"
-                  r"call ProfileStart\(\"single_invoke_psy\", "
-                  r"\"invoke_0_testkern_type:testkern_code:r0\", profile\).*"
->>>>>>> c5d3aa63
+                  r"call psy_data%PreStart\(\"single_invoke_psy\", "
+                  r"\"invoke_0_testkern_type:testkern_code:r0\", 0, 0\).*"
                   "do cell.*"
                   "call.*"
                   "end.*"
@@ -451,18 +402,10 @@
     # The .* after testkern_code is necessary since the name can be changed
     # by PSyclone to avoid name duplications.
     correct_re = ("subroutine invoke.*"
-<<<<<<< HEAD
                   "use psy_data_mod, only: PSyDataType.*"
                   r"TYPE\(PSyDataType\), save :: psy_data.*"
-                  r"call psy_data%PreStart\(\"testkern_mod\", "
-                  "\"testkern_code.*\","
-                  r" 0, 0\).*"
-=======
-                  "use profile_mod, only: ProfileData.*"
-                  r"TYPE\(ProfileData\), save :: profile.*"
-                  r"call ProfileStart\(\"multi_invoke_psy\", \"invoke_0:r0\","
-                  r" profile\).*"
->>>>>>> c5d3aa63
+                  r"call psy_data%PreStart\(\"multi_invoke_psy\", "
+                  r"\"invoke_0:r0.*\", 0, 0\).*"
                   "do cell.*"
                   "call.*"
                   "end.*"
@@ -478,16 +421,9 @@
     code = str(invoke.gen())
     assert "USE psy_data_mod, ONLY: PSyDataType" in code
     assert "TYPE(PSyDataType), save :: psy_data" in code
-    assert "CALL psy_data%PreStart(\"unknown-module\", \"x_plus_y\", 0, 0)" \
-        in code
-<<<<<<< HEAD
+    assert "CALL psy_data%PreStart(\"single_invoke_psy\", "\
+           "\"invoke_0:x_plus_y:r0\", 0, 0)"in code
     assert "CALL psy_data%PostEnd" in code
-=======
-    assert "TYPE(ProfileData), save :: profile" in code
-    assert ("CALL ProfileStart(\"single_invoke_psy\", "
-            "\"invoke_0:x_plus_y:r0\", profile)" in code)
-    assert "CALL ProfileEnd(profile)" in code
->>>>>>> c5d3aa63
 
     Profiler.set_options(None)
 
@@ -506,18 +442,10 @@
     code = str(invoke.gen()).replace("\n", "")
 
     correct_re = ("subroutine invoke.*"
-<<<<<<< HEAD
                   "use psy_data_mod, only: PSyDataType.*"
                   r"TYPE\(PSyDataType\), save :: psy_data.*"
-                  r"call psy_data%PreStart\(\"testkern_mod\", "
-                  r"\"testkern_code.*\", 0, 0\).*"
-=======
-                  "use profile_mod, only: ProfileData, ProfileStart, "
-                  "ProfileEnd.*"
-                  r"TYPE\(ProfileData\), save :: profile.*"
-                  r"call ProfileStart\(\"single_invoke_psy\", "
-                  r"\"invoke_0_testkern_type:testkern_code:r0\", profile\).*"
->>>>>>> c5d3aa63
+                  r"call psy_data%PreStart\(\"single_invoke_psy\", "
+                  r"\"invoke_0_testkern_type:testkern_code:r0.*\", 0, 0\).*"
                   "do cell.*"
                   "call.*"
                   "end.*"
@@ -532,32 +460,17 @@
     code = str(invoke.gen()).replace("\n", "")
 
     correct_re = ("subroutine invoke.*"
-<<<<<<< HEAD
                   "use psy_data_mod, only: PSyDataType.*"
                   r"TYPE\(PSyDataType\), save :: psy_data.*"
                   r"TYPE\(PSyDataType\), save :: psy_data.*"
-                  r"call (?P<profile1>\w*)%PreStart\(\"testkern_mod\", "
-                  r"\"testkern_code.*\", 0, 0\).*"
+                  r"call (?P<profile1>\w*)%PreStart\(\"multi_invoke_psy\", "
+                  r"\"invoke_0:testkern_code:r0\", 0, 0\).*"
                   "do cell.*"
                   "call.*"
                   "end.*"
                   r"call (?P=profile1)%PostEnd.*"
-                  r"call (?P<profile2>\w*)%PreStart\(.*, .*, 0, 0\).*"
-=======
-                  "use profile_mod, only: ProfileData, ProfileStart, "
-                  "ProfileEnd.*"
-                  r"TYPE\(ProfileData\), save :: profile.*"
-                  r"TYPE\(ProfileData\), save :: profile.*"
-                  r"call ProfileStart\(\"multi_invoke_psy\", "
-                  r"\"invoke_0:testkern_code:r0\", "
-                  r"(?P<profile1>\w*)\).*"
-                  "do cell.*"
-                  "call.*"
-                  "end.*"
-                  r"call ProfileEnd\((?P=profile1)\).*"
-                  r"call ProfileStart\(\"multi_invoke_psy\", "
-                  r"\"invoke_0:testkern_code:r1\", (?P<profile2>\w*)\).*"
->>>>>>> c5d3aa63
+                  r"call (?P<profile2>\w*)%PreStart\(\"multi_invoke_psy\", "
+                  r"\"invoke_0:testkern_code:r1\", 0, 0\).*"
                   "do cell.*"
                   "call.*"
                   "end.*"
@@ -844,22 +757,22 @@
     # Two loops.
     _ = prt.apply(schedule[1:3])
     result = str(invoke.gen())
-    assert ("CALL ProfileStart(\"multi_functions_multi_invokes_psy\", "
-            "\"invoke_0:r0\", profile)" in result)
-    assert ("CALL ProfileStart(\"multi_functions_multi_invokes_psy\", "
-            "\"invoke_0:r1\", profile_1)" in result)
+    assert ("CALL psy_data%PreStart(\"multi_functions_multi_invokes_psy\", "
+            "\"invoke_0:r0\", 0, 0)" in result)
+    assert ("CALL psy_data_1%PreStart(\"multi_functions_multi_invokes_psy\", "
+            "\"invoke_0:r1\", 0, 0)" in result)
     # Make nested profiles.
     _ = prt.apply(schedule[1].profile_body[1])
     _ = prt.apply(schedule)
     result = str(invoke.gen())
-    assert ("CALL ProfileStart(\"multi_functions_multi_invokes_psy\", "
-            "\"invoke_0:r0\", profile_3)" in result)
-    assert ("CALL ProfileStart(\"multi_functions_multi_invokes_psy\", "
-            "\"invoke_0:r1\", profile)" in result)
-    assert ("CALL ProfileStart(\"multi_functions_multi_invokes_psy\", "
-            "\"invoke_0:r2\", profile_1)" in result)
-    assert ("CALL ProfileStart(\"multi_functions_multi_invokes_psy\", "
-            "\"invoke_0:testkern_code:r3\", profile_2)" in result)
+    assert ("CALL psy_data_3%PreStart(\"multi_functions_multi_invokes_psy\", "
+            "\"invoke_0:r0\", 0, 0)" in result)
+    assert ("CALL psy_data%PreStart(\"multi_functions_multi_invokes_psy\", "
+            "\"invoke_0:r1\", 0, 0)" in result)
+    assert ("CALL psy_data_1%PreStart(\"multi_functions_multi_invokes_psy\", "
+            "\"invoke_0:r2\", 0, 0)" in result)
+    assert ("CALL psy_data_2%PreStart(\"multi_functions_multi_invokes_psy\", "
+            "\"invoke_0:testkern_code:r3\", 0, 0)" in result)
 
 
 # -----------------------------------------------------------------------------
@@ -881,13 +794,8 @@
     sched3, _ = prt.apply(sched2[0])
 
     correct = (
-<<<<<<< HEAD
-        "      CALL psy_data%PreStart(\"boundary_conditions_ne_offset_mod\", "
-        "\"bc_ssh_code\", 0, 0)\n"
-=======
-        "      CALL ProfileStart(\"psy_test27_loop_swap\", "
-        "\"invoke_loop1:bc_ssh_code:r0\", profile)\n"
->>>>>>> c5d3aa63
+        "      CALL psy_data%PreStart(\"psy_test27_loop_swap\", "
+        "\"invoke_loop1:bc_ssh_code:r0\", 0, 0)\n"
         "      !$omp parallel default(shared), private(i,j)\n"
         "      !$omp do schedule(static)\n"
         "      DO j=2,jstop\n"
@@ -907,20 +815,12 @@
 
     code = str(invoke.gen())
 
-<<<<<<< HEAD
     correct = \
-        "CALL psy_data%PreStart(\"boundary_conditions_ne_offset_mod\", " + \
-        '''"bc_ssh_code", 0, 0)
+        "CALL psy_data%PreStart(\"psy_test27_loop_swap\", " + \
+        '''"invoke_loop1:bc_ssh_code:r0", 0, 0)
       !$omp parallel default(shared), private(i,j)
-      CALL psy_data_1%PreStart("boundary_conditions_ne_offset_mod", ''' + \
-        '''"bc_ssh_code_1", 0, 0)
-=======
-    correct = '''      CALL ProfileStart("psy_test27_loop_swap", \
-"invoke_loop1:bc_ssh_code:r0", profile)
-      !$omp parallel default(shared), private(i,j)
-      CALL ProfileStart("psy_test27_loop_swap", \
-"invoke_loop1:bc_ssh_code:r1", profile_1)
->>>>>>> c5d3aa63
+      CALL psy_data_1%PreStart("psy_test27_loop_swap", ''' + \
+        '''"invoke_loop1:bc_ssh_code:r1", 0, 0)
       !$omp do schedule(static)
       DO j=2,jstop
         DO i=2,istop
