# -----------------------------------------------------------------------------
# BSD 3-Clause License
#
# Copyright (c) 2017-2020, Science and Technology Facilities Council.
# All rights reserved.
#
# Redistribution and use in source and binary forms, with or without
# modification, are permitted provided that the following conditions are met:
#
# * Redistributions of source code must retain the above copyright notice, this
#   list of conditions and the following disclaimer.
#
# * Redistributions in binary form must reproduce the above copyright notice,
#   this list of conditions and the following disclaimer in the documentation
#   and/or other materials provided with the distribution.
#
# * Neither the name of the copyright holder nor the names of its
#   contributors may be used to endorse or promote products derived from
#   this software without specific prior written permission.
#
# THIS SOFTWARE IS PROVIDED BY THE COPYRIGHT HOLDERS AND CONTRIBUTORS
# "AS IS" AND ANY EXPRESS OR IMPLIED WARRANTIES, INCLUDING, BUT NOT
# LIMITED TO, THE IMPLIED WARRANTIES OF MERCHANTABILITY AND FITNESS
# FOR A PARTICULAR PURPOSE ARE DISCLAIMED. IN NO EVENT SHALL THE
# COPYRIGHT HOLDER OR CONTRIBUTORS BE LIABLE FOR ANY DIRECT, INDIRECT,
# INCIDENTAL, SPECIAL, EXEMPLARY, OR CONSEQUENTIAL DAMAGES (INCLUDING,
# BUT NOT LIMITED TO, PROCUREMENT OF SUBSTITUTE GOODS OR SERVICES;
# LOSS OF USE, DATA, OR PROFITS; OR BUSINESS INTERRUPTION) HOWEVER
# CAUSED AND ON ANY THEORY OF LIABILITY, WHETHER IN CONTRACT, STRICT
# LIABILITY, OR TORT (INCLUDING NEGLIGENCE OR OTHERWISE) ARISING IN
# ANY WAY OUT OF THE USE OF THIS SOFTWARE, EVEN IF ADVISED OF THE
# POSSIBILITY OF SUCH DAMAGE.
# -----------------------------------------------------------------------------
# Authors R. W. Ford, A. R. Porter and S. Siso, STFC Daresbury Lab
# Modified I. Kavcic, Met Office
# Modified J. Henrichs, Bureau of Meteorology

''' This module implements the PSyclone Dynamo 0.3 API by 1)
    specialising the required base classes in parser.py (Descriptor,
    KernelType) and adding a new class (DynFuncDescriptor03) to
    capture function descriptor metadata and 2) specialising the
    required base classes in psyGen.py (PSy, Invokes, Invoke, InvokeSchedule,
    Loop, Kern, Inf, Arguments and Argument). '''

# Imports
from __future__ import print_function, absolute_import
import abc
import os
from enum import Enum
from collections import OrderedDict, namedtuple
import fparser
from psyclone.parse.kernel import KernelType, getkerneldescriptors
from psyclone.parse.utils import ParseError
from psyclone import psyGen
from psyclone.configuration import Config
from psyclone.core.access_type import AccessType
from psyclone.domain.lfric import FunctionSpace
from psyclone.domain.lfric import LFRicArgDescriptor
from psyclone.psyir.nodes import Loop, Literal, Schedule
from psyclone.errors import GenerationError, InternalError, FieldNotFoundError
from psyclone.psyGen import PSy, Invokes, Invoke, InvokeSchedule, \
    Arguments, KernelArgument, HaloExchange, GlobalSum, \
    FORTRAN_INTENT_NAMES, DataAccess, CodedKern, ACCEnterDataDirective
from psyclone.psyir.symbols import INTEGER_TYPE, DataSymbol, SymbolTable
from psyclone.f2pygen import (AllocateGen, AssignGen, CallGen, CommentGen,
                              DeallocateGen, DeclGen, DirectiveGen, DoGen,
                              IfThenGen, ModuleGen, SubroutineGen, TypeDeclGen,
                              UseGen)


# --------------------------------------------------------------------------- #
# ========== First section : Parser specialisations and classes ============= #
# --------------------------------------------------------------------------- #
#
# ---------- Evaluators ---------------------------------------------------- #
# Evaluators: quadrature
VALID_QUADRATURE_SHAPES = ["gh_quadrature_xyoz", "gh_quadrature_face",
                           "gh_quadrature_edge"]
VALID_EVALUATOR_SHAPES = VALID_QUADRATURE_SHAPES + ["gh_evaluator"]
# Dictionary allowing us to look-up the name of the Fortran module, type
# and proxy-type associated with each quadrature shape
QUADRATURE_TYPE_MAP = {
    "gh_quadrature_xyoz": {"module": "quadrature_xyoz_mod",
                           "type": "quadrature_xyoz_type",
                           "proxy_type": "quadrature_xyoz_proxy_type"},
    "gh_quadrature_face": {"module": "quadrature_face_mod",
                           "type": "quadrature_face_type",
                           "proxy_type": "quadrature_face_proxy_type"},
    "gh_quadrature_edge": {"module": "quadrature_edge_mod",
                           "type": "quadrature_edge_type",
                           "proxy_type": "quadrature_edge_proxy_type"}}

# ---------- Fortran datatypes ---------------------------------------------- #
SUPPORTED_FORTRAN_DATATYPES = ["real", "integer", "logical"]

# ---------- Loops (bounds, types, names) ----------------------------------- #
# These are loop bound names which identify positions in a field's
# halo. It is useful to group these together as we often need to
# determine whether an access to a field or other object includes
# access to the halo, or not.
HALO_ACCESS_LOOP_BOUNDS = ["cell_halo", "dof_halo", "colour_halo"]

VALID_LOOP_BOUNDS_NAMES = (["start",     # the starting
                                         # index. Currently this is
                                         # always 1
                            "inner",     # a placeholder for when we
                                         # support loop splitting into
                                         # work that does not access
                                         # the halo and work that does.
                                         # This will be used to help
                                         # overlap computation and
                                         # communication
                            "ncolour",   # the number of cells with
                                         # the current colour
                            "ncolours",  # the number of colours in a
                                         # coloured loop
                            "ncells",    # the number of owned cells
                            "ndofs",     # the number of owned dofs
                            "nannexed"]  # the number of owned dofs
                                         # plus the number of annexed
                                         # dofs. As the indices of
                                         # dofs are arranged that
                                         # owned dofs have lower
                                         # indices than annexed dofs,
                                         # having this value as an
                                         # upper bound will compute
                                         # both owned and annexed
                                         # dofs.
                           + HALO_ACCESS_LOOP_BOUNDS)


# Valid Dynamo0.3 loop types. The default is "" which is over cells (in the
# horizontal plane).
VALID_LOOP_TYPES = ["dofs", "colours", "colour", ""]

# ---------- psyGen mappings ------------------------------------------------ #
# Mappings used by non-API-Specific code in psyGen
# psyGen ["iscalar", "rscalar"] translate to LFRic ["gh_integer", "gh_real"]
psyGen.MAPPING_SCALARS = dict(zip(psyGen.MAPPING_SCALARS_LIST,
                                  LFRicArgDescriptor.VALID_SCALAR_NAMES))
# psyGen argument types translate to LFRic argument types
psyGen.VALID_ARG_TYPE_NAMES = LFRicArgDescriptor.VALID_ARG_TYPE_NAMES

# ---------- Functions ------------------------------------------------------ #


def qr_basis_alloc_args(first_dim, basis_fn):
    '''
    Generate the list of dimensions required to allocate the
    supplied basis/diff-basis function

    :param str first_dim: the variable name for the first dimension
    :param basis_fn: dict holding details on the basis function
                     we want to allocate
    :type basis_fn: dict containing 'shape', 'fspace' and and 'qr_var' keys
                    holding the quadrature shape, FunctionSpace and name
                    of the associated quadrature variable (as specified in the
                    Algorithm layer), respectively
    :return: list of dimensions to use to allocate array
    :rtype: list of strings

    :raises InternalError: if an unrecognised quadrature shape is encountered.
    :raises NotImplementedError: if a quadrature shape other than \
                                 "gh_quadrature_xyoz" is supplied.
    '''
    if basis_fn["shape"] not in VALID_QUADRATURE_SHAPES:
        raise InternalError(
            "Unrecognised shape ('{0}') specified in "
            "dynamo0p3.qr_basis_alloc_args(). Should be one of: "
            "{1}".format(basis_fn["shape"], VALID_QUADRATURE_SHAPES))

    qr_var = "_" + basis_fn["qr_var"]

    # Dimensionality of the basis arrays depends on the
    # type of quadrature...
    # if basis_fn["shape"] == "gh_quadrature_xyz":
    #     alloc_args = [first_dim, basis_fn["fspace"].ndf_name,
    #          "np_xyz"+"_"+basis_fn["qr_var"]]
    if basis_fn["shape"] == "gh_quadrature_xyoz":
        alloc_args = [first_dim, basis_fn["fspace"].ndf_name,
                      "np_xy"+qr_var, "np_z"+qr_var]
    # elif basis_fn["shape"] == "gh_quadrature_xoyoz":
    #     alloc_args = [first_dim, basis_fn["fspace"].ndf_name,
    #                   "np_x"+"_"+basis_fn["qr_var"],
    #                   "np_y"+"_"+basis_fn["qr_var"],
    #                   "np_z"+"_"+basis_fn["qr_var"]]
    elif basis_fn["shape"] == "gh_quadrature_face":
        alloc_args = [first_dim, basis_fn["fspace"].ndf_name,
                      "np_xyz"+qr_var, "nfaces"+qr_var]
    elif basis_fn["shape"] == "gh_quadrature_edge":
        alloc_args = [first_dim, basis_fn["fspace"].ndf_name,
                      "np_xyz"+qr_var, "nedges"+qr_var]
    else:
        raise NotImplementedError(
            "Unrecognised shape '{0}' specified in "
            "dynamo0p3.qr_basis_alloc_args(). Should be one of: "
            "{1}".format(basis_fn["shape"], VALID_QUADRATURE_SHAPES))
    return alloc_args

# ---------- Classes -------------------------------------------------------- #


class DynFuncDescriptor03(object):
    ''' The Dynamo 0.3 API includes a function-space descriptor as
    well as an argument descriptor which is not supported by the base
    classes. This class captures the information specified in a
    function-space descriptor. '''

    def __init__(self, func_type):
        self._func_type = func_type
        if func_type.name != 'func_type':
            raise ParseError(
                "In the dynamo0.3 API each meta_func entry must be of type "
                "'func_type' but found '{0}'".format(func_type.name))
        if len(func_type.args) < 2:
            raise ParseError(
                "In the dynamo0.3 API each meta_func entry must have at "
                "least 2 args, but found '{0}'".format(len(func_type.args)))
        self._operator_names = []
        for idx, arg in enumerate(func_type.args):
            if idx == 0:  # first func_type arg
                if arg.name not in FunctionSpace.VALID_FUNCTION_SPACE_NAMES:
                    raise ParseError(
                        "In the dynamo0p3 API the 1st argument of a "
                        "meta_func entry should be a valid function space "
                        "name (one of {0}), but found '{1}' in '{2}'".format(
                            FunctionSpace.VALID_FUNCTION_SPACE_NAMES,
                            arg.name, func_type))
                self._function_space_name = arg.name
            else:  # subsequent func_type args
                if arg.name not in FunctionSpace.VALID_METAFUNC_NAMES:
                    raise ParseError(
                        "In the dynamo0.3 API, the 2nd argument and all "
                        "subsequent arguments of a meta_func entry should "
                        "be one of {0}, but found "
                        "'{1}' in '{2}".
                        format(FunctionSpace.VALID_METAFUNC_NAMES,
                               arg.name, func_type))
                if arg.name in self._operator_names:
                    raise ParseError(
                        "In the dynamo0.3 API, it is an error to specify an "
                        "operator name more than once in a meta_func entry, "
                        "but '{0}' is replicated in '{1}".format(arg.name,
                                                                 func_type))
                self._operator_names.append(arg.name)
        self._name = func_type.name

    @property
    def function_space_name(self):
        ''' Returns the name of the descriptors function space '''
        return self._function_space_name

    @property
    def operator_names(self):
        ''' Returns a list of operators that are associated with this
        descriptors function space '''
        return self._operator_names

    def __repr__(self):
        return "DynFuncDescriptor03({0})".format(self._func_type)

    def __str__(self):
        res = "DynFuncDescriptor03 object" + os.linesep
        res += "  name='{0}'".format(self._name) + os.linesep
        res += "  nargs={0}".format(len(self._operator_names)+1) + os.linesep
        res += "  function_space_name[{0}] = '{1}'".\
               format(0, self._function_space_name) + os.linesep
        for idx, arg in enumerate(self._operator_names):
            res += "  operator_name[{0}] = '{1}'".format(idx+1, arg) + \
                   os.linesep
        return res


class RefElementMetaData(object):
    '''
    Class responsible for parsing reference-element meta-data and storing
    the properties that a kernel requires.

    :param str kernel_name: name of the Kernel that the meta-data is for.
    :param type_declns: list of fparser1 parse tree nodes representing type \
                        declaration statements
    :type type_declns: list of :py:class:`fparser.one.typedecl_statements.Type`

    :raises ParseError: if an unrecognised reference-element property is found.
    :raises ParseError: if a duplicate reference-element property is found.

    '''
    class Property(Enum):
        '''
        Enumeration of the various properties of the Reference Element
        (that a kernel can request). The names of each of these corresponds to
        the names that must be used in kernel meta-data.

        '''
        NORMALS_TO_HORIZONTAL_FACES = 1
        NORMALS_TO_VERTICAL_FACES = 2
        NORMALS_TO_FACES = 3
        OUTWARD_NORMALS_TO_HORIZONTAL_FACES = 4
        OUTWARD_NORMALS_TO_VERTICAL_FACES = 5
        OUTWARD_NORMALS_TO_FACES = 6

    def __init__(self, kernel_name, type_declns):
        # The list of properties requested in the meta-data (if any)
        self.properties = []

        re_properties = []
        # Search the supplied list of type declarations for the one
        # describing the reference-element properties required by the kernel.
        for line in type_declns:
            for entry in line.selector:
                if entry == "reference_element_data_type":
                    # getkerneldescriptors raises a ParseError if the named
                    # element cannot be found.
                    re_properties = getkerneldescriptors(
                        kernel_name, line, var_name="meta_reference_element",
                        var_type="reference_element_data_type")
                    break
            if re_properties:
                # Optimisation - stop searching if we've found a type
                # declaration for the reference-element data
                break
        try:
            # The meta-data entry is a declaration of a Fortran array of type
            # reference_element_data_type. The initialisation of each member
            # of this array is done as a Fortran structure constructor, the
            # argument to which gives a property of the reference element.
            for re_prop in re_properties:
                for arg in re_prop.args:
                    self.properties.append(
                        self.Property[str(arg).upper()])
        except KeyError:
            # We found a reference-element property that we don't recognise.
            # Sort for consistency when testing.
            sorted_names = sorted([prop.name for prop in self.Property])
            raise ParseError(
                "Unsupported reference-element property: '{0}'. Supported "
                "values are: {1}".format(arg, sorted_names))

        # Check for duplicate properties
        for prop in self.properties:
            if self.properties.count(prop) > 1:
                raise ParseError("Duplicate reference-element property "
                                 "found: '{0}'.".format(prop))


class MeshPropertiesMetaData(object):
    '''
    Parses any mesh-property kernel metadata and stores the properties that
    a kernel requires.

    :param str kernel_name: name of the kernel that the meta-data is for.
    :param type_declns: list of fparser1 parse tree nodes representing type \
                        declaration statements.
    :type type_declns: list of :py:class:`fparser.one.typedecl_statements.Type`

    :raises ParseError: if an unrecognised mesh property is found.
    :raises ParseError: if a duplicate mesh property is found.

    '''
    # pylint: disable=too-few-public-methods
    class Property(Enum):
        '''
        Enumeration of the various properties of the mesh that a kernel may
        request. The names of each of these corresponds to the names that must
        be used in kernel metadata.

        '''
        ADJACENT_FACE = 1

    def __init__(self, kernel_name, type_declns):
        # The list of mesh properties requested in the meta-data.
        self.properties = []

        mesh_props = []
        # Search the supplied list of type declarations for the one
        # describing the reference-element properties required by the kernel.
        for line in type_declns:
            for entry in line.selector:
                if entry == "mesh_data_type":
                    # getkerneldescriptors raises a ParseError if the named
                    # element cannot be found.
                    mesh_props = getkerneldescriptors(
                        kernel_name, line, var_name="meta_mesh",
                        var_type="mesh_data_type")
                    break
            if mesh_props:
                # Optimisation - stop searching if we've found a type
                # declaration for the mesh data
                break
        try:
            # The meta-data entry is a declaration of a Fortran array of type
            # mesh_data_type. The initialisation of each member
            # of this array is done as a Fortran structure constructor, the
            # argument to which gives a mesh property.
            for prop in mesh_props:
                for arg in prop.args:
                    self.properties.append(
                        self.Property[str(arg).upper()])
        except KeyError:
            # We found a reference-element property that we don't recognise.
            # Sort for consistency when testing.
            sorted_names = sorted([prop.name for prop in self.Property])
            raise ParseError(
                "Unsupported mesh property: '{0}'. Supported "
                "values are: {1}".format(arg, sorted_names))

        # Check for duplicate properties
        for prop in self.properties:
            if self.properties.count(prop) > 1:
                raise ParseError("Duplicate mesh property "
                                 "found: '{0}'.".format(prop))


class DynKernMetadata(KernelType):
    ''' Captures the Kernel subroutine code and metadata describing
    the subroutine for the Dynamo 0.3 API.

    :param ast: fparser1 AST for the kernel.
    :type ast: :py:class:`fparser.block_statements.BeginSource`
    :param str name: The name of this kernel.

    :raises ParseError: if the meta-data does not conform to the \
                        rules for the Dynamo 0.3 API.
    '''
    def __init__(self, ast, name=None):

        KernelType.__init__(self, ast, name=name)

        # The type of CMA operation this kernel performs (or None if
        # no CMA operators are involved)
        self._cma_operation = None

        # Query the meta-data for the evaluator shape(s) (only required if
        # kernel uses quadrature or an evaluator). If it is not
        # present then eval_shapes will be an empty list.
        shape = self.get_integer_variable('gh_shape')
        if not shape:
            # There's no scalar gh_shape - is it present as an array?
            self._eval_shapes = self.get_integer_array('gh_shape')
        else:
            self._eval_shapes = [shape]

        # The list of function space names for which an evaluator is
        # required. We set this up below once we've processed the meta-
        # -data describing the kernel arguments.
        self._eval_targets = []

        # Whether or not this is an inter-grid kernel (i.e. has a mesh
        # specified for each [field] argument). This property is
        # set to True if all the checks in _validate_inter_grid() pass.
        self._is_intergrid = False

        # parse the arg_type metadata
        self._arg_descriptors = []
        for arg_type in self._inits:
            self._arg_descriptors.append(LFRicArgDescriptor(arg_type))

        # Get a list of the Type declarations in the metadata
        type_declns = [cline for cline in self._ktype.content if
                       isinstance(cline, fparser.one.typedecl_statements.Type)]

        # Parse the func_type metadata if it exists
        func_types = []
        for line in type_declns:
            for entry in line.selector:
                if entry == "func_type":
                    func_types = getkerneldescriptors(
                        name, line, var_name="meta_funcs",
                        var_type="func_type")
                    break

        self._func_descriptors = []
        # populate a list of function descriptor objects which we
        # return via the func_descriptors method.
        arg_fs_names = []
        for descriptor in self._arg_descriptors:
            arg_fs_names.extend(descriptor.function_spaces)
        used_fs_names = []
        need_evaluator = False
        for func_type in func_types:
            descriptor = DynFuncDescriptor03(func_type)
            fs_name = descriptor.function_space_name
            # check that function space names in meta_funcs are specified in
            # meta_args
            if fs_name not in arg_fs_names:
                raise ParseError(
                    "In the dynamo0.3 API all function spaces specified in "
                    "meta_funcs must exist in meta_args, but '{0}' breaks "
                    "this rule in ...\n'{1}'.".
                    format(fs_name, self._ktype.content))
            if fs_name not in used_fs_names:
                used_fs_names.append(fs_name)
            else:
                raise ParseError(
                    "In the dynamo0.3 API function spaces specified in "
                    "meta_funcs must be unique, but '{0}' is replicated."
                    .format(fs_name))

            # Check that a valid shape has been specified if
            # this function space requires a basis or differential basis
            for op_name in descriptor.operator_names:
                if op_name in FunctionSpace.VALID_EVALUATOR_NAMES:
                    need_evaluator = True
                    if not self._eval_shapes:
                        raise ParseError(
                            "In the Dynamo0.3 API any kernel requiring "
                            "quadrature or an evaluator ({0}) must also "
                            "supply the shape of that evaluator by setting "
                            "'gh_shape' in the kernel meta-data but "
                            "this is missing for kernel '{1}'".
                            format(FunctionSpace.VALID_EVALUATOR_NAMES,
                                   self.name))
                    shape_set = set(self._eval_shapes)
                    if not shape_set.issubset(set(VALID_EVALUATOR_SHAPES)):
                        raise ParseError(
                            "In the Dynamo0.3 API a kernel requiring either "
                            "quadrature or an evaluator must request one or "
                            "more valid gh_shapes (one of {0}) but got '{1}' "
                            "for kernel '{2}'".
                            format(VALID_EVALUATOR_SHAPES, self._eval_shapes,
                                   self.name))

            self._func_descriptors.append(descriptor)

        # Check to see whether the optional 'gh_evaluator_targets'
        # has been supplied. This lists the function spaces for which
        # any evaluators (gh_shape=gh_evaluator) should be provided.
        _targets = self.get_integer_array('gh_evaluator_targets')
        if not _targets and \
           self._eval_shapes and "gh_evaluator" in self._eval_shapes:
            # Use the FS of the kernel arguments that are updated
            write_accesses = AccessType.all_write_accesses()
            write_args = psyGen.args_filter(self._arg_descriptors,
                                            arg_accesses=write_accesses)
            # We want the 'to' space of any operator arguments so get
            # the first FS associated with the kernel argument.
            _targets = [arg.function_spaces[0] for arg in write_args]
        # Ensure that _eval_targets entries are not duplicated
        for target in _targets:
            if target not in self._eval_targets:
                self._eval_targets.append(target)

        # Does this kernel require any properties of the reference element?
        self.reference_element = RefElementMetaData(self.name, type_declns)

        # Does this kernel require any properties of the mesh?
        self.mesh = MeshPropertiesMetaData(self.name, type_declns)

        # Perform further checks that the meta-data we've parsed
        # conforms to the rules for this API
        self._validate(need_evaluator)

    def _validate(self, need_evaluator):
        '''
        Check that the meta-data conforms to Dynamo 0.3 rules for a
        user-provided kernel or a built-in

        :param bool need_evaluator: whether this kernel requires an
                                    evaluator/quadrature
        :raises: ParseError: if meta-data breaks the Dynamo 0.3 rules
        '''
        from psyclone.dynamo0p3_builtins import BUILTIN_MAP
        # We must have at least one argument that is written to
        write_count = 0
        for arg in self._arg_descriptors:
            if arg.access != AccessType.READ:
                write_count += 1
                # We must not write to a field on a read-only function space
                if arg.type in LFRicArgDescriptor.VALID_FIELD_NAMES and \
                   arg.function_spaces[0] in \
                   FunctionSpace.READ_ONLY_FUNCTION_SPACES:
                    raise ParseError(
                        "Found kernel metadata in '{0}' that specifies "
                        "writing to the read-only function space '{1}'."
                        "".format(self.name, arg.function_spaces[0]))

                # We must not write to scalar arguments if it's not a
                # built-in
                if self.name not in BUILTIN_MAP and \
                   arg.type in LFRicArgDescriptor.VALID_SCALAR_NAMES:
                    raise ParseError(
                        "A user-supplied Dynamo 0.3 kernel must not "
                        "write/update a scalar argument but kernel {0} has "
                        "{1} with {2} access"
                        .format(self.name,
                                arg.type,
                                arg.access.api_specific_name()))
        if write_count == 0:
            raise ParseError("A Dynamo 0.3 kernel must have at least one "
                             "argument that is updated (written to) but "
                             "found none for kernel {0}".format(self.name))

        # Check that no shape has been supplied if no basis or
        # differential basis functions are required for the kernel
        if not need_evaluator and self._eval_shapes:
            raise ParseError(
                "Kernel '{0}' specifies one or more gh_shapes ({1}) but does "
                "not need an evaluator because no basis or differential basis "
                "functions are required".format(self.name, self._eval_shapes))
        # Check that gh_evaluator_targets is only present if required
        if self._eval_targets:
            if not need_evaluator:
                raise ParseError(
                    "Kernel '{0}' specifies gh_evaluator_targets ({1}) but "
                    "does not need an evaluator because no basis or "
                    "differential basis functions are required".
                    format(self.name, self._eval_targets))
            if "gh_evaluator" not in self._eval_shapes:
                raise ParseError(
                    "Kernel '{0}' specifies gh_evaluator_targets ({1}) but "
                    "does not need an evaluator because gh_shape={2}".
                    format(self.name, self._eval_targets, self._eval_shapes))
            # Check that there is a kernel argument on each of the
            # specified spaces...
            # Create a list (set) of the function spaces associated with
            # the kernel arguments
            fs_list = set()
            for arg in self._arg_descriptors:
                fs_list.update(arg.function_spaces)
            # Check each evaluator_target against this list
            for eval_fs in self._eval_targets:
                if eval_fs not in fs_list:
                    raise ParseError(
                        "Kernel '{0}' specifies that an evaluator is required "
                        "on {1} but does not have an argument on this space."
                        .format(self.name, eval_fs))
        # If we have a columnwise operator as argument then we need to
        # identify the operation that this kernel performs (one of
        # assemble, apply/apply-inverse and matrix-matrix)
        cwise_ops = psyGen.args_filter(self._arg_descriptors,
                                       arg_types=["gh_columnwise_operator"])
        if cwise_ops:
            self._cma_operation = self._identify_cma_op(cwise_ops)

        # Perform checks for inter-grid kernels
        self._validate_inter_grid()

    def _validate_inter_grid(self):
        '''
        Checks that the kernel meta-data obeys the rules for Dynamo 0.3
        inter-grid kernels. If none of the kernel arguments has a mesh
        associated with it then it is not an inter-grid kernel and this
        routine silently returns.

        :raises: ParseError: if meta-data breaks inter-grid rules
        '''
        # Dictionary of meshes associated with arguments (for inter-grid
        # kernels). Keys are the meshes, values are lists of function spaces
        # of the corresponding field arguments.
        mesh_dict = OrderedDict()
        # Whether or not any field args are missing the mesh_arg specifier
        missing_mesh = False
        # If this is an inter-grid kernel then it must only have field
        # arguments. Keep a record of any non-field arguments for the benefit
        # of a verbose error message.
        non_field_arg_types = set()
        for arg in self._arg_descriptors:
            # Collect info so that we can check inter-grid kernels
            if arg.type in LFRicArgDescriptor.VALID_FIELD_NAMES:
                if arg.mesh:
                    # Argument has a mesh associated with it so this must
                    # be an inter-grid kernel
                    if arg.mesh in mesh_dict:
                        mesh_dict[arg.mesh].append(arg.function_space)
                    else:
                        mesh_dict[arg.mesh] = [arg.function_space]
                else:
                    # Record the fact that we have a field without a
                    # mesh specifier (in case this is an inter-grid kernel)
                    missing_mesh = True
            else:
                # Inter-grid kernels are only permitted to have field args
                # so collect a list of other types
                non_field_arg_types.add(arg.type)

        mesh_list = mesh_dict.keys()
        if not mesh_list:
            # There are no meshes associated with any of the arguments so
            # this is not an inter-grid kernel
            return

        if len(LFRicArgDescriptor.VALID_MESH_TYPES) != 2:
            # Sanity check that nobody has messed with the number of
            # grid types that we recognise. This is here because the
            # implementation assumes that there are just two grids
            # (coarse and fine).
            raise InternalError(
                "The implementation of inter-grid support in the LFRic "
                "API assumes there are exactly two mesh types but "
                "LFRicArgDescriptor.VALID_MESH_TYPES contains {0}: {1}".
                format(len(LFRicArgDescriptor.VALID_MESH_TYPES),
                       LFRicArgDescriptor.VALID_MESH_TYPES))
        if len(mesh_list) != len(LFRicArgDescriptor.VALID_MESH_TYPES):
            raise ParseError(
                "Inter-grid kernels in the Dynamo 0.3 API must have at least "
                "one field argument on each of the mesh types ({0}). However, "
                "kernel {1} has arguments only on {2}".format(
                    LFRicArgDescriptor.VALID_MESH_TYPES, self.name,
                    [str(name) for name in mesh_list]))
        # Inter-grid kernels must only have field arguments
        if non_field_arg_types:
            raise ParseError(
                "Inter-grid kernels in the Dynamo 0.3 API are only "
                "permitted to have field arguments but kernel {0} also "
                "has arguments of type {1}".format(
                    self.name, [str(name) for name in non_field_arg_types]))
        # Check that all arguments have a mesh specified
        if missing_mesh:
            raise ParseError(
                "Inter-grid kernels in the Dynamo 0.3 API must specify "
                "which mesh each field argument is on but kernel {0} has "
                "at least one field argument for which mesh_arg is "
                "missing.".format(self.name))
        # Check that arguments on different meshes are on different
        # function spaces. We do this by checking that no function space
        # is listed as being associated with (arguments on) both meshes.
        fs_sets = []
        for mesh in mesh_dict:
            fs_sets.append(set(mesh_dict[mesh]))
        # Check that the sets of spaces (one for each mesh type) have
        # no intersection
        fs_common = fs_sets[0] & fs_sets[1]
        if fs_common:
            raise ParseError(
                "In the Dynamo 0.3 API field arguments to inter-grid "
                "kernels must be on different function spaces if they are "
                "on different meshes. However kernel {0} has a field on "
                "function space(s) {1} on each of the mesh types {2}.".
                format(self.name,
                       [str(name) for name in fs_common],
                       [str(name) for name in mesh_list]))
        # Finally, record that this is a valid inter-grid kernel
        self._is_intergrid = True

    def _identify_cma_op(self, cwise_ops):
        '''Identify and return the type of CMA-operator-related operation
        this kernel performs (one of "assemble", "apply" or "matrix-matrix")'''

        for arg in self._arg_descriptors:
            # No vector arguments are permitted
            if arg.vector_size > 1:
                raise ParseError(
                    "Kernel {0} takes a CMA operator but has a "
                    "vector argument '{1}'. This is forbidden.".
                    format(self.name,
                           arg.type+"*"+str(arg.vector_size)))
            # No stencil accesses are permitted
            if arg.stencil:
                raise ParseError(
                    "Kernel {0} takes a CMA operator but has an argument "
                    "with a stencil access ('{1}'). This is forbidden.".
                    format(self.name, arg.stencil['type']))

        # Count the number of CMA operators that are written to
        write_count = 0
        for cop in cwise_ops:
            if cop.access in AccessType.all_write_accesses():
                write_count += 1

        if write_count == 0:
            # This kernel only reads from CMA operators and must
            # therefore be an apply (or apply-inverse). It must
            # have one CMA operator, one read-only field and one
            # written field as arguments
            if len(cwise_ops) != 1:
                raise ParseError(
                    "In the Dynamo 0.3 API a kernel that applies a CMA "
                    "operator must only have one such operator in its "
                    "list of arguments but found {0} for kernel {1}".
                    format(len(cwise_ops), self.name))
            cma_op = cwise_ops[0]
            if len(self._arg_descriptors) != 3:
                raise ParseError(
                    "In the Dynamo 0.3 API a kernel that applies a CMA "
                    "operator must have 3 arguments (the operator and "
                    "two fields) but kernel {0} has {1} arguments".
                    format(self.name, len(self._arg_descriptors)))
            # Check that the other two arguments are fields
            farg_read = psyGen.args_filter(
                self._arg_descriptors,
                arg_types=LFRicArgDescriptor.VALID_FIELD_NAMES,
                arg_accesses=[AccessType.READ])
            write_accesses = AccessType.all_write_accesses()
            farg_write = psyGen.args_filter(
                self._arg_descriptors,
                arg_types=LFRicArgDescriptor.VALID_FIELD_NAMES,
                arg_accesses=write_accesses)
            if len(farg_read) != 1:
                raise ParseError(
                    "Kernel {0} has a read-only CMA operator. In order "
                    "to apply it the kernel must have one read-only field "
                    "argument.".format(self.name))
            if len(farg_write) != 1:
                raise ParseError(
                    "Kernel {0} has a read-only CMA operator. In order "
                    "to apply it the kernel must write to one field "
                    "argument.".format(self.name))
            # Check that the function spaces match up
            if farg_read[0].function_space != cma_op.function_space_from:
                raise ParseError(
                    "Kernel {0} applies a CMA operator but the function "
                    "space of the field argument it reads from ({1}) "
                    "does not match the 'from' space of the operator "
                    "({2})".format(self.name, farg_read[0].function_space,
                                   cma_op.function_space_from))
            if farg_write[0].function_space != cma_op.function_space_to:
                raise ParseError(
                    "Kernel {0} applies a CMA operator but the function "
                    "space of the field argument it writes to ({1}) "
                    "does not match the 'to' space of the operator "
                    "({2})".format(self.name, farg_write[0].function_space,
                                   cma_op.function_space_to))
            # This is a valid CMA-apply or CMA-apply-inverse kernel
            return "apply"

        elif write_count == 1:
            # This kernel writes to a single CMA operator and therefore
            # must either be assembling a CMA operator
            # or performing a matrix-matrix operation...
            # The kernel must not write to any args other than the CMA
            # operator
            write_accesses = AccessType.all_write_accesses()
            write_args = psyGen.args_filter(self._arg_descriptors,
                                            arg_accesses=write_accesses)
            if len(write_args) > 1:
                # Remove the one CMA operator from the list of arguments
                # that are written to so that we can produce a nice
                # error message
                for arg in write_args[:]:
                    if arg.type == 'gh_columnwise_operator':
                        write_args.remove(arg)
                        break
                raise ParseError(
                    "Kernel {0} writes to a column-wise operator but "
                    "also writes to {1} argument(s). This is not "
                    "allowed.".format(self.name,
                                      [str(arg.type) for arg in write_args]))
            if len(cwise_ops) == 1:

                # If this is a valid assembly kernel then we need at least one
                # read-only LMA operator
                lma_read_ops = psyGen.args_filter(
                    self._arg_descriptors,
                    arg_types=["gh_operator"],
                    arg_accesses=[AccessType.READ])
                if lma_read_ops:
                    return "assembly"
                else:
                    raise ParseError(
                        "Kernel {0} has a single column-wise operator "
                        "argument but does not conform to the rules for an "
                        "Assembly kernel because it does not have any read-"
                        "only LMA operator arguments".format(self.name))
            else:
                # A valid matrix-matrix kernel must only have CMA operators
                # and scalars as arguments.
                scalar_args = psyGen.args_filter(
                    self._arg_descriptors,
                    arg_types=LFRicArgDescriptor.VALID_SCALAR_NAMES)
                if (len(scalar_args) + len(cwise_ops)) != \
                   len(self._arg_descriptors):
                    raise ParseError(
                        "A column-wise matrix-matrix kernel must have only "
                        "column-wise operators and scalars as arguments but "
                        "kernel {0} has: {1}.".
                        format(self.name,
                               [str(arg.type) for arg in
                                self._arg_descriptors]))
                return "matrix-matrix"
        else:
            raise ParseError(
                "A Dynamo 0.3 kernel cannot update more than one CMA "
                "(column-wise) operator but kernel {0} updates {1}".
                format(self.name, write_count))

    @property
    def func_descriptors(self):
        ''' Returns metadata about the function spaces within a
        Kernel. This metadata is provided within Kernel code via the
        meta_funcs variable. Information is returned as a list of
        DynFuncDescriptor03 objects, one for each function space. '''
        return self._func_descriptors

    @property
    def cma_operation(self):
        ''' Returns the type of CMA operation identified from the kernel
        meta-data (one of 'assembly', 'apply' or 'matrix-matrix') or
        None if the kernel does not involve CMA operators '''
        return self._cma_operation

    @property
    def eval_shapes(self):
        '''
        Returns the shape(s) of evaluator required by this kernel or an
        empty string if none.

        :return: the shape(s) of the evaluator (one of VALID_EVALUATOR_SHAPES)
                 or an empty list if the kernel does not require one.
        :rtype: list

        '''
        return self._eval_shapes

    @property
    def eval_targets(self):
        '''
        Returns the list of function spaces upon which any evaluator must be
        provided. This list is obtained from the GH_EVALUATOR_TARGETS meta-data
        entry (if present). If this is not specified in the meta-data then
        we default to providing evaluators on all of the function spaces
        associated with the arguments which this kernel updates.

        :return: list of the names of the function spaces (as they appear in \
                 kernel metadata) upon which any evaluator must be provided.
        :rtype: list of str
        '''
        return self._eval_targets

    @property
    def is_intergrid(self):
        '''
        Returns whether or not this is an inter-grid kernel.

        :return: True if kernel is an inter-grid kernel, False otherwise
        :rtype: bool
        '''
        return self._is_intergrid

# --------------------------------------------------------------------------- #
# ========== Second section : PSy specialisations =========================== #
# --------------------------------------------------------------------------- #

# ---------- Classes -------------------------------------------------------- #


class DynamoPSy(PSy):
    ''' The Dynamo specific PSy class. This creates a Dynamo specific
    invokes object (which controls all the required invocation calls).
    It also overrides the PSy gen method so that we generate dynamo
    specific PSy module code.

    :param invoke_info: object containing the required invocation information \
                        for code optimisation and generation.
    :type invoke_info: :py:class:`psyclone.parse.algorithm.FileInfo`
    '''
    def __init__(self, invoke_info):
        PSy.__init__(self, invoke_info)
        self._invokes = DynamoInvokes(invoke_info.calls, self)

    @property
    def name(self):
        '''Returns a name for the psy layer. This is used as the psy module
        name. We override the default value as the Met Office prefer
        _psy to be appended, rather than prepended'''
        return self._name + "_psy"

    @property
    def orig_name(self):
        '''
        :returns: the unmodified psy-layer name.
        :rtype: str

        '''
        return self._name

    @property
    def gen(self):
        '''
        Generate PSy code for the Dynamo0.3 api.

        :return: Root node of generated Fortran AST
        :rtype: :py:class:`psyir.nodes.Node`

        '''
        api_config = Config.get().api_conf("dynamo0.3")

        # Create an empty PSy layer module
        psy_module = ModuleGen(self.name)
        # Include required infrastructure modules
        psy_module.add(UseGen(psy_module, name="field_mod", only=True,
                              funcnames=["field_type", "field_proxy_type"]))
        psy_module.add(UseGen(psy_module, name="operator_mod", only=True,
                              funcnames=["operator_type",
                                         "operator_proxy_type",
                                         "columnwise_operator_type",
                                         "columnwise_operator_proxy_type"]))
        psy_module.add(
            UseGen(psy_module, name="constants_mod", only=True,
                   funcnames=[api_config.default_kind["real"],
                              api_config.default_kind["integer"]]))

        # add all invoke specific information
        self.invokes.gen_code(psy_module)
        # inline kernels where requested
        self.inline(psy_module)
        # Return the root node of the generated code
        return psy_module.root


class DynamoInvokes(Invokes):
    '''The Dynamo specific invokes class. This passes the Dynamo
    specific invoke class to the base class so it creates the one we
    require.

    :param alg_calls: list of objects containing the parsed invoke \
        information.
    :type alg_calls: list of \
        :py:class:`psyclone.parse.algorithm.InvokeCall`
    :param psy: the PSy object containing this DynamoInvokes object.
    :type psy: :py:class`psyclone.dynamo0p3.DynamoPSy`

    '''
    def __init__(self, alg_calls, psy):
        self._0_to_n = DynInvoke(None, None, None)  # for pyreverse
        Invokes.__init__(self, alg_calls, DynInvoke, psy)


class DynCollection(object):
    '''
    Base class for managing the declaration and initialisation of a
    group of related entities within an Invoke or Kernel stub

    :param node: the Kernel or Invoke for which to manage variable \
                 declarations and initialisation.
    :type node: :py:class:`psyclone.dynamo0p3.DynInvoke` or \
                :py:class:`psyclone.dynamo0p3.DynKern`

    :raises InternalError: if the supplied node is not a DynInvoke or a \
                           DynKern.
    '''
    def __init__(self, node):
        if isinstance(node, DynInvoke):
            # We are handling declarations/initialisations for an Invoke
            self._invoke = node
            self._kernel = None
            self._symbol_table = self._invoke.schedule.symbol_table
            # The list of kernel calls we are responsible for
            self._calls = node.schedule.kernels()
        elif isinstance(node, DynKern):
            # We are handling declarations for a Kernel stub
            self._invoke = None
            self._kernel = node
            # TODO 719 The symbol table is not connected to other parts of
            # the Stub generation.
            self._symbol_table = SymbolTable()
            # We only have a single kernel call in this case
            self._calls = [node]
        else:
            raise InternalError("DynCollection takes only a DynInvoke "
                                "or a DynKern but got: {0}".format(
                                    type(node)))

        # Whether or not the associated Invoke contains only kernels that
        # iterate over dofs.
        if self._invoke:
            self._dofs_only = self._invoke.iterate_over_dofs_only
        else:
            self._dofs_only = False

    def declarations(self, parent):
        '''
        Insert declarations for all necessary variables into the AST of
        the generated code. Simply calls either _invoke_declarations() or
        _stub_declarations() depending on whether we're handling an Invoke
        or a Kernel stub.

        :param parent: the node in the f2pygen AST representing the routine \
                       in which to insert the declarations.
        :type parent: :py:class:`psyclone.f2pygen.SubroutineGen`

        :raises InternalError: if neither self._invoke or self._kernel \
                               are set.
        '''
        if self._invoke:
            self._invoke_declarations(parent)
        elif self._kernel:
            self._stub_declarations(parent)
        else:
            raise InternalError("DynCollection has neither a Kernel "
                                "or an Invoke - should be impossible.")

    def initialise(self, parent):
        '''
        Add code to initialise the entities being managed by this class.
        We do nothing by default - it is up to the sub-class to override
        this method if initialisation is required.

        :param parent: the node in the f2pygen AST to which to add \
                       initialisation code.
        :type parent: :py:class:`psyclone.f2pygen.SubroutineGen`
        '''

    @abc.abstractmethod
    def _invoke_declarations(self, parent):
        '''
        Add all necessary declarations for an Invoke.

        :param parent: node in the f2pygen AST representing the Invoke to \
                       which to add declarations.
        :type parent: :py:class:`psyclone.f2pygen.SubroutineGen`

        '''

    def _stub_declarations(self, parent):
        '''
        Add all necessary declarations for a Kernel stub. Not abstract because
        not all entities need representing within a Kernel.

        :param parent: node in the f2pygen AST representing the Kernel stub \
                       to which to add declarations.
        :type parent: :py:class:`psyclone.f2pygen.SubroutineGen`

        '''


class DynStencils(DynCollection):
    '''
    Stencil information and code generation associated with a PSy-layer
    routine or Kernel stub.

    :param node: the Invoke or Kernel stub for which to provide stencil info.
    :type node: :py:class:`psyclone.dynamo0p3.DynInvoke` or \
                :py:class:`psyclone.dynamo0p3.DynKern`

    :raises GenerationError: if a literal has been supplied for a stencil \
                             direction.
    '''
    def __init__(self, node):
        super(DynStencils, self).__init__(node)

        # List of arguments which have an extent value passed to this
        # invoke routine from the algorithm layer. Duplicate argument
        # names are removed.
        self._unique_extent_args = []
        extent_names = []
        for call in self._calls:
            for arg in call.arguments.args:
                if arg.stencil:
                    # Check for the existence of arg.extent here as in
                    # the future we plan to support kernels which
                    # specify the value of extent in metadata. If this
                    # is the case then an extent argument is not
                    # required.
                    if not arg.stencil.extent:
                        if not arg.stencil.extent_arg.is_literal():
                            if arg.stencil.extent_arg.text not in extent_names:
                                extent_names.append(
                                    arg.stencil.extent_arg.text)
                                self._unique_extent_args.append(arg)

        # A list of arguments that have a direction variable passed in
        # to this invoke routine from the algorithm layer. Duplicate
        # argument names are removed.
        self._unique_direction_args = []
        direction_names = []
        for call in self._calls:
            for idx, arg in enumerate(call.arguments.args):
                if arg.stencil and arg.stencil.direction_arg:
                    if arg.stencil.direction_arg.is_literal():
                        raise GenerationError(
                            "Kernel {0}, metadata arg {1}, a literal is not "
                            "a valid value for a stencil direction".
                            format(call.name, str(idx)))
                    if arg.stencil.direction_arg.text.lower() not in \
                       ["x_direction", "y_direction"]:
                        if arg.stencil.direction_arg.text not in \
                           direction_names:
                            direction_names.append(
                                arg.stencil.direction_arg.text)
                            self._unique_direction_args.append(arg)

        # list of stencil args with an extent variable passed in. The same
        # field name may occur more than once here from different kernels.
        self._kern_args = []
        for call in self._calls:
            for arg in call.arguments.args:
                if arg.stencil:
                    if not arg.stencil.extent:
                        self._kern_args.append(arg)

    @staticmethod
    def extent_value(arg):
        '''
        Returns the content of the stencil extent which may be a literal
        value (a number) or a variable name. This function simplifies this
        problem by returning a string in either case.

        :param arg: the argument with which the stencil is associated.
        :type arg: :py:class:`psyclone.dynamo0p3.DynKernelArgument`

        :returns: the content of the stencil extent.
        :rtype: str

        '''
        if arg.stencil.extent_arg.is_literal():
            return arg.stencil.extent_arg.text
        return arg.stencil.extent_arg.varname

    @staticmethod
    def stencil_unique_str(arg, context):
        '''
        Creates a unique identifier for a stencil. As a stencil
        differs due to the function space it operates on, type of
        stencil and extent of stencil, we concatenate these things together
        to create a unique string.

        :param arg: kernel argument with which stencil is associated.
        :type arg: :py:class:`psyclone.dynamo0p3.DynKernelArgument`
        :param str context: a context for this stencil (e.g. "size" or \
                            "direction").

        :returns: unique string identifying the stencil for this argument.
        :rtype: str

        :raises GenerationError: if an explicit stencil extent is found in \
                                 the meta-data for the kernel argument.
        '''
        unique = context
        unique += arg.function_space.mangled_name
        unique += arg.descriptor.stencil['type']
        if arg.descriptor.stencil['extent']:
            raise GenerationError(
                "Found a stencil with an extent specified in the metadata. "
                "This is not coded for.")
        unique += arg.stencil.extent_arg.text.lower()
        if arg.descriptor.stencil['type'] == 'xory1d':
            unique += arg.stencil.direction_arg.text.lower()
        return unique

    def map_name(self, arg):
        '''
        Creates and registers a name for the stencil map associated with the
        supplied kernel argument.

        :param arg: kernel argument with which the stencil is associated.
        :type arg: :py:class:`psyclone.dynamo0p3.DynKernelArgument`

        :returns: a valid unique map name for a stencil in the PSy layer.
        :rtype: str
        '''
        root_name = arg.name + "_stencil_map"
        unique = DynStencils.stencil_unique_str(arg, "map")
        return self._symbol_table.name_from_tag(unique, root=root_name)

    @staticmethod
    def dofmap_name(symtab, arg):
        '''
        Creates and registers a name for the stencil dofmap associated with
        the supplied kernel argument.

        :param symtab: symbol table that will contain (or already contains) \
            the symbol with this name.
        :type symtab: :py:class:`psyclone.psyir.symbols.SymbolTable`
        :param arg: kernel argument with which the stencil is associated.
        :type arg: :py:class:`psyclone.dynamo0p3.DynKernelArgument`

        :returns: a valid unique dofmap name for a stencil in the PSy layer.
        :rtype: str
        '''
        root_name = arg.name + "_stencil_dofmap"
        unique = DynStencils.stencil_unique_str(arg, "dofmap")
        return symtab.name_from_tag(unique, root=root_name)

    @staticmethod
    def dofmap_size_name(symtab, arg):
        '''
        Create a valid unique name for the size (in cells) of a stencil
        dofmap in the PSy layer.

        :param symtab: symbol table that will contain (or already contains) \
            the symbol with this name.
        :type symtab: :py:class:`psyclone.psyir.symbols.SymbolTable`
        :param arg: the kernel argument with which the stencil is associated.
        :type arg: :py:class:`psyclone.dynamo0p3.DynKernelArgument`

        :returns: a Fortran variable name for the stencil size.
        :rtype: str
        '''
        root_name = arg.name + "_stencil_size"
        unique = DynStencils.stencil_unique_str(arg, "size")
        return symtab.name_from_tag(unique, root=root_name)

    @staticmethod
    def direction_name(symtab, arg):
        '''
        Creates a Fortran variable name to hold the direction of the stencil
        associated with the supplied kernel argument.

        :param symtab: symbol table that will contain (or already contains) \
            the symbol with this name.
        :type symtab: :py:class:`psyclone.psyir.symbols.SymbolTable`
        :param arg: the kernel argument with which the stencil is associated.
        :type arg: :py:class:`psyclone.dynamo0p3.DynKernelArgument`

        :returns: a Fortran variable name for the stencil direction.
        :rtype: str
        '''
        root_name = arg.name+"_direction"
        unique = DynStencils.stencil_unique_str(arg, "direction")
        return symtab.name_from_tag(unique, root=root_name)

    @property
    def _unique_extent_vars(self):
        '''
        :returns: list of all the unique extent argument names in this \
                  invoke or kernel call.
        :rtype: list of str

        :raises InternalError: if neither self._kernel or self._invoke are set.

        '''
        if self._invoke:
            names = [arg.stencil.extent_arg.varname for arg in
                     self._unique_extent_args]
        elif self._kernel:
            names = [self.dofmap_size_name(self._symbol_table, arg)
                     for arg in self._unique_extent_args]
        else:
            raise InternalError("_unique_extent_vars: have neither Invoke "
                                "or Kernel. Should be impossible.")
        return names

    def _declare_unique_extent_vars(self, parent):
        '''
        Declare all unique extent arguments as integers with intent in and
        add the declaration as a child of the parent argument passed
        in.

        :param parent: the node in the f2pygen AST to which to add the \
                       declarations.
        :type parent: :py:class:`psyclone.f2pygen.SubroutineGen`

        '''
        api_config = Config.get().api_conf("dynamo0.3")

        if self._unique_extent_vars:
            parent.add(DeclGen(parent, datatype="integer",
                               kind=api_config.default_kind["integer"],
                               entity_decls=self._unique_extent_vars,
                               intent="in"))

    @property
    def _unique_direction_vars(self):
        '''
        :returns: a list of all the unique direction argument names in this \
                  invoke call.
        :rtype: list of str
        '''
        names = []
        for arg in self._unique_direction_args:
            if arg.stencil.direction_arg.varname:
                names.append(arg.stencil.direction_arg.varname)
            else:
                names.append(arg.name+"_direction")
        return names

    def _declare_unique_direction_vars(self, parent):
        '''
        Declare all unique direction arguments as integers with intent in
        and add the declaration as a child of the parent argument
        passed in.

        :param parent: the node in the f2pygen AST to which to add the \
                       declarations.
        :type parent: :py:class:`psyclone.f2pygen.SubroutineGen`

        '''
        api_config = Config.get().api_conf("dynamo0.3")

        if self._unique_direction_vars:
            parent.add(DeclGen(parent, datatype="integer",
                               kind=api_config.default_kind["integer"],
                               entity_decls=self._unique_direction_vars,
                               intent="in"))

    @property
    def unique_alg_vars(self):
        '''
        :returns: list of the names of the extent and direction arguments \
                  supplied to the PSy routine from the Algorithm layer.
        :rtype: list of str
        '''
        return self._unique_extent_vars + self._unique_direction_vars

    def _invoke_declarations(self, parent):
        '''
        Declares all stencil maps, extent and direction arguments passed into
        the PSy layer.

        :param parent: node in the f2pygen AST to which to add declarations.
        :type parent: :py:class:`psyclone.f2pygen.SubroutineGen`

        '''
        self._declare_unique_extent_vars(parent)
        self._declare_unique_direction_vars(parent)
        self._declare_maps_invoke(parent)

    def _stub_declarations(self, parent):
        '''
        Declare all stencil-related quanitites for a Kernel stub.

        :param parent: node in the f2pygen AST to which to add declarations.
        :type parent: :py:class:`psyclone.f2pygen.SubroutineGen`

        '''
        self._declare_unique_extent_vars(parent)
        self._declare_unique_direction_vars(parent)
        self._declare_maps_stub(parent)

    def initialise(self, parent):
        '''
        Adds in the code to initialise stencil dofmaps to the PSy layer.

        :param parent: the node in the f2pygen AST to which to add the \
                       initialisations.
        :type parent: :py:class:`psyclone.f2pygen.SubroutineGen`

        :raises GenerationError: if an unsupported stencil type is encountered.
        '''
        if not self._kern_args:
            return

        parent.add(CommentGen(parent, ""))
        parent.add(CommentGen(parent, " Initialise stencil dofmaps"))
        parent.add(CommentGen(parent, ""))
        stencil_map_names = []
        for arg in self._kern_args:
            map_name = self.map_name(arg)
            if map_name not in stencil_map_names:
                # Only initialise maps once.
                stencil_map_names.append(map_name)
                stencil_type = arg.descriptor.stencil['type']
                if stencil_type == "xory1d":
                    direction_name = arg.stencil.direction_arg.varname
                    for direction in ["x", "y"]:
                        if_then = IfThenGen(parent, direction_name +
                                            " .eq. " + direction +
                                            "_direction")
                        if_then.add(
                            AssignGen(
                                if_then, pointer=True, lhs=map_name,
                                rhs=arg.proxy_name_indexed +
                                "%vspace%get_stencil_dofmap("
                                "STENCIL_1D" + direction.upper() +
                                ","+self.extent_value(arg)+")"))
                        parent.add(if_then)
                else:
                    try:
                        stencil_name = \
                            LFRicArgDescriptor.STENCIL_MAPPING[stencil_type]
                    except KeyError:
                        raise GenerationError(
                            "Unsupported stencil type '{0}' supplied. "
                            "Supported mappings are {1}".
                            format(arg.descriptor.stencil['type'],
                                   str(LFRicArgDescriptor.STENCIL_MAPPING)))
                    parent.add(
                        AssignGen(parent, pointer=True, lhs=map_name,
                                  rhs=arg.proxy_name_indexed +
                                  "%vspace%get_stencil_dofmap(" +
                                  stencil_name + "," +
                                  self.extent_value(arg) + ")"))

                symtab = self._symbol_table
                parent.add(AssignGen(parent, pointer=True,
                                     lhs=self.dofmap_name(symtab, arg),
                                     rhs=map_name + "%get_whole_dofmap()"))

                # Add declaration and look-up of stencil size
                parent.add(AssignGen(parent,
                                     lhs=self.dofmap_size_name(symtab, arg),
                                     rhs=map_name + "%get_size()"))

    def _declare_maps_invoke(self, parent):
        '''
        Declare all stencil maps in the PSy layer.

        :param parent: the node in the f2pygen AST to which to add \
                       declarations.
        :type parent: :py:class:`psyclone.f2pygen.SubroutineGen`

        :raises GenerationError: if an unsupported stencil type is encountered.
        '''
        api_config = Config.get().api_conf("dynamo0.3")

        if not self._kern_args:
            return

        parent.add(UseGen(parent, name="stencil_dofmap_mod", only=True,
                          funcnames=["stencil_dofmap_type"]))

        symtab = self._symbol_table
        stencil_map_names = []
        for arg in self._kern_args:
            map_name = self.map_name(arg)

            if map_name in stencil_map_names:
                continue

            stencil_map_names.append(map_name)

            parent.add(TypeDeclGen(parent, pointer=True,
                                   datatype="stencil_dofmap_type",
                                   entity_decls=[map_name+" => null()"]))
            parent.add(DeclGen(parent, datatype="integer",
                               kind=api_config.default_kind["integer"],
                               pointer=True,
                               entity_decls=[self.dofmap_name(symtab, arg) +
                                             "(:,:,:) => null()"]))
            parent.add(DeclGen(parent, datatype="integer",
                               kind=api_config.default_kind["integer"],
                               entity_decls=[self.dofmap_size_name(symtab,
                                                                   arg)]))

            stencil_type = arg.descriptor.stencil['type']
            if stencil_type == "xory1d":
                parent.add(UseGen(parent, name="flux_direction_mod",
                                  only=True, funcnames=["x_direction",
                                                        "y_direction"]))
                parent.add(UseGen(parent, name="stencil_dofmap_mod",
                                  only=True, funcnames=["STENCIL_1DX",
                                                        "STENCIL_1DY"]))
            else:
                try:
                    stencil_name = \
                        LFRicArgDescriptor.STENCIL_MAPPING[stencil_type]
                except KeyError:
                    raise GenerationError(
                        "Unsupported stencil type '{0}' supplied. "
                        "Supported mappings are {1}".
                        format(arg.descriptor.stencil['type'],
                               str(LFRicArgDescriptor.STENCIL_MAPPING)))
                parent.add(UseGen(parent, name="stencil_dofmap_mod",
                                  only=True, funcnames=[stencil_name]))
                parent.add(
                    DeclGen(parent, datatype="integer",
                            kind=api_config.default_kind["integer"],
                            pointer=True,
                            entity_decls=[self.dofmap_name(symtab, arg) +
                                          "(:,:,:) => null()"]))

    def _declare_maps_stub(self, parent):
        '''
        Add declarations for all stencil maps to a kernel stub.

        :param parent: the node in the f2pygen AST representing the kernel \
                       stub routine.
        :type parent: :py:class:`psyclone.f2pygen.SubroutineGen`

        '''
        api_config = Config.get().api_conf("dynamo0.3")

        symtab = self._symbol_table
        for arg in self._kern_args:
            parent.add(DeclGen(
                parent, datatype="integer",
                kind=api_config.default_kind["integer"], intent="in",
                dimension=",".join([arg.function_space.ndf_name,
                                    self.dofmap_size_name(symtab, arg)]),
                entity_decls=[self.dofmap_name(symtab, arg)]))


class LFRicMeshProperties(DynCollection):
    '''
    Holds all information on the the mesh properties required by either an
    invoke or a kernel stub. Note that the creation of a suitable mesh
    object is handled in the `DynMeshes` class. This class merely deals with
    extracting the necessary properties from that object and providing them to
    kernels.

    :param node: kernel or invoke for which to manage mesh properties.
    :type node: :py:class:`psyclone.dynamo0p3.DynKern` or \
                :py:class:`psyclone.dynamo0p3.DynInvoke`

    '''
    def __init__(self, node):
        super(LFRicMeshProperties, self).__init__(node)

        # The (ordered) list of mesh properties required by this invoke or
        # kernel stub.
        self._properties = []

        for call in self._calls:
            if call.mesh:
                self._properties += [prop for prop in call.mesh.properties
                                     if prop not in self._properties]

        # Store properties in symbol table
        for prop in self._properties:
            self._symbol_table.name_from_tag(prop.name.lower())

    def kern_args(self, stub=False):
        '''
        Provides the list of kernel arguments associated with the mesh
        properties that the kernel requires.

        :param bool stub: whether or not we are generating code for a \
                          kernel stub.

        :returns: the kernel arguments associated with the mesh properties.
        :rtype: list of str

        :raises InternalError: if the class has been constructed for an \
                               invoke rather than a single kernel call.
        :raises InternalError: if an unsupported mesh property is encountered.

        '''
        if not self._kernel:
            raise InternalError(
                "LFRicMeshProperties.kern_args() can only be called when "
                "LFRicMeshProperties has been instantiated for a kernel "
                "rather than an invoke.")

        arg_list = []

        for prop in self._properties:
            if prop == MeshPropertiesMetaData.Property.ADJACENT_FACE:
                # Is this kernel already being passed the number of horizontal
                # faces of the reference element?
                has_nfaces = (
                    RefElementMetaData.Property.NORMALS_TO_HORIZONTAL_FACES
                    in self._kernel.reference_element.properties or
                    RefElementMetaData.Property.
                    OUTWARD_NORMALS_TO_HORIZONTAL_FACES
                    in self._kernel.reference_element.properties)
                if not has_nfaces:
                    arg_list.append(
                        self._symbol_table.name_from_tag("nfaces_re_h"))
                adj_face = self._symbol_table.name_from_tag("adjacent_face")
                if not stub:
                    # This is a kernel call from within an invoke
                    adj_face += "(:,cell)"
                arg_list.append(adj_face)
            else:
                raise InternalError(
                    "kern_args: found unsupported mesh property '{0}' when "
                    "generating arguments for kernel '{1}'. Only members of "
                    "the MeshPropertiesMetaData.Property Enum are permitted "
                    "({2}).".format(
                        str(prop), self._kernel.name,
                        list(MeshPropertiesMetaData.Property)))

        return arg_list

    def _invoke_declarations(self, parent):
        '''
        Creates the necessary declarations for variables needed in order to
        provide mesh properties to a kernel call.

        :param parent: node in the f2pygen AST to which to add declarations.
        :type parent: :py:class:`psyclone.f2pygen.SubroutineGen`

        :raises InternalError: if this class has been instantiated for a \
                               kernel instead of an invoke.
        :raises InternalError: if an unsupported mesh property is found.

        '''
        api_config = Config.get().api_conf("dynamo0.3")

        if not self._invoke:
            raise InternalError(
                "_invoke_declarations() cannot be called because "
                "LFRicMeshProperties has been instantiated for a kernel and "
                "not an invoke.")

        for prop in self._properties:
            # The DynMeshes class will have created a mesh object so we
            # don't need to do that here.
            if prop == MeshPropertiesMetaData.Property.ADJACENT_FACE:
                adj_face = self._symbol_table.name_from_tag(
                    "adjacent_face") + "(:,:) => null()"
                parent.add(DeclGen(parent, datatype="integer",
                                   kind=api_config.default_kind["integer"],
                                   pointer=True, entity_decls=[adj_face]))
            else:
                raise InternalError(
                    "Found unsupported mesh property '{0}' when "
                    "generating invoke declarations. Only members of "
                    "the MeshPropertiesMetaData.Property Enum are permitted "
                    "({1}).".format(
                        str(prop), list(MeshPropertiesMetaData.Property)))

    def _stub_declarations(self, parent):
        '''
        Creates the necessary declarations for the variables needed in order
        to provide properties of the mesh in a kernel stub.

        :param parent: node in the f2pygen AST to which to add declarations.
        :type parent: :py:class:`psyclone.f2pygen.SubroutineGen`

        :raises InternalError: if the class has been instantiated for an \
                               invoke and not a kernel.
        :raises InternalError: if an unsupported mesh property is encountered.

        '''
        api_config = Config.get().api_conf("dynamo0.3")

        if not self._kernel:
            raise InternalError(
                "_stub_declarations() cannot be called because "
                "LFRicMeshProperties has been instantiated for an invoke and "
                "not a kernel.")

        for prop in self._properties:
            if prop == MeshPropertiesMetaData.Property.ADJACENT_FACE:
                adj_face = self._symbol_table.name_from_tag("adjacent_face")
                # 'nfaces_re_h' will have been declared by the
                # DynReferenceElement class.
                parent.add(
                    DeclGen(
                        parent, datatype="integer",
                        kind=api_config.default_kind["integer"],
                        dimension=self._symbol_table.name_from_tag(
                            "nfaces_re_h"),
                        intent="in", entity_decls=[adj_face]))
            else:
                raise InternalError(
                    "Found unsupported mesh property '{0}' when generating "
                    "declarations for kernel stub. Only members of the "
                    "MeshPropertiesMetaData.Property Enum are permitted "
                    "({1})".format(str(prop),
                                   list(MeshPropertiesMetaData.Property)))

    def initialise(self, parent):
        '''
        Creates the f2pygen nodes for the initialisation of properties of
        the mesh.

        :param parent: node in the f2pygen tree to which to add statements.
        :type parent: :py:class:`psyclone.f2pygen.SubroutineGen`

        '''
        if not self._properties:
            return

        parent.add(CommentGen(parent, ""))
        parent.add(CommentGen(parent, " Initialise mesh properties"))
        parent.add(CommentGen(parent, ""))

        adj_face = self._symbol_table.name_from_tag("adjacent_face")
        mesh = self._symbol_table.name_from_tag("mesh")

        parent.add(AssignGen(parent, pointer=True, lhs=adj_face,
                             rhs=mesh+"%get_adjacent_face()"))


class DynReferenceElement(DynCollection):
    '''
    Holds all information on the properties of the Reference Element
    required by an Invoke or a Kernel stub.

    :param node: Kernel or Invoke for which to manage Reference-Element \
                 properties.
    :type node: :py:class:`psyclone.dynamo0p3.DynKern` or \
                :py:class:`psyclone.dynamo0p3.DynInvoke`

    :raises InternalError: if an unsupported reference-element property \
                           is encountered.

    '''
    # pylint: disable=too-many-instance-attributes
    def __init__(self, node):
        super(DynReferenceElement, self).__init__(node)

        # Create a union of the reference-element properties required by all
        # kernels in this invoke. Use a list to preserve the order in the
        # kernel metadata (in the case of a kernel stub) and remove duplicate
        # entries by using OrderedDict.
        self._properties = []
        self._nfaces_h_required = False

        for call in self._calls:
            if call.reference_element:
                self._properties.extend(call.reference_element.properties)
            if call.mesh and call.mesh.properties:
                # If a kernel requires a property of the mesh then it will
                # also require the number of horizontal faces of the
                # reference element.
                self._nfaces_h_required = True

        if not (self._properties or self._nfaces_h_required):
            return

        if self._properties:
            self._properties = list(OrderedDict.fromkeys(self._properties))

        symtab = self._symbol_table

        # Create and store a name for the reference element object
        self._ref_elem_name = symtab.name_from_tag("reference_element")

        # Initialise names for the properties of the reference element object:
        # Number of horizontal/vertical/all faces,
        self._nfaces_h_name = ""
        self._nfaces_v_name = ""
        self._nfaces_name = ""
        # Horizontal normals to faces,
        self._horiz_face_normals_name = ""
        self._horiz_face_out_normals_name = ""
        # Vertical normals to faces,
        self._vert_face_normals_name = ""
        self._vert_face_out_normals_name = ""
        # All normals to faces.
        self._face_normals_name = ""
        self._face_out_normals_name = ""

        # Store argument properties for kernel calls and stub declarations
        # and argument list
        self._arg_properties = OrderedDict()

        # Populate and check reference element properties
        # Provide no. of horizontal faces if required
        if (RefElementMetaData.Property.NORMALS_TO_HORIZONTAL_FACES
                in self._properties or
                RefElementMetaData.Property.OUTWARD_NORMALS_TO_HORIZONTAL_FACES
                in self._properties or
                self._nfaces_h_required):
            self._nfaces_h_name = symtab.name_from_tag("nfaces_re_h")
        # Provide no. of vertical faces if required
        if (RefElementMetaData.Property.NORMALS_TO_VERTICAL_FACES
                in self._properties or
                RefElementMetaData.Property.OUTWARD_NORMALS_TO_VERTICAL_FACES
                in self._properties):
            self._nfaces_v_name = symtab.name_from_tag("nfaces_re_v")
        # Provide no. of all faces if required
        if (RefElementMetaData.Property.NORMALS_TO_FACES
                in self._properties or
                RefElementMetaData.Property.OUTWARD_NORMALS_TO_FACES
                in self._properties):
            self._nfaces_name = symtab.name_from_tag("nfaces_re")

        # Now the arrays themselves, in the order specified in the
        # kernel metadata (in the case of a kernel stub)
        for prop in self._properties:
            # Provide horizontal normals to faces
            if prop == \
               RefElementMetaData.Property.NORMALS_TO_HORIZONTAL_FACES:
                self._horiz_face_normals_name = \
                    symtab.name_from_tag("normals_to_horiz_faces")
                if self._horiz_face_normals_name not in self._arg_properties:
                    self._arg_properties[self._horiz_face_normals_name] = \
                         self._nfaces_h_name
            # Provide horizontal normals to "outward" faces
            elif prop == (RefElementMetaData.Property.
                          OUTWARD_NORMALS_TO_HORIZONTAL_FACES):
                self._horiz_face_out_normals_name = \
                    symtab.name_from_tag("out_normals_to_horiz_faces")
                if self._horiz_face_out_normals_name not in \
                   self._arg_properties:
                    self._arg_properties[self._horiz_face_out_normals_name] = \
                         self._nfaces_h_name
            elif prop == (RefElementMetaData.Property.
                          NORMALS_TO_VERTICAL_FACES):
                self._vert_face_normals_name = \
                    symtab.name_from_tag("normals_to_vert_faces")
                if self._vert_face_normals_name not in self._arg_properties:
                    self._arg_properties[self._vert_face_normals_name] = \
                         self._nfaces_v_name
            # Provide vertical normals to "outward" faces
            elif prop == (RefElementMetaData.Property.
                          OUTWARD_NORMALS_TO_VERTICAL_FACES):
                self._vert_face_out_normals_name = \
                    symtab.name_from_tag("out_normals_to_vert_faces")
                if self._vert_face_out_normals_name not in \
                   self._arg_properties:
                    self._arg_properties[self._vert_face_out_normals_name] = \
                        self._nfaces_v_name
            # Provide normals to all faces
            elif prop == RefElementMetaData.Property.NORMALS_TO_FACES:
                self._face_normals_name = \
                    symtab.name_from_tag("normals_to_faces")
                if self._face_normals_name not in self._arg_properties:
                    self._arg_properties[self._face_normals_name] = \
                        self._nfaces_name
            # Provide vertical normals to all "outward" faces
            elif prop == RefElementMetaData.Property.OUTWARD_NORMALS_TO_FACES:
                self._face_out_normals_name = \
                    symtab.name_from_tag("out_normals_to_faces")
                if self._face_out_normals_name not in \
                   self._arg_properties:
                    self._arg_properties[self._face_out_normals_name] = \
                        self._nfaces_name
            else:
                raise InternalError(
                    "Unsupported reference-element property ('{0}') found "
                    "when generating arguments for kernel '{1}'. Supported "
                    "properties are: {2}".format(
                        str(prop), self._kernel.name,
                        [str(sprop) for sprop in RefElementMetaData.Property]))

    def kern_args(self):
        '''
        Create argument list for kernel call and stub.

        :return: kernel call/stub arguments.
        :rtype: list

        '''
        argdict = self._arg_properties
        # Remove duplicate "nfaces" by using OrderedDict
        nfaces = list(OrderedDict.fromkeys(argdict.values()))
        kern_args = nfaces + list(argdict.keys())
        return kern_args

    def _invoke_declarations(self, parent):
        '''
        Create the necessary declarations for the variables needed in order
        to provide properties of the reference element in a Kernel call.

        :param parent: node in the f2pygen AST to which to add declarations.
        :type parent: :py:class:`psyclone.f2pygen.SubroutineGen`

        '''
        # Get the list of the required scalars
        if self._properties:
            # remove duplicates with an OrderedDict
            nface_vars = list(OrderedDict.fromkeys(
                self._arg_properties.values()))
        elif self._nfaces_h_required:
            # We only need the number of 'horizontal' faces
            nface_vars = [self._nfaces_h_name]
        else:
            # No reference-element properties required
            return

        api_config = Config.get().api_conf("dynamo0.3")

        parent.add(UseGen(parent, name="reference_element_mod", only=True,
                          funcnames=["reference_element_type"]))
        parent.add(
            TypeDeclGen(parent, pointer=True, is_class=True,
                        datatype="reference_element_type",
                        entity_decls=[self._ref_elem_name + " => null()"]))

        parent.add(DeclGen(parent, datatype="integer",
                           kind=api_config.default_kind["integer"],
                           entity_decls=nface_vars))

        if not self._properties:
            # We only need the number of horizontal faces so we're done
            return

        # Declare the necessary arrays
        array_decls = [arr + "(:,:)" for arr in self._arg_properties.keys()]
        parent.add(DeclGen(parent, datatype="real",
                           kind=api_config.default_kind["real"],
                           allocatable=True, entity_decls=array_decls))

    def _stub_declarations(self, parent):
        '''
        Create the necessary declarations for the variables needed in order
        to provide properties of the reference element in a Kernel stub.

        :param parent: node in the f2pygen AST to which to add declarations.
        :type parent: :py:class:`psyclone.f2pygen.SubroutineGen`

        '''
        api_config = Config.get().api_conf("dynamo0.3")

        if not (self._properties or self._nfaces_h_required):
            return

        # Declare the necessary scalars (duplicates are ignored by parent.add)
        scalars = list(self._arg_properties.values())
        # TODO #719. Would be better to use lookup_from_tag() here.
        nfaces_h = self._symbol_table.name_from_tag("nfaces_re_h")
        if self._nfaces_h_required and nfaces_h not in scalars:
            scalars.append(nfaces_h)

        for nface in scalars:
            parent.add(DeclGen(parent, datatype="integer",
                               kind=api_config.default_kind["integer"],
                               intent="in", entity_decls=[nface]))

        # Declare the necessary arrays
        for arr in self._arg_properties.keys():
            dimension = ",".join(["3", self._arg_properties[arr]])
            parent.add(DeclGen(parent, datatype="real",
                               kind=api_config.default_kind["real"],
                               intent="in", dimension=dimension,
                               entity_decls=[arr]))

    def initialise(self, parent):
        '''
        Creates the f2pygen nodes representing the necessary initialisation
        code for properties of the reference element.

        :param parent: node in the f2pygen tree to which to add statements.
        :type parent: :py:class:`psyclone.f2pygen.SubroutineGen`

        '''
        if not (self._properties or self._nfaces_h_required):
            return

        parent.add(CommentGen(parent, ""))
        parent.add(
            CommentGen(parent,
                       " Get the reference element and query its properties"))
        parent.add(CommentGen(parent, ""))

        mesh_obj_name = self._symbol_table.name_from_tag("mesh")
        parent.add(AssignGen(parent, pointer=True, lhs=self._ref_elem_name,
                             rhs=mesh_obj_name+"%get_reference_element()"))

        if self._nfaces_h_name:
            parent.add(
                AssignGen(parent, lhs=self._nfaces_h_name,
                          rhs=self._ref_elem_name +
                          "%get_number_horizontal_faces()"))
        if self._nfaces_v_name:
            parent.add(
                AssignGen(
                    parent, lhs=self._nfaces_v_name,
                    rhs=self._ref_elem_name + "%get_number_vertical_faces()"))

        if self._nfaces_name:
            parent.add(
                AssignGen(
                    parent, lhs=self._nfaces_name,
                    rhs=self._ref_elem_name + "%get_number_faces()"))

        if self._horiz_face_normals_name:
            parent.add(
                CallGen(parent,
                        name="{0}%get_normals_to_horizontal_faces({1})".format(
                            self._ref_elem_name,
                            self._horiz_face_normals_name)))

        if self._horiz_face_out_normals_name:
            parent.add(
                CallGen(
                    parent,
                    name="{0}%get_outward_normals_to_horizontal_faces({1})".
                    format(self._ref_elem_name,
                           self._horiz_face_out_normals_name)))

        if self._vert_face_normals_name:
            parent.add(
                CallGen(parent,
                        name="{0}%get_normals_to_vertical_faces({1})".format(
                            self._ref_elem_name,
                            self._vert_face_normals_name)))

        if self._vert_face_out_normals_name:
            parent.add(
                CallGen(
                    parent,
                    name="{0}%get_outward_normals_to_vertical_faces({1})".
                    format(self._ref_elem_name,
                           self._vert_face_out_normals_name)))

        if self._face_normals_name:
            parent.add(
                CallGen(parent,
                        name="{0}%get_normals_to_faces({1})".format(
                            self._ref_elem_name,
                            self._face_normals_name)))

        if self._face_out_normals_name:
            parent.add(
                CallGen(
                    parent,
                    name="{0}%get_outward_normals_to_faces({1})".
                    format(self._ref_elem_name,
                           self._face_out_normals_name)))


class DynDofmaps(DynCollection):
    '''
    Holds all information on the dofmaps (including column-banded and
    indirection) required by an invoke.

    :param node: Kernel or Invoke for which to manage dofmaps.
    :type node: :py:class:`psyclone.dynamo0p3.DynKern` or \
                :py:class:`psyclone.dynamo0p3.DynInvoke`

    '''
    def __init__(self, node):
        super(DynDofmaps, self).__init__(node)

        # Look at every kernel call in this invoke and generate a list
        # of the unique function spaces involved.
        # We create a dictionary whose keys are the map names and entries
        # are the corresponding field objects.
        self._unique_fs_maps = OrderedDict()
        # We also create a dictionary of column-banded dofmaps. Entries
        # in this one are themselves dictionaries containing two entries:
        # "argument" - the object holding information on the CMA kernel
        #              argument
        # "direction" - whether the dofmap is required for the "to" or
        #               "from" function space of the operator.
        self._unique_cbanded_maps = OrderedDict()
        # A dictionary of required CMA indirection dofmaps. As with the
        # column-banded dofmaps, each entry is itself a dictionary with
        # "argument" and "direction" entries.
        self._unique_indirection_maps = OrderedDict()

        for call in self._calls:
            # We only need a dofmap if the kernel iterates over cells
            if call.iterates_over == "cells":
                for unique_fs in call.arguments.unique_fss:
                    # We only need a dofmap if there is a *field* on this
                    # function space. If there is then we use it to look
                    # up the dofmap.
                    fld_arg = unique_fs.field_on_space(call.arguments)
                    if fld_arg:
                        map_name = unique_fs.map_name
                        if map_name not in self._unique_fs_maps:
                            self._unique_fs_maps[map_name] = fld_arg
                if call.cma_operation == "assembly":
                    # A kernel that assembles a CMA operator requires
                    # column-banded dofmaps for its 'to' and 'from'
                    # function spaces
                    cma_args = psyGen.args_filter(
                        call.arguments.args,
                        arg_types=["gh_columnwise_operator"])

                    # Sanity check - we expect only one CMA argument
                    if len(cma_args) != 1:
                        raise GenerationError(
                            "Internal error: there should only be one CMA "
                            "operator argument for a CMA assembly kernel but "
                            "found {0}".format(len(cma_args)))

                    map_name = \
                        cma_args[0].function_space_to.cbanded_map_name
                    if map_name not in self._unique_cbanded_maps:
                        self._unique_cbanded_maps[map_name] = {
                            "argument": cma_args[0],
                            "direction": "to"}
                    map_name = \
                        cma_args[0].function_space_from.cbanded_map_name
                    if map_name not in self._unique_cbanded_maps:
                        self._unique_cbanded_maps[map_name] = {
                            "argument": cma_args[0],
                            "direction": "from"}
                elif call.cma_operation == "apply":
                    # A kernel that applies (or applies the inverse of) a
                    # CMA operator requires the indirection dofmaps for the
                    # to- and from-spaces of the operator.
                    cma_args = psyGen.args_filter(
                        call.arguments.args,
                        arg_types=["gh_columnwise_operator"])

                    # Sanity check - we expect only one CMA argument
                    if len(cma_args) != 1:
                        raise GenerationError(
                            "Internal error: there should only be one CMA "
                            "operator argument for a kernel that applies a "
                            "CMA operator but found {0}".format(len(cma_args)))

                    map_name = cma_args[0].function_space_to\
                        .cma_indirection_map_name
                    if map_name not in self._unique_indirection_maps:
                        self._unique_indirection_maps[map_name] = {
                            "argument": cma_args[0],
                            "direction": "to"}
                    map_name = cma_args[0].function_space_from\
                        .cma_indirection_map_name
                    if map_name not in self._unique_indirection_maps:
                        self._unique_indirection_maps[map_name] = {
                            "argument": cma_args[0],
                            "direction": "from"}

    def initialise(self, parent):
        ''' Generates the calls to the LFRic infrastructure that
        look-up the necessary dofmaps. Adds these calls as children
        of the supplied parent node. This must be an appropriate
        f2pygen object. '''

        # If we've got no dofmaps then we do nothing
        if self._unique_fs_maps:
            parent.add(CommentGen(parent, ""))
            parent.add(CommentGen(parent,
                                  " Look-up dofmaps for each function space"))
            parent.add(CommentGen(parent, ""))

            for dmap, field in self._unique_fs_maps.items():
                parent.add(AssignGen(parent, pointer=True, lhs=dmap,
                                     rhs=field.proxy_name_indexed +
                                     "%" + field.ref_name() +
                                     "%get_whole_dofmap()"))
        if self._unique_cbanded_maps:
            parent.add(CommentGen(parent, ""))
            parent.add(CommentGen(parent,
                                  " Look-up required column-banded dofmaps"))
            parent.add(CommentGen(parent, ""))

            for dmap, cma in self._unique_cbanded_maps.items():
                parent.add(AssignGen(parent, pointer=True, lhs=dmap,
                                     rhs=cma["argument"].proxy_name_indexed +
                                     "%column_banded_dofmap_" +
                                     cma["direction"]))

        if self._unique_indirection_maps:
            parent.add(CommentGen(parent, ""))
            parent.add(CommentGen(parent,
                                  " Look-up required CMA indirection dofmaps"))
            parent.add(CommentGen(parent, ""))

            for dmap, cma in self._unique_indirection_maps.items():
                parent.add(AssignGen(parent, pointer=True, lhs=dmap,
                                     rhs=cma["argument"].proxy_name_indexed +
                                     "%indirection_dofmap_"+cma["direction"]))

    def _invoke_declarations(self, parent):
        '''
        Declare all unique function space dofmaps in the PSy layer as pointers
        to integer arrays of rank 2.

        :param parent: the f2pygen node to which to add the declarations.
        :type parent: :py:class:`psyclone.f2pygen.SubroutineGen`

        '''
        api_config = Config.get().api_conf("dynamo0.3")

        # Function space dofmaps
        decl_map_names = \
            [dmap+"(:,:) => null()" for dmap in sorted(self._unique_fs_maps)]

        if decl_map_names:
            parent.add(DeclGen(parent, datatype="integer",
                               kind=api_config.default_kind["integer"],
                               pointer=True, entity_decls=decl_map_names))

        # Column-banded dofmaps
        decl_bmap_names = \
            [dmap+"(:,:) => null()" for dmap in self._unique_cbanded_maps]
        if decl_bmap_names:
            parent.add(DeclGen(parent, datatype="integer",
                               kind=api_config.default_kind["integer"],
                               pointer=True, entity_decls=decl_bmap_names))

        # CMA operator indirection dofmaps
        decl_ind_map_names = \
            [dmap+"(:) => null()" for dmap in self._unique_indirection_maps]
        if decl_ind_map_names:
            parent.add(DeclGen(parent, datatype="integer",
                               kind=api_config.default_kind["integer"],
                               pointer=True, entity_decls=decl_ind_map_names))

    def _stub_declarations(self, parent):
        '''
        Add dofmap-related declarations to a Kernel stub.

        :param parent: node in the f2pygen AST representing the Kernel stub.
        :type parent: :py:class:`psyclone.f2pygen.SubroutineGen`

        '''
        api_config = Config.get().api_conf("dynamo0.3")

        # Function space dofmaps
        for dmap in sorted(self._unique_fs_maps):
            # We declare ndf first as some compilers require this
            ndf_name = \
                self._unique_fs_maps[dmap].function_space.ndf_name
            parent.add(DeclGen(parent, datatype="integer",
                               kind=api_config.default_kind["integer"],
                               intent="in", entity_decls=[ndf_name]))
            parent.add(DeclGen(parent, datatype="integer",
                               kind=api_config.default_kind["integer"],
                               intent="in", dimension=ndf_name,
                               entity_decls=[dmap]))
        # Column-banded dofmaps
        for dmap, cma in self._unique_cbanded_maps.items():
            if cma["direction"] == "to":
                ndf_name = cma["argument"].function_space_to.ndf_name
            elif cma["direction"] == "from":
                ndf_name = cma["argument"].function_space_from.ndf_name
            else:
                raise InternalError(
                    "Invalid direction ('{0}') found for CMA operator when "
                    "collecting column-banded dofmaps. Should "
                    "be either 'to' or 'from'.".format(cma["direction"]))
            parent.add(DeclGen(parent, datatype="integer",
                               kind=api_config.default_kind["integer"],
                               intent="in", entity_decls=[ndf_name]))
            parent.add(DeclGen(parent, datatype="integer",
                               kind=api_config.default_kind["integer"],
                               intent="in",
                               dimension=",".join([ndf_name, "nlayers"]),
                               entity_decls=[dmap]))
        # CMA operator indirection dofmaps
        for dmap, cma in self._unique_indirection_maps.items():
            if cma["direction"] == "to":
                dim_name = cma["argument"].name + "_nrow"
            elif cma["direction"] == "from":
                dim_name = cma["argument"].name + "_ncol"
            else:
                raise InternalError(
                    "Invalid direction ('{0}') found for CMA operator when "
                    "collecting indirection dofmaps. Should "
                    "be either 'to' or 'from'.".format(cma["direction"]))
            parent.add(DeclGen(parent, datatype="integer",
                               kind=api_config.default_kind["integer"],
                               intent="in", entity_decls=[dim_name]))
            parent.add(DeclGen(parent, datatype="integer",
                               kind=api_config.default_kind["integer"],
                               intent="in", dimension=dim_name,
                               entity_decls=[dmap]))


class DynOrientations(DynCollection):
    '''
    Handle the declaration of any orientation arrays. Orientation arrays
    are initialised on a per-cell basis (within the loop over cells) and
    this is therefore handled by the kernel-call generation.

    '''
    # We use a named-tuple to manage the storage of the various quantities
    # that we require. This is neater and more robust than a dict.
    Orientation = namedtuple("Orientation", ["name", "field",
                                             "function_space"])

    def __init__(self, node):
        super(DynOrientations, self).__init__(node)

        self._orients = []

        # Loop over each kernel call and check whether orientation is required.
        # If it is then we create an Orientation object for it and store in
        # our internal list.
        for call in self._calls:
            for unique_fs in call.arguments.unique_fss:
                if call.fs_descriptors.exists(unique_fs):
                    fs_descriptor = call.fs_descriptors.get_descriptor(
                        unique_fs)
                    if fs_descriptor.requires_orientation:
                        field = call.arguments.get_arg_on_space(unique_fs)
                        oname = unique_fs.orientation_name
                        self._orients.append(
                            self.Orientation(oname, field, unique_fs))

    def _stub_declarations(self, parent):
        '''
        Insert declarations for any orientation quantities into a Kernel stub.

        :param parent: the f2pygen node representing the Kernel stub.
        :type parent: :py:class:`psyclone.f2pygen.SubroutineGen`

        '''
        api_config = Config.get().api_conf("dynamo0.3")

        for orient in self._orients:
            ndf_name = orient.function_space.ndf_name
            parent.add(DeclGen(parent, datatype="integer",
                               kind=api_config.default_kind["integer"],
                               intent="in", dimension=ndf_name,
                               entity_decls=[orient.name]))

    def _invoke_declarations(self, parent):
        '''
        Insert declarations for any orientation quantities into a PSy-layer
        routine.

        :param parent: the f2pygen node representing the PSy-layer routine.
        :type parent: :py:class:`psyclone.f2pygen.SubroutineGen`

        '''
        api_config = Config.get().api_conf("dynamo0.3")

        declns = [orient.name+"(:) => null()" for orient in self._orients]
        # Remove duplicate orientation pointers by using OrderedDict
        declns = list(OrderedDict.fromkeys(declns))
        if declns:
            parent.add(DeclGen(parent, datatype="integer",
                               kind=api_config.default_kind["integer"],
                               pointer=True, entity_decls=declns))


class DynFunctionSpaces(DynCollection):
    '''
    Handles the declaration and initialisation of all function-space-related
    quantities required by an Invoke.

    :param invoke: the Invoke or Kernel object.
    '''
    def __init__(self, kern_or_invoke):
        super(DynFunctionSpaces, self).__init__(kern_or_invoke)

        if self._invoke:
            self._function_spaces = self._invoke.unique_fss()[:]
        else:
            self._function_spaces = self._calls[0].arguments.unique_fss

        self._var_list = []

        # Loop over all unique function spaces used by our kernel(s)
        for function_space in self._function_spaces:

            # We need ndf for a space if a kernel iterates over cells,
            # has a field or operator on that space and is not a
            # CMA kernel performing a matrix-matrix operation.
            if self._invoke and not self._dofs_only or \
               self._kernel and self._kernel.cma_operation != "matrix-matrix":
                self._var_list.append(function_space.ndf_name)

            # If there is a field on this space then add undf to list
            # to declare later. However, if the invoke contains only
            # kernels that iterate over dofs and distributed memory is
            # enabled then the number of dofs is obtained from the
            # field proxy and undf is not required.
            if self._invoke and self._invoke.field_on_space(function_space):
                if not (self._dofs_only and Config.get().distributed_memory):
                    self._var_list.append(function_space.undf_name)
            elif self._kernel and \
                    function_space.field_on_space(self._kernel.arguments):
                self._var_list.append(function_space.undf_name)

    def _stub_declarations(self, parent):
        '''
        Add function-space-related declarations to a Kernel stub.

        :param parent: the node in the f2pygen AST representing the kernel \
                       stub to which to add declarations.
        :type parent: :py:class:`psyclone.f2pygen.SubroutineGen`

        '''
        api_config = Config.get().api_conf("dynamo0.3")

        if self._var_list:
            # Declare ndf and undf for all function spaces
            parent.add(DeclGen(parent, datatype="integer",
                               kind=api_config.default_kind["integer"],
                               intent="in", entity_decls=self._var_list))

    def _invoke_declarations(self, parent):
        '''
        Add function-space-related declarations to a PSy-layer routine.

        :param parent: the node in the f2pygen AST to which to add \
                       declarations.
        :type parent: :py:class:`psyclone.f2pygen.SubroutineGen`

        '''
        api_config = Config.get().api_conf("dynamo0.3")

        if self._var_list:
            # Declare ndf and undf for all function spaces
            parent.add(DeclGen(parent, datatype="integer",
                               kind=api_config.default_kind["integer"],
                               entity_decls=self._var_list))

    def initialise(self, parent):
        '''
        Create the code that initialises function-space quantities.

        :param parent: the node in the f2pygen AST representing the PSy-layer \
                       routine.
        :type parent: :py:class:`psyclone.f2pygen.SubroutineGen`

        '''
        # Loop over all unique function spaces used by the kernels in
        # the invoke
        for function_space in self._function_spaces:
            # Initialise information associated with this function space.
            # If we have 1+ kernels that iterate over cells then we
            # will need ndf and undf. If we don't then we only need undf
            # (for the upper bound of the loop over dofs) if we're not
            # doing DM.
            if not (self._dofs_only and Config.get().distributed_memory):
                parent.add(CommentGen(parent, ""))
                parent.add(CommentGen(parent,
                                      " Initialise number of DoFs for " +
                                      function_space.mangled_name))
                parent.add(CommentGen(parent, ""))

            # Find argument proxy name used to dereference the argument
            arg = self._invoke.arg_for_funcspace(function_space)
            name = arg.proxy_name_indexed
            # Initialise ndf for this function space.
            if not self._dofs_only:
                ndf_name = function_space.ndf_name
                parent.add(AssignGen(parent, lhs=ndf_name,
                                     rhs=name +
                                     "%" + arg.ref_name(function_space) +
                                     "%get_ndf()"))
            # If there is a field on this space then initialise undf
            # for this function space. However, if the invoke contains
            # only kernels that iterate over dofs and distributed
            # memory is enabled then the number of dofs is obtained
            # from the field proxy and undf is not required.
            if not (self._dofs_only and Config.get().distributed_memory):
                if self._invoke.field_on_space(function_space):
                    undf_name = function_space.undf_name
                    parent.add(AssignGen(parent, lhs=undf_name,
                                         rhs=name + "%" +
                                         arg.ref_name(function_space) +
                                         "%get_undf()"))


class DynFields(DynCollection):
    '''
    Manages the declarations for all field arguments required by an Invoke
    or Kernel stub.

    '''
    def _invoke_declarations(self, parent):
        '''
        Add field-related declarations to the PSy-layer routine.
        Note: PSy layer in LFRic does not modify the field objects. Hence,
        their Fortran intents are always in (the data updated in the kernels
        is only pointed to from the field object and is thus not a part of
        the object).

        :param parent: the node in the f2pygen AST representing the PSy-layer \
                       routine to which to add declarations.
        :type parent: :py:class:`psyclone.f2pygen.SubroutineGen`

        '''
        # Add the Invoke subroutine argument declarations for fields
        fld_args = self._invoke.unique_declarations(argument_type="gh_field")
        # Create a list of field names
        fld_arg_list = [arg.declaration_name for arg in fld_args]
        if fld_arg_list:
            parent.add(TypeDeclGen(parent, datatype="field_type",
                                   entity_decls=fld_arg_list,
                                   intent="in"))

    def _stub_declarations(self, parent):
        '''
        Add field-related declarations to a Kernel stub.

        :param parent: the node in the f2pygen AST representing the Kernel \
                       stub to which to add declarations.
        :type parent: :py:class:`psyclone.f2pygen.SubroutineGen`

        '''
        api_config = Config.get().api_conf("dynamo0.3")

        fld_args = psyGen.args_filter(
            self._kernel.args, arg_types=LFRicArgDescriptor.VALID_FIELD_NAMES)
        for fld in fld_args:
            undf_name = fld.function_space.undf_name
            intent = fld.intent

            if fld.vector_size > 1:
                for idx in range(1, fld.vector_size+1):
                    text = (fld.name + "_" +
                            fld.function_space.mangled_name +
                            "_v" + str(idx))
                    parent.add(
                        DeclGen(parent, datatype="real",
                                kind=api_config.default_kind["real"],
                                dimension=undf_name,
                                intent=intent, entity_decls=[text]))
            else:
                parent.add(
                    DeclGen(parent, datatype="real",
                            kind=api_config.default_kind["real"],
                            intent=fld.intent,
                            dimension=undf_name,
                            entity_decls=[fld.name + "_" +
                                          fld.function_space.mangled_name]))


class LFRicRunTimeChecks(DynCollection):
    '''Handle declarations and code generation for run-time checks. This
    is not used in the stub generator.

    '''

    def _invoke_declarations(self, parent):
        '''Insert declarations of all data and functions required by the
        run-time checks code into the PSy layer.

        :param parent: the node in the f2pygen AST representing the PSy- \
                       layer routine.
        :type parent: :py:class:`psyclone.f2pygen.SubroutineGen`

        '''
        if Config.get().api_conf("dynamo0.3").run_time_checks:
            # Only add if run-time checks are requested
            parent.add(UseGen(parent, name="fs_continuity_mod"))
            parent.add(UseGen(parent, name="log_mod", only=True,
                              funcnames=["log_event", "LOG_LEVEL_ERROR"]))

    def _check_field_fs(self, parent):
        '''Internal method that adds run-time checks to make sure that the
        field's function space is consistent with the appropriate
        kernel metadata function spaces.

        :param parent: the node in the f2pygen AST representing the PSy- \
                       layer routine.
        :type parent: :py:class:`psyclone.f2pygen.SubroutineGen`

        '''
        parent.add(CommentGen(
            parent, " Check field function space and kernel metadata "
            "function spaces are compatible"))

        # When issue #753 is addressed (with isue #79 helping further)
        # we may know some or all field function spaces statically. If
        # so, we should remove these from the fields to check at run
        # time (as they will have already been checked at code
        # generation time).

        existing_checks = []
        for kern_call in self._invoke.schedule.kernels():
            for arg in kern_call.arguments.args:
                if arg.type not in LFRicArgDescriptor.VALID_FIELD_NAMES:
                    # This check is limited to fields
                    continue
                fs_name = arg.function_space.orig_name
                field_name = arg.name_indexed
                if fs_name in FunctionSpace.VALID_ANY_SPACE_NAMES:
                    # We don't need to check validity of a field's
                    # function space if the metadata specifies
                    # any_space as this means that all spaces are
                    # valid.
                    continue
                if (fs_name, field_name) in existing_checks:
                    # This particular combination has already been
                    # checked.
                    continue
                existing_checks.append((fs_name, field_name))

                if fs_name in \
                        FunctionSpace.VALID_ANY_DISCONTINUOUS_SPACE_NAMES:
                    # We need to check against all discontinuous
                    # function spaces
                    function_space_names = \
                        FunctionSpace.DISCONTINUOUS_FUNCTION_SPACES
                elif fs_name == "any_w2":
                    # We need to check against all any_w2 function
                    # spaces
                    function_space_names = \
                        FunctionSpace.ANY_W2_FUNCTION_SPACES
                else:
                    # We need to check against a specific function space
                    function_space_names = [fs_name]

                if_condition = " .and. ".join(
                    ["{0}%which_function_space() /= {1}".format(
                        field_name, name.upper())
                     for name in function_space_names])
                if_then = IfThenGen(parent, if_condition)
                call_abort = CallGen(
                    if_then, "log_event(\"In alg '{0}' invoke '{1}', the "
                    "field '{2}' is passed to kernel '{3}' but its function "
                    "space is not compatible with the function space "
                    "specified in the kernel metadata '{4}'.\", "
                    "LOG_LEVEL_ERROR)"
                    "".format(self._invoke.invokes.psy.orig_name,
                              self._invoke.name, arg.name,
                              kern_call.name, fs_name))
                if_then.add(call_abort)
                parent.add(if_then)

    def _check_field_ro(self, parent):
        '''Internal method that adds runtime checks to make sure that if the
        field is on a read-only function space then the associated
        kernel metadata does not specify that the field is modified.

        As we make use of the LFRic infrastructure halo exchange
        function, there is no need to check whether the halo of a
        read-only field is clean (which it should always be) as the
        LFric halo-exchange will raise an exception if it is called
        with a read-only field.

        Whilst the LFRic infrastructure halo exchange would also
        indirectly pick up a readonly field being modified, it would
        not be picked up where the error occured. Therefore adding
        checks here is still useful.

        :param parent: the node in the f2pygen AST representing the PSy- \
                       layer routine.
        :type parent: :py:class:`psyclone.f2pygen.SubroutineGen`

        '''
        # When issue #753 is addressed (with isue #79 helping further)
        # we may know some or all field function spaces statically. If
        # so, we should remove these from the fields to check at run
        # time (as they will have already been checked at code
        # generation time).

        # Create a list of modified fields
        modified_fields = []
        for call in self._invoke.schedule.kernels():
            for arg in call.arguments.args:
                if (arg.text and arg.type in
                        LFRicArgDescriptor.VALID_FIELD_NAMES and
                        arg.access != AccessType.READ and
                        not [entry for entry in modified_fields if
                             entry[0].name == arg.name]):
                    modified_fields.append((arg, call))
        if modified_fields:
            parent.add(CommentGen(
                parent, " Check that read-only fields are not modified"))
        for field, call in modified_fields:
            if_then = IfThenGen(
                parent, "{0}%vspace%is_readonly()".format(
                    field.proxy_name_indexed))
            call_abort = CallGen(
                if_then, "log_event(\"In alg '{0}' invoke '{1}', field "
                "'{2}' is on a read-only function space but is modified "
                "by kernel '{3}'.\", LOG_LEVEL_ERROR)"
                "".format(self._invoke.invokes.psy.orig_name,
                          self._invoke.name, field.name, call.name))
            if_then.add(call_abort)
            parent.add(if_then)

    def initialise(self, parent):
        '''Add runtime checks to make sure that the arguments being passed
        from the algorithm layer are consistent with the metadata
        specified in the associated kernels. Currently checks are
        limited to ensuring that field function spaces are consistent
        with the associated kernel function-space metadata.

        :param parent: the node in the f2pygen AST representing the PSy- \
                       layer routine.
        :type parent: :py:class:`psyclone.f2pygen.SubroutineGen`

        '''
        if not Config.get().api_conf("dynamo0.3").run_time_checks:
            # Run-time checks are not requested.
            return

        parent.add(CommentGen(parent, ""))
        parent.add(CommentGen(parent, " Perform run-time checks"))
        parent.add(CommentGen(parent, ""))

        # Check that field function spaces are compatible with the
        # function spaces specified in the kernel metadata.
        self._check_field_fs(parent)

        # Check that fields on read-only function spaces are not
        # passed into a kernel where the kernel metadata specifies
        # that the field will be modified.
        self._check_field_ro(parent)

        # These checks should be expanded. Issue #768 suggests
        # extending function space checks to operators.


class DynProxies(DynCollection):
    '''
    Handles all proxy-related declarations and initialisation. Unlike other
    sub-classes of DynCollection, we do not have to handle Kernel-stub
    generation since Kernels know nothing about proxies.

    '''
    def _invoke_declarations(self, parent):
        '''
        Insert declarations of all proxy-related quantities into the PSy layer.

        :param parent: the node in the f2pygen AST representing the PSy- \
                       layer routine.
        :type parent: :py:class:`psyclone.f2pygen.SubroutineGen`

        '''
        field_proxy_decs = self._invoke.unique_proxy_declarations("gh_field")
        if field_proxy_decs:
            parent.add(TypeDeclGen(parent,
                                   datatype="field_proxy_type",
                                   entity_decls=field_proxy_decs))
        op_proxy_decs = self._invoke.unique_proxy_declarations("gh_operator")
        if op_proxy_decs:
            parent.add(TypeDeclGen(parent,
                                   datatype="operator_proxy_type",
                                   entity_decls=op_proxy_decs))
        cma_op_proxy_decs = self._invoke.unique_proxy_declarations(
            "gh_columnwise_operator")
        if cma_op_proxy_decs:
            parent.add(TypeDeclGen(parent,
                                   datatype="columnwise_operator_proxy_type",
                                   entity_decls=cma_op_proxy_decs))

    def initialise(self, parent):
        '''
        Insert code into the PSy layer to initialise all necessary proxies.

        :param parent: node in the f2pygen AST representing the PSy-layer \
                       routine.
        :type parent: :py:class:`psyclone.f2pygen.SubroutineGen`

        '''
        parent.add(CommentGen(parent, ""))
        parent.add(CommentGen(parent,
                              " Initialise field and/or operator proxies"))
        parent.add(CommentGen(parent, ""))
        for arg in self._invoke.psy_unique_vars:
            # We don't have proxies for scalars
            if arg.type in LFRicArgDescriptor.VALID_SCALAR_NAMES:
                continue
            if arg.vector_size > 1:
                # the range function below returns values from
                # 1 to the vector size which is what we
                # require in our Fortran code
                for idx in range(1, arg.vector_size+1):
                    parent.add(
                        AssignGen(parent,
                                  lhs=arg.proxy_name+"("+str(idx)+")",
                                  rhs=arg.name+"("+str(idx)+")%get_proxy()"))
            else:
                parent.add(AssignGen(parent, lhs=arg.proxy_name,
                                     rhs=arg.name+"%get_proxy()"))


class DynCellIterators(DynCollection):
    '''
    Handles all entities required by kernels that iterate over cells.

    :param kern_or_invoke: the Kernel or Invoke for which to manage cell \
                           iterators.
    :type kern_or_invoke: :py:class:`psyclone.dynamo0p3.DynKern` or \
                          :py:class:`psyclone.dynamo0p3.DynInvoke`
    '''
    def __init__(self, kern_or_invoke):
        super(DynCellIterators, self).__init__(kern_or_invoke)

        self._nlayers_name = self._symbol_table.name_from_tag("nlayers")

        # Store a reference to the first field/operator object that
        # we can use to look-up nlayers in the PSy layer.
        if not self._invoke:
            # We're not generating a PSy layer so we're done here.
            return
        first_var = None
        for var in self._invoke.psy_unique_vars:
            if var.type not in LFRicArgDescriptor.VALID_SCALAR_NAMES:
                first_var = var
                break
        if not first_var:
            raise GenerationError(
                "Cannot create an Invoke with no field/operator arguments")
        self._first_var = first_var

    def _invoke_declarations(self, parent):
        '''
        Declare entities required for iterating over cells in the Invoke.

        :param parent: the f2pygen node representing the PSy-layer routine.
        :type parent: :py:class:`psyclone.f2pygen.SubroutineGen`

        '''
        api_config = Config.get().api_conf("dynamo0.3")

        # We only need the number of layers in the mesh if we are calling
        # one or more kernels that iterate over cells
        if not self._dofs_only:
            parent.add(DeclGen(parent, datatype="integer",
                               kind=api_config.default_kind["integer"],
                               entity_decls=[self._nlayers_name]))

    def _stub_declarations(self, parent):
        '''
        Declare entities required for a kernel stub that iterates over cells.

        :param parent: the f2pygen node representing the Kernel stub.
        :type parent: :py:class:`psyclone.f2pygen.SubroutineGen`

        '''
        api_config = Config.get().api_conf("dynamo0.3")

        if self._kernel.cma_operation not in ["apply", "matrix-matrix"]:
            parent.add(DeclGen(parent, datatype="integer",
                               kind=api_config.default_kind["integer"],
                               intent="in", entity_decls=[self._nlayers_name]))

    def initialise(self, parent):
        '''
        Look-up the number of vertical layers in the mesh in the PSy layer.

        :param parent: the f2pygen node representing the PSy-layer routine.
        :type parent: :py:class:`psyclone.f2pygen.SubroutineGen`

        '''
        if not self._dofs_only:
            parent.add(CommentGen(parent, ""))
            parent.add(CommentGen(parent, " Initialise number of layers"))
            parent.add(CommentGen(parent, ""))
            parent.add(AssignGen(
                parent, lhs=self._nlayers_name,
                rhs=self._first_var.proxy_name_indexed + "%" +
                self._first_var.ref_name() + "%get_nlayers()"))


class DynScalarArgs(DynCollection):
    '''
    Handles the declaration of scalar kernel arguments appearing in either
    an Invoke or Kernel stub.

    :param node: the Kernel stub or Invoke for which to manage the scalar \
                 arguments.
    :type node: :py:class:`psyclone.dynamo0p3.DynKern` or \
                :py:class:`psyclone.dynamo0p3.DynInvoke`

    :raises InternalError: if an unrecognised type of scalar argument is \
                           encountered.

    '''
    def __init__(self, node):
        super(DynScalarArgs, self).__init__(node)

        # Create lists of real and integer scalar arguments
        self._real_scalar_names = {}
        self._int_scalar_names = {}
        if self._invoke:
            real_scalars = self._invoke.unique_declns_by_intent("gh_real")
            int_scalars = self._invoke.unique_declns_by_intent("gh_integer")
            for intent in FORTRAN_INTENT_NAMES:
                self._real_scalar_names[intent] = [arg.declaration_name for arg
                                                   in real_scalars[intent]]
                self._int_scalar_names[intent] = [arg.declaration_name for arg
                                                  in int_scalars[intent]]
        else:
            for intent in FORTRAN_INTENT_NAMES:
                self._real_scalar_names[intent] = []
                self._int_scalar_names[intent] = []
            for arg in self._calls[0].arguments.args:
                if arg.type in LFRicArgDescriptor.VALID_SCALAR_NAMES:
                    if arg.type == "gh_real":
                        self._real_scalar_names[arg.intent].append(arg.name)
                    elif arg.type == "gh_integer":
                        self._int_scalar_names[arg.intent].append(arg.name)
                    else:
                        raise InternalError(
                            "Scalar type '{0}' is in LFRicArgDescriptor."
                            "VALID_SCALAR_NAMES but is not handled in "
                            "DynScalarArgs".format(arg.type))

    def _invoke_declarations(self, parent):
        '''
        Insert declarations for all of the scalar arguments.

        :param parent: the f2pygen node in which to insert declarations.
        :type parent: :py:class:`psyclone.f2pygen.SubroutineGen`

        '''
        api_config = Config.get().api_conf("dynamo0.3")

        for intent in FORTRAN_INTENT_NAMES:
            if self._real_scalar_names[intent]:
                parent.add(
                    DeclGen(parent, datatype="real",
                            kind=api_config.default_kind["real"],
                            entity_decls=self._real_scalar_names[intent],
                            intent=intent))

        for intent in FORTRAN_INTENT_NAMES:
            if self._int_scalar_names[intent]:
                parent.add(
                    DeclGen(parent, datatype="integer",
                            kind=api_config.default_kind["integer"],
                            entity_decls=self._int_scalar_names[intent],
                            intent=intent))

    def _stub_declarations(self, parent):
        '''
        Declarations for scalars in Kernel stubs are the same as for those
        in Invokes.

        :param parent: node in the f2pygen AST representing the Kernel stub \
                       to which to add declarations.
        :type parent: :py:class:`psyclone.f2pygen.SubroutineGen`
        '''
        self._invoke_declarations(parent)


class DynLMAOperators(DynCollection):
    '''
    Handles all entities associated with Local-Matrix-Assembly Operators.
    '''
    def _stub_declarations(self, parent):
        '''
        Declare all LMA-related quantities in a Kernel stub.

        :param parent: the f2pygen node representing the Kernel stub.
        :type parent: :py:class:`psyclone.f2pygen.SubroutineGen`

        '''
        api_config = Config.get().api_conf("dynamo0.3")

        lma_args = psyGen.args_filter(
            self._kernel.arguments.args, arg_types=["gh_operator"])
        if lma_args:
            parent.add(DeclGen(parent, datatype="integer",
                               kind=api_config.default_kind["integer"],
                               intent="in", entity_decls=["cell"]))
        for arg in lma_args:
            size = arg.name+"_ncell_3d"
            parent.add(DeclGen(parent, datatype="integer",
                               kind=api_config.default_kind["integer"],
                               intent="in", entity_decls=[size]))
            ndf_name_to = arg.function_space_to.ndf_name
            ndf_name_from = arg.function_space_from.ndf_name
            parent.add(DeclGen(parent, datatype="real",
                               kind=api_config.default_kind["real"],
                               dimension=",".join([ndf_name_to,
                                                   ndf_name_from, size]),
                               intent=arg.intent,
                               entity_decls=[arg.name]))

    def _invoke_declarations(self, parent):
        '''
        Declare all LMA-related quantities in a PSy-layer routine.
        Note: PSy layer in LFRic does not modify the LMA operator objects.
        Hence, their Fortran intents are always "in" (the data updated in the
        kernels is only pointed to from the LMA operator object and is thus
        not a part of the object).

        :param parent: the f2pygen node representing the PSy-layer routine.
        :type parent: :py:class:`psyclone.f2pygen.SubroutineGen`

        '''
        # Add the Invoke subroutine argument declarations for operators
        op_args = self._invoke.unique_declarations(argument_type="gh_operator")
        # Create a list of operator names
        op_arg_list = [arg.declaration_name for arg in op_args]
        if op_arg_list:
            parent.add(TypeDeclGen(parent, datatype="operator_type",
                                   entity_decls=op_arg_list,
                                   intent="in"))


class DynCMAOperators(DynCollection):
    '''
    Holds all information on the Column-Matrix-Assembly operators
    required by an Invoke or Kernel stub.

    :param node: either an Invoke schedule or a single Kernel object.
    :type node: :py:class:`psyclone.dynamo0p3.DynSchedule` or \
                :py:class:`psyclone.dynamo0p3.DynKern`

    '''
    # The scalar parameters that must be passed along with a CMA operator
    # if its 'to' and 'from' spaces are the same
    cma_same_fs_params = ["nrow", "bandwidth", "alpha",
                          "beta", "gamma_m", "gamma_p"]
    # The scalar parameters that must be passed along with a CMA operator
    # if its 'to' and 'from' spaces are different
    cma_diff_fs_params = ["nrow", "ncol", "bandwidth", "alpha",
                          "beta", "gamma_m", "gamma_p"]

    def __init__(self, node):
        super(DynCMAOperators, self).__init__(node)

        # Look at every kernel call and generate a set of
        # the unique CMA operators involved. For each one we create a
        # dictionary entry. The key is the name of the CMA argument in the
        # PSy layer and the entry is itself another dictionary containing
        # two entries: the first 'arg' is the CMA argument object and the
        # second 'params' is the list of integer variables associated with
        # that CMA operator. The contents of this list depend on whether
        # or not the to/from function spaces of the CMA operator are the
        # same.
        self._cma_ops = OrderedDict()
        # You can't index into an OrderedDict so we keep a separate ref
        # to the first CMA argument we find.
        self._first_cma_arg = None
        for call in self._calls:
            if call.cma_operation:
                # Get a list of all of the CMA arguments to this call
                cma_args = psyGen.args_filter(
                    call.arguments.args,
                    arg_types=["gh_columnwise_operator"])
                # Create a dictionary entry for each argument that we
                # have not already seen
                for arg in cma_args:
                    if arg.name not in self._cma_ops:
                        if arg.function_space_to.orig_name != \
                           arg.function_space_from.orig_name:
                            self._cma_ops[arg.name] = {
                                "arg": arg,
                                "params": self.cma_diff_fs_params}
                        else:
                            self._cma_ops[arg.name] = {
                                "arg": arg,
                                "params": self.cma_same_fs_params}
                        self._cma_ops[arg.name]["intent"] = arg.intent
                        # Keep a reference to the first CMA argument
                        if not self._first_cma_arg:
                            self._first_cma_arg = arg

    def initialise(self, parent):
        '''
        Generates the calls to the LFRic infrastructure that look-up
        the various components of each CMA operator. Adds these as
        children of the supplied parent node.

        :param parent: f2pygen node representing the PSy-layer routine.
        :type parent: :py:class:`psyclone.f2pygen.SubroutineGen`

        '''
        api_config = Config.get().api_conf("dynamo0.3")

        # If we have no CMA operators then we do nothing
        if not self._cma_ops:
            return

        # If we have one or more CMA operators then we will need the number
        # of columns in the mesh
        parent.add(CommentGen(parent, ""))
        parent.add(CommentGen(parent, " Initialise number of cols"))
        parent.add(CommentGen(parent, ""))
        ncol_name = self._symbol_table.name_from_tag("ncell_2d")
        parent.add(
            AssignGen(
                parent, lhs=ncol_name,
                rhs=self._first_cma_arg.proxy_name_indexed + "%ncell_2d"))
        parent.add(DeclGen(parent, datatype="integer",
                           kind=api_config.default_kind["integer"],
                           entity_decls=[ncol_name]))

        parent.add(CommentGen(parent, ""))
        parent.add(CommentGen(parent,
                              " Look-up information for each CMA operator"))
        parent.add(CommentGen(parent, ""))

        for op_name in self._cma_ops:
            # First create a pointer to the array containing the actual
            # matrix
            cma_name = self._symbol_table.name_from_tag(op_name+"_matrix")
            parent.add(AssignGen(parent, lhs=cma_name, pointer=True,
                                 rhs=self._cma_ops[op_name]["arg"].
                                 proxy_name_indexed+"%columnwise_matrix"))
            # Then make copies of the related integer parameters
            for param in self._cma_ops[op_name]["params"]:
                param_name = self._symbol_table.name_from_tag(
                    op_name+"_"+param)
                parent.add(AssignGen(parent, lhs=param_name,
                                     rhs=self._cma_ops[op_name]["arg"].
                                     proxy_name_indexed+"%"+param))

    def _invoke_declarations(self, parent):
        '''
        Generate the necessary PSy-layer declarations for all column-wise
        operators and their associated parameters.
        Note: PSy layer in LFRic does not modify the CMA operator objects.
        Hence, their Fortran intents are always "in" (the data updated in the
        kernels is only pointed to from the column-wise operator object and is
        thus not a part of the object).

        :param parent: the f2pygen node representing the PSy-layer routine.
        :type parent: :py:class:`psyclone.f2pygen.SubroutineGen`

        '''
        api_config = Config.get().api_conf("dynamo0.3")

        # If we have no CMA operators then we do nothing
        if not self._cma_ops:
            return

        # Add the Invoke subroutine argument declarations for column-wise
        # operators
        cma_op_args = self._invoke.unique_declarations(
            argument_type="gh_columnwise_operator")
        # Create a list of column-wise operator names
        cma_op_arg_list = [arg.declaration_name for arg in cma_op_args]
        if cma_op_arg_list:
            parent.add(TypeDeclGen(parent,
                                   datatype="columnwise_operator_type",
                                   entity_decls=cma_op_arg_list,
                                   intent="in"))

        for op_name in self._cma_ops:
            # Declare the matrix itself
            cma_name = self._symbol_table.name_from_tag(op_name+"_matrix")
            parent.add(DeclGen(parent, datatype="real",
                               kind=api_config.default_kind["real"],
                               pointer=True,
                               entity_decls=[cma_name+"(:,:,:) => null()"]))
            # Declare the associated integer parameters
            param_names = []
            for param in self._cma_ops[op_name]["params"]:
                param_names.append(self._symbol_table.name_from_tag(
                    op_name+"_"+param))
            parent.add(DeclGen(parent, datatype="integer",
                               kind=api_config.default_kind["integer"],
                               entity_decls=param_names))

    def _stub_declarations(self, parent):
        '''
        Generate all necessary declarations for CMA operators being passed to
        a Kernel stub.

        :param parent: f2pygen node representing the Kernel stub.
        :type parent: :py:class:`psyclone.f2pygen.SubroutineGen`

        '''
        api_config = Config.get().api_conf("dynamo0.3")

        # If we have no CMA operators then we do nothing
        if not self._cma_ops:
            return

        symtab = self._symbol_table

        # CMA operators always need the current cell index and the number
        # of columns in the mesh
        parent.add(DeclGen(parent, datatype="integer",
                           kind=api_config.default_kind["integer"],
                           intent="in", entity_decls=["cell", "ncell_2d"]))

        for op_name in self._cma_ops:
            # Declare the associated scalar arguments before the array because
            # some of them are used to dimension the latter (and some compilers
            # get upset if this ordering is not followed)
            _local_args = []
            for param in self._cma_ops[op_name]["params"]:
                param_name = symtab.name_from_tag(op_name+"_"+param)
                _local_args.append(param_name)
            parent.add(DeclGen(parent, datatype="integer",
                               kind=api_config.default_kind["integer"],
                               intent="in", entity_decls=_local_args))
            # Declare the array that holds the CMA operator
            bandwidth = op_name + "_bandwidth"
            nrow = op_name + "_nrow"
            intent = self._cma_ops[op_name]["intent"]
            parent.add(DeclGen(parent, datatype="real",
                               kind=api_config.default_kind["real"],
                               dimension=",".join([bandwidth,
                                                   nrow, "ncell_2d"]),
                               intent=intent, entity_decls=[op_name]))


class DynMeshes(object):
    '''
    Holds all mesh-related information (including colour maps if
    required).  If there are no inter-grid kernels then there is only
    one mesh object required (when colouring, doing distributed memory or
    querying the reference element). However, kernels performing inter-grid
    operations require multiple mesh objects as well as mesh maps and other
    quantities.

    There are two types of inter-grid operation; the first is "prolongation"
    where a field on a coarse mesh is mapped onto a fine mesh. The second
    is "restriction" where a field on a fine mesh is mapped onto a coarse
    mesh.

    :param invoke: the Invoke for which to extract information on all \
                   required inter-grid operations.
    :type invoke: :py:class:`psyclone.dynamo0p3.DynInvoke`
    :param unique_psy_vars: list of arguments to the PSy-layer routine.
    :type unique_psy_vars: list of \
                      :py:class:`psyclone.dynamo0p3.DynKernelArgument` objects.
    '''

    def __init__(self, invoke, unique_psy_vars):
        # Dict of DynInterGrid objects holding information on the mesh-related
        # variables required by each inter-grid kernel. Keys are the kernel
        # names.
        self._ig_kernels = OrderedDict()
        # List of names of unique mesh variables referenced in the Invoke
        self._mesh_names = []
        # Whether or not the associated Invoke requires colourmap information
        self._needs_colourmap = False
        # Keep a reference to the InvokeSchedule so we can check for colouring
        # later
        self._schedule = invoke.schedule

        # Set used to generate a list of the unique mesh objects
        _name_set = set()

        # Find the first non-scalar argument to this PSy layer routine. We
        # will use this to look-up the mesh if there are no inter-grid
        # kernels in this invoke.
        self._first_var = None
        for var in unique_psy_vars:
            if var.type not in LFRicArgDescriptor.VALID_SCALAR_NAMES:
                self._first_var = var
                break

        # Loop over all kernel calls in the schedule. Keep a list of
        # any non-intergrid kernels so that we can generate a verbose error
        # message if necessary.
        non_intergrid_kernels = []
        requires_mesh = False
        for call in self._schedule.coded_kernels():

            if (call.reference_element.properties or call.mesh.properties):
                requires_mesh = True

            if not call.is_intergrid:
                non_intergrid_kernels.append(call)
                # Skip over any non-inter-grid kernels
                continue

            fine_args = psyGen.args_filter(call.arguments.args,
                                           arg_meshes=["gh_fine"])
            coarse_args = psyGen.args_filter(call.arguments.args,
                                             arg_meshes=["gh_coarse"])
            fine_arg = fine_args[0]
            coarse_arg = coarse_args[0]

            # Create an object to capture info. on this inter-grid kernel
            # and store in our dictionary
            self._ig_kernels[call.name] = DynInterGrid(fine_arg, coarse_arg)

            # Create and store the names of the associated mesh objects
            _name_set.add(self._schedule.symbol_table.name_from_tag(
                "mesh_{0}".format(fine_arg.name)))
            _name_set.add(self._schedule.symbol_table.name_from_tag(
                "mesh_{0}".format(coarse_arg.name)))

        # If we found a mixture of both inter-grid and non-inter-grid kernels
        # then we reject the invoke()
        if non_intergrid_kernels and self._ig_kernels:
            raise GenerationError(
                "An invoke containing inter-grid kernels must contain no "
                "other kernel types but kernels '{0}' in invoke '{1}' are "
                "not inter-grid kernels.".format(
                    ", ".join([call.name for call in non_intergrid_kernels]),
                    invoke.name))

        # If we didn't have any inter-grid kernels but distributed memory
        # is enabled then we will still need a mesh object if we have one or
        # more kernels that iterate over cells. We also require a mesh object
        # if any of the kernels require properties of either the reference
        # element or the mesh. (Colourmaps also require a mesh object but that
        # is handled in _colourmap_init().)
        if not _name_set:
            if (requires_mesh or (Config.get().distributed_memory and
                                  not invoke.iterate_over_dofs_only)):
                _name_set.add(
                    self._schedule.symbol_table.name_from_tag("mesh"))

        # Convert the set of mesh names to a list and store
        self._mesh_names = sorted(_name_set)

    def _colourmap_init(self):
        '''
        Sets-up information on any required colourmaps. This cannot be done
        in the constructor since colouring is applied by Transformations
        and happens after the Schedule has already been constructed.
        '''
        for call in [call for call in self._schedule.coded_kernels() if
                     call.is_coloured()]:
            # Keep a record of whether or not any kernels (loops) in this
            # invoke have been coloured
            self._needs_colourmap = True

            if call.is_intergrid:
                # This is an inter-grid kernel so look-up the names of
                # the colourmap variables associated with the coarse
                # mesh (since that determines the iteration space).
                carg_name = self._ig_kernels[call.name].coarse.name
                # Colour map
                base_name = "cmap_" + carg_name
                colour_map = \
                    self._schedule.symbol_table.name_from_tag(base_name)
                # No. of colours
                base_name = "ncolour_" + carg_name
                ncolours = \
                    self._schedule.symbol_table.name_from_tag(base_name)
                # Add these names into the dictionary entry for this
                # inter-grid kernel
                self._ig_kernels[call.name].colourmap = colour_map
                self._ig_kernels[call.name].ncolours_var = ncolours

        if not self._mesh_names and self._needs_colourmap:
            # There aren't any inter-grid kernels but we do need colourmap
            # information and that means we'll need a mesh object
            mesh_name = \
                self._schedule.symbol_table.name_from_tag("mesh")
            self._mesh_names.append(mesh_name)

    def declarations(self, parent):
        '''
        Declare variables specific to mesh objects.

        :param parent: the parent node to which to add the declarations
        :type parent: an instance of :py:class:`psyclone.f2pygen.BaseGen`

        '''
        api_config = Config.get().api_conf("dynamo0.3")

        # Since we're now generating code, any transformations must
        # have been applied so we can set-up colourmap information
        self._colourmap_init()

        # We'll need various typedefs from the mesh module
        if self._mesh_names:
            parent.add(UseGen(parent, name="mesh_mod", only=True,
                              funcnames=["mesh_type"]))
        if self._ig_kernels:
            parent.add(UseGen(parent, name="mesh_map_mod", only=True,
                              funcnames=["mesh_map_type"]))
        # Declare the mesh object(s)
        for name in self._mesh_names:
            parent.add(TypeDeclGen(parent, pointer=True, datatype="mesh_type",
                                   entity_decls=[name + " => null()"]))
        # Declare the inter-mesh map(s) and cell map(s)
        for kern in self._ig_kernels.values():
            parent.add(TypeDeclGen(parent, pointer=True,
                                   datatype="mesh_map_type",
                                   entity_decls=[kern.mmap + " => null()"]))
            parent.add(
                DeclGen(parent, pointer=True, datatype="integer",
                        kind=api_config.default_kind["integer"],
                        entity_decls=[kern.cell_map + "(:,:) => null()"]))

            # Declare the number of cells in the fine mesh and how many fine
            # cells there are per coarse cell
            parent.add(DeclGen(parent, datatype="integer",
                               kind=api_config.default_kind["integer"],
                               entity_decls=[kern.ncell_fine,
                                             kern.ncellpercell]))
            # Declare variables to hold the colourmap information if required
            if kern.colourmap:
                parent.add(
                    DeclGen(parent, datatype="integer",
                            kind=api_config.default_kind["integer"],
                            pointer=True,
                            entity_decls=[kern.colourmap+"(:,:)"]))
                parent.add(
                    DeclGen(parent, datatype="integer",
                            kind=api_config.default_kind["integer"],
                            entity_decls=[kern.ncolours_var]))

        if not self._ig_kernels and self._needs_colourmap:
            # There aren't any inter-grid kernels but we do need
            # colourmap information
            base_name = "cmap"
            colour_map = \
                self._schedule.symbol_table.name_from_tag(base_name)
            # No. of colours
            base_name = "ncolour"
            ncolours = \
                self._schedule.symbol_table.name_from_tag(base_name)
            # Add declarations for these variables
            parent.add(DeclGen(parent, datatype="integer",
                               kind=api_config.default_kind["integer"],
                               pointer=True,
                               entity_decls=[colour_map+"(:,:)"]))
            parent.add(DeclGen(parent, datatype="integer",
                               kind=api_config.default_kind["integer"],
                               entity_decls=[ncolours]))

    def initialise(self, parent):
        '''
        Initialise parameters specific to inter-grid kernels

        :param parent: the parent node to which to add the initialisations
        :type parent: an instance of :py:class:`psyclone.f2pygen.BaseGen`

        '''
        # If we haven't got any need for a mesh in this invoke then we
        # don't do anything
        if len(self._mesh_names) == 0:
            return

        parent.add(CommentGen(parent, ""))

        if len(self._mesh_names) == 1:
            # We only require one mesh object which means that this invoke
            # contains no inter-grid kernels (which would require at least 2)
            parent.add(CommentGen(parent, " Create a mesh object"))
            parent.add(CommentGen(parent, ""))
            rhs = "%".join([self._first_var.proxy_name_indexed,
                            self._first_var.ref_name(), "get_mesh()"])
            parent.add(AssignGen(parent, pointer=True,
                                 lhs=self._mesh_names[0], rhs=rhs))
            if self._needs_colourmap:
                parent.add(CommentGen(parent, ""))
                parent.add(CommentGen(parent, " Get the colourmap"))
                parent.add(CommentGen(parent, ""))
                # Look-up variable names for colourmap and number of colours
                colour_map = self._schedule.symbol_table.name_from_tag("cmap")
                ncolour = \
                    self._schedule.symbol_table.name_from_tag("ncolour")
                # Get the number of colours
                parent.add(AssignGen(
                    parent, lhs=ncolour,
                    rhs="{0}%get_ncolours()".format(self._mesh_names[0])))
                # Get the colour map
                parent.add(AssignGen(parent, pointer=True, lhs=colour_map,
                                     rhs=self._mesh_names[0] +
                                     "%get_colour_map()"))
            return

        parent.add(CommentGen(
            parent,
            " Look-up mesh objects and loop limits for inter-grid kernels"))
        parent.add(CommentGen(parent, ""))

        # Keep a list of quantities that we've already initialised so
        # that we don't generate duplicate assignments
        initialised = []

        # Loop over the DynInterGrid objects in our dictionary
        for dig in self._ig_kernels.values():
            # We need pointers to both the coarse and the fine mesh
            fine_mesh = self._schedule.symbol_table.name_from_tag(
                "mesh_{0}".format(dig.fine.name))
            coarse_mesh = self._schedule.symbol_table.name_from_tag(
                "mesh_{0}".format(dig.coarse.name))
            if fine_mesh not in initialised:
                initialised.append(fine_mesh)
                parent.add(
                    AssignGen(parent, pointer=True,
                              lhs=fine_mesh,
                              rhs="%".join([dig.fine.proxy_name_indexed,
                                            dig.fine.ref_name(),
                                            "get_mesh()"])))

            if coarse_mesh not in initialised:
                initialised.append(coarse_mesh)
                parent.add(
                    AssignGen(parent, pointer=True,
                              lhs=coarse_mesh,
                              rhs="%".join([dig.coarse.proxy_name_indexed,
                                            dig.coarse.ref_name(),
                                            "get_mesh()"])))
            # We also need a pointer to the mesh map which we get from
            # the coarse mesh
            if dig.mmap not in initialised:
                initialised.append(dig.mmap)
                parent.add(
                    AssignGen(parent, pointer=True,
                              lhs=dig.mmap,
                              rhs="{0}%get_mesh_map({1})".format(coarse_mesh,
                                                                 fine_mesh)))

            # Cell map. This is obtained from the mesh map.
            if dig.cell_map not in initialised:
                initialised.append(dig.cell_map)
                parent.add(
                    AssignGen(parent, pointer=True, lhs=dig.cell_map,
                              rhs=dig.mmap+"%get_whole_cell_map()"))

            # Number of cells in the fine mesh
            if dig.ncell_fine not in initialised:
                initialised.append(dig.ncell_fine)
                if Config.get().distributed_memory:
                    # TODO this hardwired depth of 2 will need changing in
                    # order to support redundant computation
                    parent.add(
                        AssignGen(parent, lhs=dig.ncell_fine,
                                  rhs=(fine_mesh+"%get_last_halo_cell"
                                       "(depth=2)")))
                else:
                    parent.add(
                        AssignGen(parent, lhs=dig.ncell_fine,
                                  rhs="%".join([dig.fine.proxy_name,
                                                dig.fine.ref_name(),
                                                "get_ncell()"])))

            # Number of fine cells per coarse cell.
            if dig.ncellpercell not in initialised:
                initialised.append(dig.ncellpercell)
                parent.add(
                    AssignGen(parent, lhs=dig.ncellpercell,
                              rhs=dig.mmap +
                              "%get_ntarget_cells_per_source_cell()"))

            # Colour map for the coarse mesh (if required)
            if dig.colourmap:
                # Number of colours
                parent.add(AssignGen(parent, lhs=dig.ncolours_var,
                                     rhs=coarse_mesh + "%get_ncolours()"))
                # Colour map itself
                parent.add(AssignGen(parent, lhs=dig.colourmap,
                                     pointer=True,
                                     rhs=coarse_mesh + "%get_colour_map()"))

    @property
    def intergrid_kernels(self):
        ''' Getter for the dictionary of intergrid kernels.

        :returns: Dictionary of intergrid kernels, indexed by name.
        :rtype: :py:class:`collections.OrderedDict`
        '''
        return self._ig_kernels


class DynInterGrid(object):
    '''
    Holds information on quantities required by an inter-grid kernel.

    :param fine_arg: Kernel argument on the fine mesh.
    :type fine_arg: :py:class:`psyclone.dynamo0p3.DynKernelArgument`
    :param coarse_arg: Kernel argument on the coarse mesh.
    :type coarse_arg: :py:class:`psyclone.dynamo0p3.DynKernelArgument`
    '''
    def __init__(self, fine_arg, coarse_arg):

        # Arguments on the coarse and fine grids
        self.coarse = coarse_arg
        self.fine = fine_arg

        # Get a reference to the InvokeSchedule SymbolTable
        symtab = self.coarse.call.root.symbol_table

        # Generate name for inter-mesh map
        base_mmap_name = "mmap_{0}_{1}".format(fine_arg.name,
                                               coarse_arg.name)
        self.mmap = symtab.name_from_tag(base_mmap_name)

        # Generate name for ncell variables
        self.ncell_fine = symtab.name_from_tag(
            "ncell_{0}".format(fine_arg.name))
        # No. of fine cells per coarse cell
        self.ncellpercell = symtab.name_from_tag(
            "ncpc_{0}_{1}".format(fine_arg.name, coarse_arg.name))
        # Name for cell map
        base_name = "cell_map_" + coarse_arg.name
        self.cell_map = symtab.name_from_tag(base_name)

        # We have no colourmap information when first created
        self.colourmap = ""
        # Name of the variable holding the number of colours
        self.ncolours_var = ""


class DynBasisFunctions(DynCollection):
    ''' Holds all information on the basis and differential basis
    functions required by an invoke or kernel call. This covers both those
    required for quadrature and for evaluators.

    :param node: either the schedule of an Invoke or a single Kernel object \
                 for which to extract information on all required \
                 basis/diff-basis functions.
    :type node: :py:class:`psyclone.dynamo0p3.DynInvokeSchedule` or \
                :py:class:`psyclone.dynamo0p3.DynKern`

    :raises InternalError: if a call has an unrecognised evaluator shape.

    '''
    # Dimensioning vars for the basis function arrays required by each
    # type of quadrature
    qr_dim_vars = {"xyoz": ["np_xy", "np_z"],
                   "edge": ["np_xyz", "nedges"],
                   "face": ["np_xyz", "nfaces"]}
    # The different weights arrays required by each type of quadrature
    qr_weight_vars = {"xyoz": ["weights_xy", "weights_z"],
                      "edge": ["weights_xyz"],
                      "face": ["weights_xyz"]}

    def __init__(self, node):
        from psyclone.dynamo0p3_builtins import DynBuiltIn

        super(DynBasisFunctions, self).__init__(node)

        # Construct a list of all the basis/diff-basis functions required
        # by this invoke. Each entry in the list is a dictionary holding
        # the shape, the function space and the 'target' function spaces
        # (upon which the basis functions are evaluated).
        self._basis_fns = []
        # The dictionary of quadrature objects passed to this invoke. Keys
        # are the various VALID_QUADRATURE_SHAPES, values are a list of
        # associated quadrature variables. (i.e. we have a list of
        # quadrature arguments for each shape.)
        self._qr_vars = OrderedDict()
        # The dict of target function spaces upon which we must provide
        # evaluators. Keys are the FS names, values are (FunctionSpace,
        # DynKernelArgument) tuples.
        self._eval_targets = OrderedDict()

        for call in self._calls:

            if isinstance(call, DynBuiltIn) or not call.eval_shapes:
                # Skip this kernel if it doesn't require basis/diff basis fns
                continue

            for shape, rule in call.qr_rules.items():

                # This kernel requires quadrature
                if shape not in self._qr_vars:
                    # We haven't seen a quadrature arg with this shape
                    # before so create a dictionary entry with an
                    # empty list
                    self._qr_vars[shape] = []
                if rule.psy_name not in self._qr_vars[shape]:
                    # Add this qr argument to the list of those that
                    # have this shape
                    self._qr_vars[shape].append(rule.psy_name)

            if "gh_evaluator" in call.eval_shapes:
                # An evaluator consists of basis or diff basis functions
                # for one FS evaluated on the nodes of another 'target' FS.
                # Make a dict of 2-tuples, each containing the
                # FunctionSpace and associated kernel argument for the
                # target FSs.

                # Loop over the target FS for evaluators required by this
                # kernel
                for fs_name in call.eval_targets:
                    if fs_name not in self._eval_targets:
                        # We don't already have this space in our list so
                        # add it to the list of target spaces
                        self._eval_targets[fs_name] = \
                            call.eval_targets[fs_name]

            # Both quadrature and evaluators require basis and/or differential
            # basis functions. This helper routine populates self._basis_fns
            # with entries describing the basis functions required by
            # this call.
            self._setup_basis_fns_for_call(call)

    @staticmethod
    def basis_first_dim_name(function_space):
        '''
        Get the name of the variable holding the first dimension of a
        basis function

        :param function_space: the function space the basis function is for
        :type function_space: :py:class:`psyclone.dynamo0p3.FunctionSpace`
        :return: a Fortran variable name
        :rtype: str

        '''
        return "dim_" + function_space.mangled_name

    @staticmethod
    def basis_first_dim_value(function_space):
        '''
        Get the size of the first dimension of a basis function.

        :param function_space: the function space the basis function is for
        :type function_space: :py:class:`psyclone.dynamo0p3.FunctionSpace`
        :return: an integer length.
        :rtype: string

        :raises GenerationError: if an unsupported function space is supplied \
                                 (e.g. ANY_SPACE_*, ANY_DISCONTINUOUS_SPACE_*)
        '''
        if function_space.has_scalar_basis:
            first_dim = "1"
        elif function_space.has_vector_basis:
            first_dim = "3"
        else:
            # It is not possible to determine explicitly the first basis
            # function array dimension from the metadata for any_space or
            # any_discontinuous_space. This information needs to be passed
            # from the PSy layer to the kernels (see issue #461).
            raise GenerationError(
                "Unsupported space for basis function, "
                "expecting one of {0} but found "
                "'{1}'".format(FunctionSpace.VALID_FUNCTION_SPACES,
                               function_space.orig_name))
        return first_dim

    @staticmethod
    def diff_basis_first_dim_name(function_space):
        '''
        Get the name of the variable holding the first dimension of a
        differential basis function.

        :param function_space: the function space the diff-basis function \
                               is for.
        :type function_space: :py:class:`psyclone.dynamo0p3.FunctionSpace`
        :return: a Fortran variable name.
        :rtype: str

        '''
        return "diff_dim_" + function_space.mangled_name

    @staticmethod
    def diff_basis_first_dim_value(function_space):
        '''
        Get the size of the first dimension of an array for a
        differential basis function.

        :param function_space: the function space the diff-basis function \
                               is for.
        :type function_space: :py:class:`psyclone.dynamo0p3.FunctionSpace`
        :return: an integer length.
        :rtype: str

        :raises GenerationError: if an unsupported function space is \
                                 supplied (e.g. ANY_SPACE_*, \
                                 ANY_DISCONTINUOUS_SPACE_*)

        '''
        if function_space.has_scalar_diff_basis:
            first_dim = "1"
        elif function_space.has_vector_diff_basis:
            first_dim = "3"
        else:
            # It is not possible to determine explicitly the first
            # differential basis function array dimension from the metadata
            # for any_space or any_discontinuous_space. This information
            # needs to be passed from the PSy layer to the kernels
            # (see issue #461).
            raise GenerationError(
                "Unsupported space for differential basis function, expecting "
                "one of {0} but found '{1}'"
                .format(FunctionSpace.VALID_FUNCTION_SPACES,
                        function_space.orig_name))
        return first_dim

    def _setup_basis_fns_for_call(self, call):
        '''
        Populates self._basis_fns with entries describing the basis
        functions required by the supplied Call.

        :param call: the kernel call for which basis functions are required.
        :type call: :py:class:`psyclone.dynamo0p3.DynKern`

        :raises InternalError: if the supplied call is of incorrect type.
        :raises InternalError: if the supplied call has an unrecognised \
                               evaluator shape.
        '''
        if not isinstance(call, DynKern):
            raise InternalError("Expected a DynKern object but got: '{0}'".
                                format(type(call)))
        # We need a full FunctionSpace object for each function space
        # that has basis functions associated with it.
        for fsd in call.fs_descriptors.descriptors:

            # We need the full FS object, not just the name. Therefore
            # we first have to get a kernel argument that is on this
            # space...
            arg, fspace = call.arguments.get_arg_on_space_name(fsd.fs_name)

            for shape in call.eval_shapes:

                # Populate a dict with the shape, function space and
                # associated kernel argument for this basis/diff-basis f'n.
                entry = {"shape": shape,
                         "fspace": fspace,
                         "arg": arg}
                if shape in VALID_QUADRATURE_SHAPES:
                    # This is for quadrature - store the name of the
                    # qr variable
                    entry["qr_var"] = call.qr_rules[shape].psy_name
                    # Quadrature weights are evaluated at pre-determined
                    # points rather than at the nodes of another FS.
                    # We put one entry of None in the list of target
                    # spaces to facilitate cases where we loop over
                    # this list.
                    entry["nodal_fspaces"] = [None]
                elif shape == "gh_evaluator":
                    # This is an evaluator
                    entry["qr_var"] = None
                    # Store a list of the FunctionSpace objects for which
                    # these basis functions are to be evaluated
                    entry["nodal_fspaces"] = [items[0] for items in
                                              call.eval_targets.values()]
                else:
                    raise InternalError("Unrecognised evaluator shape: '{0}'. "
                                        "Should be one of {1}".format(
                                            shape, VALID_EVALUATOR_SHAPES))

                # Add our newly-constructed dict object to the list describing
                # the required basis and/or differential basis functions for
                # this Invoke.
                if fsd.requires_basis:
                    entry["type"] = "basis"
                    self._basis_fns.append(entry)
                if fsd.requires_diff_basis:
                    # Take a shallow copy of the dict and just modify the
                    # 'type' of the basis function it describes (this works
                    # because the 'type' entry is a primitive type [str]).
                    diff_entry = entry.copy()
                    diff_entry["type"] = "diff-basis"
                    self._basis_fns.append(diff_entry)

    def _stub_declarations(self, parent):
        '''
        Insert the variable declarations required by the basis functions into
        the Kernel stub.

        :param parent: the f2pygen node representing the Kernel stub.
        :type parent: :py:class:`psyclone.f2pygen.SubroutineGen`

        :raises InternalError: if an unsupported quadrature shape is found.

        '''
        api_config = Config.get().api_conf("dynamo0.3")

        if not self._qr_vars and not self._eval_targets:
            return

        # The quadrature shapes that this method supports
        supported_shapes = ["gh_quadrature_xyoz", "gh_quadrature_face",
                            "gh_quadrature_edge"]

        # Get the lists of dimensioning variables and basis arrays
        var_dims, basis_arrays = self._basis_fn_declns()

        if var_dims:
            parent.add(DeclGen(parent, datatype="integer",
                               kind=api_config.default_kind["integer"],
                               intent="in", entity_decls=var_dims))
        for basis in basis_arrays:
            parent.add(DeclGen(parent, datatype="real",
                               kind=api_config.default_kind["real"],
                               intent="in",
                               dimension=",".join(basis_arrays[basis]),
                               entity_decls=[basis]))

        for shape in self._qr_vars:
            qr_name = "_qr_" + shape.split("_")[-1]
            if shape == "gh_quadrature_xyoz":
                parent.add(DeclGen(parent, datatype="real",
                                   kind=api_config.default_kind["real"],
                                   intent="in", dimension="np_xy"+qr_name,
                                   entity_decls=["weights_xy"+qr_name]))
                parent.add(DeclGen(parent, datatype="real",
                                   kind=api_config.default_kind["real"],
                                   intent="in", dimension="np_z"+qr_name,
                                   entity_decls=["weights_z"+qr_name]))
            elif shape == "gh_quadrature_face":
                parent.add(DeclGen(parent, datatype="real",
                                   kind=api_config.default_kind["real"],
                                   intent="in",
                                   dimension=",".join(["np_xyz"+qr_name,
                                                       "nfaces"+qr_name]),
                                   entity_decls=["weights_xyz"+qr_name]))
            elif shape == "gh_quadrature_edge":
                parent.add(DeclGen(parent, datatype="real",
                                   kind=api_config.default_kind["real"],
                                   intent="in",
                                   dimension=",".join(["np_xyz"+qr_name,
                                                       "nedges"+qr_name]),
                                   entity_decls=["weights_xyz"+qr_name]))
            else:
                raise InternalError(
                    "Quadrature shapes other than {0} are not yet "
                    "supported - got: '{1}'".format(supported_shapes, shape))

    def _invoke_declarations(self, parent):
        '''
        Add basis-function declarations to the PSy layer.

        :param parent: f2pygen node represening the PSy-layer routine.
        :type parent: :py:class:`psyclone.f2pygen.SubroutineGen`

        '''
        # Create a single declaration for each quadrature type
        for shape in VALID_QUADRATURE_SHAPES:
            if shape in self._qr_vars and self._qr_vars[shape]:
                # The PSy-layer routine is passed objects of
                # quadrature_* type
                parent.add(
                    TypeDeclGen(parent,
                                datatype=QUADRATURE_TYPE_MAP[shape]["type"],
                                entity_decls=self._qr_vars[shape],
                                intent="in"))
                # For each of these we'll need a corresponding proxy, use
                # the symbol_table to avoid clashes...
                var_names = []
                for var in self._qr_vars[shape]:
                    var_names.append(self._symbol_table.name_from_tag(
                        var+"_proxy"))
                parent.add(
                    TypeDeclGen(
                        parent,
                        datatype=QUADRATURE_TYPE_MAP[shape]["proxy_type"],
                        entity_decls=var_names))

    def initialise(self, parent):
        '''
        Create the declarations and assignments required for the
        basis-functions required by an invoke. These are added as children
        of the supplied parent node in the AST.

        :param parent: the node in the f2pygen AST that will be the
                       parent of all of the declarations and assignments.
        :type parent: :py:class:`psyclone.f2pygen.SubroutineGen`

        :raises InternalError: if an invalid entry is encountered in the \
                               self._basis_fns list.
        '''
        api_config = Config.get().api_conf("dynamo0.3")

        basis_declarations = []

        # We need BASIS and/or DIFF_BASIS if any kernel requires quadrature
        # or an evaluator
        if self._qr_vars or self._eval_targets:
            parent.add(UseGen(parent, name="function_space_mod",
                              only=True,
                              funcnames=["BASIS", "DIFF_BASIS"]))

        if self._qr_vars:
            parent.add(CommentGen(parent, ""))
            parent.add(CommentGen(parent, " Look-up quadrature variables"))
            parent.add(CommentGen(parent, ""))

            # Look-up the module- and type-names from the QUADRATURE_TYPE_MAP
            for shp in self._qr_vars:
                parent.add(UseGen(parent,
                                  name=QUADRATURE_TYPE_MAP[shp]["module"],
                                  only=True,
                                  funcnames=[
                                      QUADRATURE_TYPE_MAP[shp]["type"],
                                      QUADRATURE_TYPE_MAP[shp]["proxy_type"]]))
            self._initialise_xyz_qr(parent)
            self._initialise_xyoz_qr(parent)
            self._initialise_xoyoz_qr(parent)
            self._initialise_face_or_edge_qr(parent, "face")
            self._initialise_face_or_edge_qr(parent, "edge")

        if self._eval_targets:
            parent.add(CommentGen(parent, ""))
            parent.add(CommentGen(parent,
                                  " Initialise evaluator-related quantities "
                                  "for the target function spaces"))
            parent.add(CommentGen(parent, ""))

        for (fspace, arg) in self._eval_targets.values():
            # We need the list of nodes for each unique FS upon which we need
            # to evaluate basis/diff-basis functions
            nodes_name = "nodes_" + fspace.mangled_name
            parent.add(AssignGen(
                parent, lhs=nodes_name,
                rhs="%".join([arg.proxy_name_indexed, arg.ref_name(fspace),
                              "get_nodes()"]),
                pointer=True))
            parent.add(DeclGen(parent, datatype="real",
                               kind=api_config.default_kind["real"],
                               pointer=True,
                               entity_decls=[nodes_name+"(:,:) => null()"]))

        if self._basis_fns:
            parent.add(CommentGen(parent, ""))
            parent.add(CommentGen(parent, " Allocate basis/diff-basis arrays"))
            parent.add(CommentGen(parent, ""))

        var_dim_list = []
        for basis_fn in self._basis_fns:
            # Get the extent of the first dimension of the basis array.
            if basis_fn['type'] == "basis":
                first_dim = self.basis_first_dim_name(basis_fn["fspace"])
                dim_space = "get_dim_space()"
            elif basis_fn['type'] == "diff-basis":
                first_dim = self.diff_basis_first_dim_name(
                    basis_fn["fspace"])
                dim_space = "get_dim_space_diff()"
            else:
                raise InternalError(
                    "Unrecognised type of basis function: '{0}'. Should "
                    "be either 'basis' or 'diff-basis'.".format(
                        basis_fn['type']))

            if first_dim not in var_dim_list:
                var_dim_list.append(first_dim)
                rhs = "%".join(
                    [basis_fn["arg"].proxy_name_indexed,
                     basis_fn["arg"].ref_name(basis_fn["fspace"]),
                     dim_space])
                parent.add(AssignGen(parent, lhs=first_dim, rhs=rhs))

        var_dims, basis_arrays = self._basis_fn_declns()

        if var_dims:
            # declare dim and diff_dim for all function spaces
            parent.add(DeclGen(parent, datatype="integer",
                               kind=api_config.default_kind["integer"],
                               entity_decls=var_dims))

        basis_declarations = []
        for basis in basis_arrays:
            parent.add(
                AllocateGen(parent,
                            basis+"("+", ".join(basis_arrays[basis])+")"))
            basis_declarations.append(
                basis+"("+",".join([":"]*len(basis_arrays[basis]))+")")

        # declare the basis function arrays
        if basis_declarations:
            parent.add(DeclGen(parent, datatype="real",
                               kind=api_config.default_kind["real"],
                               allocatable=True,
                               entity_decls=basis_declarations))

        # Compute the values for any basis arrays
        self._compute_basis_fns(parent)

    def _basis_fn_declns(self):
        '''
        Extracts all information relating to the necessary declarations
        for basis-function arrays.

        :returns: a 2-tuple containing a list of dimensioning variables & a \
                  dict of basis arrays.
        :rtype: (list of str, dict)

        :raises InternalError: if neither self._invoke or self._kernel are set.
        :raises InternalError: if an unrecognised type of basis function is \
                               encountered.
        :raises InternalError: if an unrecognised evaluator shape is \
                               encountered.
        :raises InternalError: if there is no name for the quadrature object \
                               when generating PSy-layer code.

        '''
        # Dictionary of basis arrays where key values are the array names and
        # entries are a list of dimensions.
        basis_arrays = OrderedDict()
        # List of names of dimensioning (scalar) variables
        var_dim_list = []

        # Loop over the list of dicts describing each basis function
        # required by this Invoke.
        for basis_fn in self._basis_fns:
            # Get the extent of the first dimension of the basis array and
            # store whether we have a basis or a differential basis function.
            # Currently there are only those two possible types of basis
            # function and we store the required diff basis name in basis_name.
            if basis_fn['type'] == "basis":
                if self._invoke:
                    first_dim = self.basis_first_dim_name(basis_fn["fspace"])
                elif self._kernel:
                    first_dim = self.basis_first_dim_value(basis_fn["fspace"])
                else:
                    raise InternalError("Require basis functions but do not "
                                        "have either a Kernel or an "
                                        "Invoke. Should be impossible.")
                basis_name = "gh_basis"
            elif basis_fn['type'] == "diff-basis":
                if self._invoke:
                    first_dim = self.diff_basis_first_dim_name(
                        basis_fn["fspace"])
                elif self._kernel:
                    first_dim = self.diff_basis_first_dim_value(
                        basis_fn["fspace"])
                else:
                    raise InternalError("Require differential basis functions "
                                        "but do not have either a Kernel or "
                                        "an Invoke. Should be impossible.")
                basis_name = "gh_diff_basis"
            else:
                raise InternalError(
                    "Unrecognised type of basis function: '{0}'. Should "
                    "be either 'basis' or 'diff-basis'.".format(
                        basis_fn['type']))

            if self._invoke and first_dim not in var_dim_list:
                var_dim_list.append(first_dim)

            if basis_fn["shape"] in VALID_QUADRATURE_SHAPES:

                qr_var = basis_fn["qr_var"]
                if not qr_var:
                    raise InternalError(
                        "Quadrature '{0}' is required but have no name for the"
                        " associated Quadrature object.".format(
                            basis_fn["shape"]))

                op_name = basis_fn["fspace"].get_operator_name(basis_name,
                                                               qr_var=qr_var)
                if op_name in basis_arrays:
                    # We've already seen a basis with this name so skip
                    continue

                # Dimensionality of the basis arrays depends on the
                # type of quadrature...
                alloc_args = qr_basis_alloc_args(first_dim, basis_fn)
                for arg in alloc_args:
                    # In a kernel stub the first dimension of the array is
                    # a numerical value so make sure we don't try and declare
                    # it as a variable.
                    if not arg[0].isdigit() and arg not in var_dim_list:
                        var_dim_list.append(arg)
                basis_arrays[op_name] = alloc_args

            elif basis_fn["shape"].lower() == "gh_evaluator":
                # This is an evaluator and thus may be required on more than
                # one function space
                for target_space in basis_fn["nodal_fspaces"]:
                    op_name = basis_fn["fspace"].\
                        get_operator_name(basis_name,
                                          qr_var=basis_fn["qr_var"],
                                          on_space=target_space)
                    if op_name in basis_arrays:
                        continue
                    # We haven't seen a basis with this name before so
                    # need to store its dimensions
                    basis_arrays[op_name] = [
                        first_dim,
                        basis_fn["fspace"].ndf_name,
                        target_space.ndf_name]
            else:
                raise InternalError(
                    "Unrecognised evaluator shape: '{0}'. Should be one of "
                    "{1}".format(basis_fn["shape"], VALID_EVALUATOR_SHAPES))

        return (var_dim_list, basis_arrays)

    def _initialise_xyz_qr(self, parent):
        '''
        Add in the initialisation of variables needed for XYZ
        quadrature

        :param parent: the node in the AST representing the PSy subroutine
                       in which to insert the initialisation
        :type parent: :py:class:`psyclone.f2pygen.SubroutineGen`

        '''
        # pylint: disable=no-self-use,unused-argument
        # This shape is not yet supported so we do nothing
        return

    def _initialise_xyoz_qr(self, parent):
        '''
        Add in the initialisation of variables needed for XYoZ
        quadrature

        :param parent: the node in the AST representing the PSy subroutine
                       in which to insert the initialisation
        :type parent: :py:class:`psyclone.f2pygen.SubroutineGen`

        '''
        api_config = Config.get().api_conf("dynamo0.3")

        if "gh_quadrature_xyoz" not in self._qr_vars:
            return

        for qr_arg_name in self._qr_vars["gh_quadrature_xyoz"]:

            # We generate unique names for the integers holding the numbers
            # of quadrature points by appending the name of the quadrature
            # argument
            parent.add(
                DeclGen(
                    parent, datatype="integer",
                    kind=api_config.default_kind["integer"],
                    entity_decls=[name+"_"+qr_arg_name
                                  for name in self.qr_dim_vars["xyoz"]]))
            decl_list = [name+"_"+qr_arg_name+"(:) => null()"
                         for name in self.qr_weight_vars["xyoz"]]
            parent.add(
                DeclGen(parent, datatype="real",
                        kind=api_config.default_kind["real"],
                        pointer=True, entity_decls=decl_list))
            # Get the quadrature proxy
            proxy_name = qr_arg_name + "_proxy"
            parent.add(
                AssignGen(parent, lhs=proxy_name,
                          rhs=qr_arg_name+"%"+"get_quadrature_proxy()"))
            # Number of points in each dimension
            for qr_var in self.qr_dim_vars["xyoz"]:
                parent.add(
                    AssignGen(parent, lhs=qr_var+"_"+qr_arg_name,
                              rhs=proxy_name+"%"+qr_var))
            # Pointers to the weights arrays
            for qr_var in self.qr_weight_vars["xyoz"]:
                parent.add(
                    AssignGen(parent, pointer=True,
                              lhs=qr_var+"_"+qr_arg_name,
                              rhs=proxy_name+"%"+qr_var))

    def _initialise_xoyoz_qr(self, parent):
        '''
        Add in the initialisation of variables needed for XoYoZ
        quadrature.

        :param parent: the node in the AST representing the PSy subroutine \
                       in which to insert the initialisation.
        :type parent: :py:class:`psyclone.f2pygen.SubroutineGen`

        '''
        # pylint: disable=no-self-use,unused-argument
        # This shape is not yet supported so we do nothing
        return

    def _initialise_face_or_edge_qr(self, parent, qr_type):
        '''
        Add in the initialisation of variables needed for face or edge
        quadrature.

        :param parent: the node in the AST representing the PSy subroutine \
                       in which to insert the initialisation.
        :type parent: :py:class:`psyclone.f2pygen.SubroutineGen`
        :param str qr_type: whether to generate initialisation code for \
                            "face" or "edge" quadrature.

        :raises InternalError: if `qr_type` is not "face" or "edge".

        '''
        if qr_type not in ["face", "edge"]:
            raise InternalError(
                "_initialise_face_or_edge_qr: qr_type argument must be either "
                "'face' or 'edge' but got: '{0}'".format(qr_type))

        quadrature_name = "gh_quadrature_" + qr_type

        if quadrature_name not in self._qr_vars:
            return

        api_config = Config.get().api_conf("dynamo0.3")
        symbol_table = self._symbol_table

        for qr_arg_name in self._qr_vars[quadrature_name]:
            # We generate unique names for the integers holding the numbers
            # of quadrature points by appending the name of the quadrature
            # argument
            decl_list = [symbol_table.name_from_tag(name+"_"+qr_arg_name)
                         for name in self.qr_dim_vars[qr_type]]
            parent.add(DeclGen(parent, datatype="integer",
                               kind=api_config.default_kind["integer"],
                               entity_decls=decl_list))

            decl_list = [symbol_table.name_from_tag(name+"_"+qr_arg_name)
                         + "(:,:) => null()"
                         for name in self.qr_weight_vars[qr_type]]
            parent.add(
                DeclGen(parent, datatype="real", pointer=True,
                        kind=api_config.default_kind["real"],
                        entity_decls=decl_list))
            # Get the quadrature proxy
            proxy_name = symbol_table.name_from_tag(qr_arg_name+"_proxy")
            parent.add(
                AssignGen(parent, lhs=proxy_name,
                          rhs=qr_arg_name+"%"+"get_quadrature_proxy()"))
            # The dimensioning variables required for this quadrature
            # (e.g. nedges/nfaces, np_xyz)
            for qr_var in self.qr_dim_vars[qr_type]:
                parent.add(
                    AssignGen(parent, lhs=qr_var+"_"+qr_arg_name,
                              rhs=proxy_name+"%"+qr_var))
            # Pointers to the weights arrays
            for qr_var in self.qr_weight_vars[qr_type]:
                parent.add(
                    AssignGen(parent, pointer=True,
                              lhs=qr_var+"_"+qr_arg_name,
                              rhs=proxy_name+"%"+qr_var))

    def _compute_basis_fns(self, parent):
        '''
        Generates the necessary Fortran to compute the values of
        any basis/diff-basis arrays required

        :param parent: Node in the f2pygen AST which will be the parent
                       of the assignments created in this routine
        :type parent: :py:class:`psyclone.f2pygen.SubroutineGen`

        '''
        # pylint: disable=too-many-locals
        api_config = Config.get().api_conf("dynamo0.3")

        loop_var_list = set()
        op_name_list = []
        # add calls to compute the values of any basis arrays
        if self._basis_fns:
            parent.add(CommentGen(parent, ""))
            parent.add(CommentGen(parent, " Compute basis/diff-basis arrays"))
            parent.add(CommentGen(parent, ""))

        for basis_fn in self._basis_fns:

            # Currently there are only two possible types of basis function
            # and we store the corresponding strings to use in basis_name,
            # basis_type, and first_dim. If support for other basis function
            # types is added in future then more tests need to be added here.
            if basis_fn["type"] == "diff-basis":
                basis_name = "gh_diff_basis"
                basis_type = "DIFF_BASIS"
                first_dim = self.diff_basis_first_dim_name(basis_fn["fspace"])
            elif basis_fn["type"] == "basis":
                basis_name = "gh_basis"
                basis_type = "BASIS"
                first_dim = self.basis_first_dim_name(basis_fn["fspace"])
            else:
                raise InternalError(
                    "Unrecognised type of basis function: '{0}'. Expected one "
                    "of 'basis' or 'diff-basis'.". format(basis_fn["type"]))
            if basis_fn["shape"] in VALID_QUADRATURE_SHAPES:
                op_name = basis_fn["fspace"].\
                    get_operator_name(basis_name, qr_var=basis_fn["qr_var"])
                if op_name in op_name_list:
                    # Jump over any basis arrays we've seen before
                    continue
                op_name_list.append(op_name)

                # Create the argument list
                args = [basis_type, basis_fn["arg"].proxy_name_indexed + "%" +
                        basis_fn["arg"].ref_name(basis_fn["fspace"]),
                        first_dim, basis_fn["fspace"].ndf_name, op_name]

                # insert the basis array call
                parent.add(
                    CallGen(parent,
                            name=basis_fn["qr_var"]+"%compute_function",
                            args=args))
            elif basis_fn["shape"].lower() == "gh_evaluator":
                # We have an evaluator. We may need this on more than one
                # function space.
                for space in basis_fn["nodal_fspaces"]:
                    op_name = basis_fn["fspace"].\
                        get_operator_name(basis_name, on_space=space)
                    if op_name in op_name_list:
                        # Jump over any basis arrays we've seen before
                        continue
                    op_name_list.append(op_name)

                    nodal_loop_var = "df_nodal"
                    loop_var_list.add(nodal_loop_var)

                    # Loop over dofs of target function space
                    nodal_dof_loop = DoGen(
                        parent, nodal_loop_var, "1", space.ndf_name)
                    parent.add(nodal_dof_loop)

                    dof_loop_var = "df_" + basis_fn["fspace"].mangled_name
                    loop_var_list.add(dof_loop_var)

                    dof_loop = DoGen(nodal_dof_loop, dof_loop_var,
                                     "1", basis_fn["fspace"].ndf_name)
                    nodal_dof_loop.add(dof_loop)
                    lhs = op_name + "(:," + "df_" + \
                        basis_fn["fspace"].mangled_name + "," + "df_nodal)"
                    rhs = "{0}%{1}%call_function({2},{3},nodes_{4}(:,{5}))"\
                        .format(basis_fn["arg"].proxy_name_indexed,
                                basis_fn["arg"].ref_name(basis_fn["fspace"]),
                                basis_type, dof_loop_var, space.mangled_name,
                                nodal_loop_var)
                    dof_loop.add(AssignGen(dof_loop, lhs=lhs, rhs=rhs))
            else:
                raise InternalError(
                    "Unrecognised shape '{0}' specified for basis function. "
                    "Should be one of: {1}".format(basis_fn['shape'],
                                                   VALID_EVALUATOR_SHAPES))
        if loop_var_list:
            # Declare any loop variables
            parent.add(DeclGen(parent, datatype="integer",
                               kind=api_config.default_kind["integer"],
                               entity_decls=sorted(loop_var_list)))

    def deallocate(self, parent):
        '''
        Add code to deallocate all basis/diff-basis function arrays

        :param parent: node in the f2pygen AST to which the deallocate \
                       calls will be added.
        :type parent: :py:class:`psyclone.f2pygen.SubroutineGen`

        :raises InternalError: if an unrecognised type of basis function \
                               is encountered.
        '''
        if self._basis_fns:
            # deallocate all allocated basis function arrays
            parent.add(CommentGen(parent, ""))
            parent.add(CommentGen(parent, " Deallocate basis arrays"))
            parent.add(CommentGen(parent, ""))

        func_space_var_names = set()
        for basis_fn in self._basis_fns:
            # add the basis array name to the list to use later
            if basis_fn["type"] == "basis":
                basis_name = "gh_basis"
            elif basis_fn["type"] == "diff-basis":
                basis_name = "gh_diff_basis"
            else:
                raise InternalError(
                    "Unrecognised type of basis function: '{0}'. Should be "
                    "one of 'basis' or 'diff-basis'.".format(basis_fn["type"]))
            for fspace in basis_fn["nodal_fspaces"]:
                op_name = basis_fn["fspace"].\
                    get_operator_name(basis_name,
                                      qr_var=basis_fn["qr_var"],
                                      on_space=fspace)
                func_space_var_names.add(op_name)

        if func_space_var_names:
            # add the required deallocate call
            parent.add(DeallocateGen(parent, sorted(func_space_var_names)))


class DynBoundaryConditions(DynCollection):
    '''
    Manages declarations and initialisation of quantities required by
    kernels that need boundary condition information.

    :param node: the Invoke or Kernel stub for which we are to handle \
                 any boundary conditions.
    :type node: :py:class:`psyclone.dynamo0p3.DynInvoke` or \
                :py:class:`psyclone.dynamo0p3.DynKern`

    :raises GenerationError: if a kernel named "enforce_bc_code" is found \
                             but does not have an argument on ANY_SPACE_1.
    :raises GenerationError: if a kernel named "enforce_operator_bc_code" is \
                             found but does not have exactly one argument.
    '''
    # Define a BoundaryDofs namedtuple to help us manage the arrays that
    # are required.
    BoundaryDofs = namedtuple("BoundaryDofs", ["argument", "function_space"])

    def __init__(self, node):
        super(DynBoundaryConditions, self).__init__(node)

        self._boundary_dofs = []
        # Check through all the kernel calls to see whether any of them
        # require boundary conditions. Currently this is done by recognising
        # the kernel name.
        for call in self._calls:
            if call.name.lower() == "enforce_bc_code":
                bc_fs = None
                for fspace in call.arguments.unique_fss:
                    if fspace.orig_name == "any_space_1":
                        bc_fs = fspace
                        break
                if not bc_fs:
                    raise GenerationError(
                        "The enforce_bc_code kernel must have an argument on "
                        "ANY_SPACE_1 but failed to find such an argument.")
                farg = call.arguments.get_arg_on_space(bc_fs)
                self._boundary_dofs.append(self.BoundaryDofs(farg, bc_fs))
            elif call.name.lower() == "enforce_operator_bc_code":
                # Check that the kernel only has one argument
                if len(call.arguments.args) != 1:
                    raise GenerationError(
                        "The enforce_operator_bc_code kernel must have exactly"
                        " one argument but found {0}".format(
                            len(call.arguments.args)))
                op_arg = call.arguments.args[0]
                bc_fs = op_arg.function_space_to
                self._boundary_dofs.append(self.BoundaryDofs(op_arg, bc_fs))

    def _invoke_declarations(self, parent):
        '''
        Add declarations for any boundary-dofs arrays required by an Invoke.

        :param parent: node in the PSyIR to which to add declarations.
        :type parent: :py:class:`psyclone.psyir.nodes.Node`

        '''
        api_config = Config.get().api_conf("dynamo0.3")

        for dofs in self._boundary_dofs:
            name = "boundary_dofs_" + dofs.argument.name
            parent.add(DeclGen(parent, datatype="integer",
                               kind=api_config.default_kind["integer"],
                               pointer=True,
                               entity_decls=[name+"(:,:) => null()"]))

    def _stub_declarations(self, parent):
        '''
        Add declarations for any boundary-dofs arrays required by a kernel.

        :param parent: node in the PSyIR to which to add declarations.
        :type parent: :py:class:`psyclone.psyir.nodes.Node`

        '''
        api_config = Config.get().api_conf("dynamo0.3")

        for dofs in self._boundary_dofs:
            name = "boundary_dofs_" + dofs.argument.name
            ndf_name = dofs.function_space.ndf_name
            parent.add(DeclGen(parent, datatype="integer",
                               kind=api_config.default_kind["integer"],
                               intent="in",
                               dimension=",".join([ndf_name, "2"]),
                               entity_decls=[name]))

    def initialise(self, parent):
        '''
        Initialise any boundary-dofs arrays required by an Invoke.

        :param parent: node in PSyIR to which to add declarations.
        :type parent: :py:class:`psyclone.psyir.nodes.Node`

        '''
        for dofs in self._boundary_dofs:
            name = "boundary_dofs_" + dofs.argument.name
            parent.add(AssignGen(
                parent, pointer=True, lhs=name,
                rhs="%".join([dofs.argument.proxy_name,
                              dofs.argument.ref_name(dofs.function_space),
                              "get_boundary_dofs()"])))


class DynInvoke(Invoke):
    '''The Dynamo specific invoke class. This passes the Dynamo specific
    InvokeSchedule class to the base class so it creates the one we
    require.  Also overrides the gen_code method so that we generate
    dynamo specific invocation code.

    :param alg_invocation: object containing the invoke call information.
    :type alg_invocation: :py:class:`psyclone.parse.algorithm.InvokeCall`
    :param int idx: the position of the invoke in the list of invokes \
        contained in the Algorithm.
    :param invokes: the Invokes object containing this DynInvoke \
        object.
    :type invokes: :py:class:`psyclone.dynamo0p3.DynamoInvokes`

    :raises GenerationError: if integer reductions are required in the \
        psy-layer.

    '''
    def __init__(self, alg_invocation, idx, invokes):
        if not alg_invocation and not idx:
            # This if test is added to support pyreverse.
            return
        self._schedule = DynInvokeSchedule(None)  # for pyreverse
        reserved_names_list = []
        reserved_names_list.extend(LFRicArgDescriptor.STENCIL_MAPPING.values())
        reserved_names_list.extend(LFRicArgDescriptor.VALID_STENCIL_DIRECTIONS)
        reserved_names_list.extend(["omp_get_thread_num",
                                    "omp_get_max_threads"])
        Invoke.__init__(self, alg_invocation, idx, DynInvokeSchedule,
                        invokes, reserved_names=reserved_names_list)

        # The baseclass works out the algorithm code's unique argument
        # list and stores it in the self._alg_unique_args
        # list. However, the base class currently ignores any stencil and qr
        # arguments so we need to add them in.

        self.scalar_args = DynScalarArgs(self)

        # initialise our invoke stencil information
        self.stencil = DynStencils(self)

        # Initialise our information on the function spaces used by this Invoke
        self.function_spaces = DynFunctionSpaces(self)

        # Initialise the object holding all information on the dofmaps
        # required by this invoke.
        self.dofmaps = DynDofmaps(self)

        # Initialise information on all of the fields accessed in this Invoke.
        self.fields = DynFields(self)

        # Initialise info. on all of the LMA operators used in this Invoke.
        self.lma_ops = DynLMAOperators(self)

        # Initialise the object holding all information on the column-
        # -matrix assembly operators required by this invoke.
        self.cma_ops = DynCMAOperators(self)

        # Initialise the object holding all information on the quadrature
        # and/or evaluators required by this invoke
        self.evaluators = DynBasisFunctions(self)

        # Initialise the object holding all information related to meshes
        # and inter-grid operations
        self.meshes = DynMeshes(self, self.psy_unique_vars)

        # Initialise the object holding information on any boundary-condition
        # kernel calls
        self.boundary_conditions = DynBoundaryConditions(self)

        # Information on all proxies required by this Invoke
        self.proxies = DynProxies(self)

        # Run-time checks for this invoke
        self.run_time_checks = LFRicRunTimeChecks(self)

        # Information required by kernels that iterate over cells
        self.cell_iterators = DynCellIterators(self)

        # Information on any orientation arrays required by this invoke
        self.orientation = DynOrientations(self)

        # Information on the required properties of the reference element
        self.reference_element_properties = DynReferenceElement(self)

        # Properties of the mesh
        self.mesh_properties = LFRicMeshProperties(self)

        # Extend arg list with stencil information
        self._alg_unique_args.extend(self.stencil.unique_alg_vars)

        # adding in qr arguments
        self._alg_unique_qr_args = []
        for call in self.schedule.kernels():
            for rule in call.qr_rules.values():
                if rule.alg_name not in self._alg_unique_qr_args:
                    self._alg_unique_qr_args.append(rule.alg_name)
        self._alg_unique_args.extend(self._alg_unique_qr_args)
        # we also need to work out the names to use for the qr
        # arguments within the psy layer. These are stored in the
        # _psy_unique_qr_vars list
        self._psy_unique_qr_vars = []
        for call in self.schedule.kernels():
            for rule in call.qr_rules.values():
                if rule.psy_name not in self._psy_unique_qr_vars:
                    self._psy_unique_qr_vars.append(rule.psy_name)

        # lastly, add in halo exchange calls and global sums if
        # required. We only need to add halo exchange calls for fields
        # since operators are assembled in place and scalars don't
        # have halos. We only need to add global sum calls for scalars
        # which have a gh_sum access.
        if Config.get().distributed_memory:
            # halo exchange calls
            for loop in self.schedule.loops():
                loop.create_halo_exchanges()
            # global sum calls
            for loop in self.schedule.loops():
                for scalar in loop.args_filter(
                        arg_types=LFRicArgDescriptor.VALID_SCALAR_NAMES,
                        arg_accesses=AccessType.get_valid_reduction_modes(),
                        unique=True):
                    global_sum = DynGlobalSum(scalar, parent=loop.parent)
                    loop.parent.children.insert(loop.position+1, global_sum)

    def unique_proxy_declarations(self, argument_type, access=None):
        '''
        Returns a list of all required proxy declarations for the specified
        argument type. If access is supplied (e.g. "AccessType.WRITE")
        then only declarations with that access are returned.

        :param str argument_type: argument type that proxy declarations are \
                                  searched for.
        :param access: optional AccessType for the specified argument type.
        :type access: :py:class:`psyclone.core.access_type.AccessType`

        :returns: a list of all required proxy declarations for the \
                  specified argument type.
        :rtype: list of str

        :raises InternalError: if the supplied argument type is invalid.
        :raises InternalError: if an invalid access is specified, i.e. \
                               not of type AccessType.

        '''
<<<<<<< HEAD
        if argument_type not in GH_VALID_ARG_TYPE_NAMES:
            raise InternalError(
                "DynInvoke.unique_proxy_declarations() called with an invalid "
                "argument type. Expected one of {0} but found '{1}'".
                format(str(GH_VALID_ARG_TYPE_NAMES), argument_type))
=======
        if argument_type not in LFRicArgDescriptor.VALID_ARG_TYPE_NAMES:
            raise InternalError(
                "DynInvoke.unique_proxy_declarations() called with an invalid "
                "argument type. Expected one of {0} but found '{1}'".
                format(str(LFRicArgDescriptor.VALID_ARG_TYPE_NAMES),
                       argument_type))
>>>>>>> fa531012
        if access and not isinstance(access, AccessType):
            api_config = Config.get().api_conf("dynamo0.3")
            valid_names = api_config.get_valid_accesses_api()
            raise InternalError(
                "DynInvoke.unique_proxy_declarations() called with an invalid "
                "access type. Expected one of {0} but found '{1}'".
                format(valid_names, access))
        declarations = []
        for call in self.schedule.kernels():
            for arg in call.arguments.args:
                if not access or arg.access == access:
                    if arg.text and arg.type == argument_type:
                        if arg.proxy_declaration_name not in declarations:
                            declarations.append(arg.proxy_declaration_name)
        return declarations

    def arg_for_funcspace(self, fspace):
        ''' Returns an argument object which is on the requested
        function space. Searches through all Kernel calls in this
        invoke. Currently the first argument object that is found is
        used. Throws an exception if no argument exists. '''
        for kern_call in self.schedule.kernels():
            try:
                return kern_call.arguments.get_arg_on_space(fspace)
            except FieldNotFoundError:
                pass
        raise GenerationError(
            "No argument found on '{0}' space".format(fspace.mangled_name))

    def unique_fss(self):
        ''' Returns the unique function space *objects* over all kernel
        calls in this invoke. '''
        unique_fs = []
        unique_fs_names = []
        for kern_call in self.schedule.kernels():
            kern_fss = kern_call.arguments.unique_fss
            for fspace in kern_fss:
                if fspace.mangled_name not in unique_fs_names:
                    unique_fs.append(fspace)
                    unique_fs_names.append(fspace.mangled_name)
        return unique_fs

    def is_coloured(self):
        ''' Returns true if at least one of the loops in the
        schedule of this invoke has been coloured '''
        for loop in self.schedule.loops():
            if loop.loop_type == "colours":
                return True
        return False

    @property
    def iterate_over_dofs_only(self):
        '''
        :returns: whether or not this Invoke consists only of kernels that \
                  iterate over DoFs.
        :rtype: bool
        '''
        for kern_call in self.schedule.kernels():
            if kern_call.iterates_over.lower() != "dofs":
                return False
        return True

    def field_on_space(self, func_space):
        ''' If a field exists on this space for any kernel in this
        invoke then return that field. Otherwise return None. '''
        for kern_call in self.schedule.kernels():
            field = func_space.field_on_space(kern_call.arguments)
            if field:
                return field
        return None

    def gen_code(self, parent):
        '''
        Generates Dynamo specific invocation code (the subroutine
        called by the associated invoke call in the algorithm
        layer). This consists of the PSy invocation subroutine and the
        declaration of its arguments.
        :param parent: The parent node in the AST (of the code to be \
                       generated) to which the node describing the PSy \
                       subroutine will be added
        :type parent: :py:class:`psyclone.f2pygen.ModuleGen`

        '''
        # Create the subroutine
        invoke_sub = SubroutineGen(parent, name=self.name,
                                   args=self.psy_unique_var_names +
                                   self.stencil.unique_alg_vars +
                                   self._psy_unique_qr_vars)

        # Declare all quantities required by this PSy routine (invoke)
        for entities in [self.scalar_args, self.fields, self.lma_ops,
                         self.stencil, self.orientation, self.meshes,
                         self.function_spaces, self.dofmaps, self.cma_ops,
                         self.boundary_conditions, self.evaluators,
                         self.proxies, self.cell_iterators,
                         self.reference_element_properties,
                         self.mesh_properties,
                         self.run_time_checks]:
            entities.declarations(invoke_sub)

        # Initialise all quantities required by this PSy routine (invoke)

        if self.schedule.reductions(reprod=True):
            # We have at least one reproducible reduction so we need
            # to know the number of OpenMP threads
            omp_function_name = "omp_get_max_threads"
            tag = "omp_num_threads"
            nthreads_name = \
                self.schedule.symbol_table.lookup_with_tag(tag).name
            invoke_sub.add(UseGen(invoke_sub, name="omp_lib", only=True,
                                  funcnames=[omp_function_name]))
            # Note: There is no assigned kind for integer nthreads as this
            # would imply assigning kind to th_idx and other elements of
            # the psyGen OMPParallelDirective
            invoke_sub.add(DeclGen(invoke_sub, datatype="integer",
                                   entity_decls=[nthreads_name]))
            invoke_sub.add(CommentGen(invoke_sub, ""))
            invoke_sub.add(CommentGen(
                invoke_sub, " Determine the number of OpenMP threads"))
            invoke_sub.add(CommentGen(invoke_sub, ""))
            invoke_sub.add(AssignGen(invoke_sub, lhs=nthreads_name,
                                     rhs=omp_function_name+"()"))

        for entities in [self.proxies, self.run_time_checks,
                         self.cell_iterators, self.meshes,
                         self.stencil, self.orientation, self.dofmaps,
                         self.cma_ops, self.boundary_conditions,
                         self.function_spaces, self.evaluators,
                         self.reference_element_properties,
                         self.mesh_properties]:
            entities.initialise(invoke_sub)

        # Now that everything is initialised and checked, we can call
        # our kernels

        invoke_sub.add(CommentGen(invoke_sub, ""))
        if Config.get().distributed_memory:
            invoke_sub.add(CommentGen(invoke_sub, " Call kernels and "
                                      "communication routines"))
        else:
            invoke_sub.add(CommentGen(invoke_sub, " Call our kernels"))
        invoke_sub.add(CommentGen(invoke_sub, ""))

        # Add content from the schedule
        self.schedule.gen_code(invoke_sub)

        # Deallocate any basis arrays
        self.evaluators.deallocate(invoke_sub)

        invoke_sub.add(CommentGen(invoke_sub, ""))

        # finally, add me to my parent
        parent.add(invoke_sub)


class DynInvokeSchedule(InvokeSchedule):
    ''' The Dynamo specific InvokeSchedule sub-class. This passes the Dynamo-
    specific factories for creating kernel and infrastructure calls
    to the base class so it creates the ones we require. '''

    def __init__(self, arg, reserved_names=None):
        from psyclone.dynamo0p3_builtins import DynBuiltInCallFactory
        InvokeSchedule.__init__(self, DynKernCallFactory,
                                DynBuiltInCallFactory, arg, reserved_names)

    def node_str(self, colour=True):
        ''' Creates a text summary of this node.

        :param bool colour: whether or not to include control codes for colour.

        :returns: text summary of this node, optionally with control codes \
                  for colour highlighting.
        :rtype: str

        '''
        return (self.coloured_name(colour) + "[invoke='" + self.invoke.name +
                "', dm=" + str(Config.get().distributed_memory)+"]")


class DynGlobalSum(GlobalSum):
    '''
    Dynamo specific global sum class which can be added to and
    manipulated in, a schedule.

    :param scalar: the kernel argument for which to perform a global sum.
    :type scalar: :py:class:`psyclone.dynamo0p3.DynKernelArgument`
    :param parent: the parent node of this node in the PSyIR
    :type parent: :py:class:`psyclone.psyir.nodes.Node`

    :raises GenerationError: if distributed memory is not enabled.
    :raises GenerationError: if the scalar is not of type gh_real.
    '''
    def __init__(self, scalar, parent=None):
        if not Config.get().distributed_memory:
            raise GenerationError("It makes no sense to create a DynGlobalSum "
                                  "object when dm=False")
        # a list of scalar types that this class supports
        self._supported_scalars = ["gh_real"]
        if scalar.type not in self._supported_scalars:
            raise GenerationError(
                "DynGlobalSum currently only supports '{0}', but found '{1}'. "
                "Error found in Kernel '{2}', argument '{3}'".
                format(self._supported_scalars, scalar.type,
                       scalar.call.name, scalar.name))
        super(DynGlobalSum, self).__init__(scalar, parent=parent)

    def gen_code(self, parent):
        '''
        Dynamo-specific code generation for this class.

        :param parent: f2pygen node to which to add AST nodes.
        :type parent: :py:class:`psyclone.f2pygen.SubroutineGen`

        '''
        name = self._scalar.name
        sum_name = self.root.symbol_table.name_from_tag("global_sum")
        parent.add(UseGen(parent, name="scalar_mod", only=True,
                          funcnames=["scalar_type"]))
        parent.add(TypeDeclGen(parent, datatype="scalar_type",
                               entity_decls=[sum_name]))
        parent.add(AssignGen(parent, lhs=sum_name+"%value", rhs=name))
        parent.add(AssignGen(parent, lhs=name, rhs=sum_name+"%get_sum()"))


def _create_depth_list(halo_info_list):
    '''Halo exchanges may have more than one dependency. This method
    simplifies multiple dependencies to remove duplicates and any
    obvious redundancy. For example, if one dependency is for depth=1
    and another for depth=2 then we do not need the former as it is
    covered by the latter. Similarly, if we have a depth=extent+1 and
    another for depth=extent+2 then we do not need the former as it is
    covered by the latter. It also takes into account
    needs_clean_outer, which indicates whether the outermost halo
    needs to be clean (and therefore whether there is a dependence).

    :param: a list containing halo access information derived from
    all read fields dependent on this halo exchange
    :type: :func:`list` of :py:class:`psyclone.dynamo0p3.HaloReadAccess`
    :return: a list containing halo depth information derived from
    the halo access information
    :rtype: :func:`list` of :py:class:`psyclone.dynamo0p3.HaloDepth`

    '''
    depth_info_list = []
    # first look to see if all field dependencies are
    # annexed_only. If so we only care about annexed dofs
    annexed_only = True
    for halo_info in halo_info_list:
        if not (halo_info.annexed_only or
                (halo_info.literal_depth == 1
                 and not halo_info.needs_clean_outer)):
            # There are two cases when we only care about accesses to
            # annexed dofs. 1) when annexed_only is set and 2) when
            # the halo depth is 1 but we only depend on annexed dofs
            # being up-to-date (needs_clean_outer is False)
            annexed_only = False
            break
    if annexed_only:
        depth_info = HaloDepth()
        depth_info.set_by_value(max_depth=False, var_depth="",
                                literal_depth=1, annexed_only=True,
                                max_depth_m1=False)
        return [depth_info]
    # next look to see if one of the field dependencies specifies
    # a max_depth access. If so the whole halo region is accessed
    # so we do not need to be concerned with other accesses.
    max_depth_m1 = False
    for halo_info in halo_info_list:
        if halo_info.max_depth:
            if halo_info.needs_clean_outer:
                # found a max_depth access so we only need one
                # HaloDepth entry
                depth_info = HaloDepth()
                depth_info.set_by_value(max_depth=True, var_depth="",
                                        literal_depth=0, annexed_only=False,
                                        max_depth_m1=False)
                return [depth_info]
            # remember that we found a max_depth-1 access
            max_depth_m1 = True

    if max_depth_m1:
        # we have at least one max_depth-1 access.
        depth_info = HaloDepth()
        depth_info.set_by_value(max_depth=False, var_depth="",
                                literal_depth=0, annexed_only=False,
                                max_depth_m1=True)
        depth_info_list.append(depth_info)

    for halo_info in halo_info_list:
        # go through the halo information associated with each
        # read dependency, skipping any max_depth-1 accesses
        if halo_info.max_depth and not halo_info.needs_clean_outer:
            continue
        var_depth = halo_info.var_depth
        literal_depth = halo_info.literal_depth
        if literal_depth and not halo_info.needs_clean_outer:
            # decrease depth by 1 if we don't care about the outermost
            # access
            literal_depth -= 1
        match = False
        # check whether we match with existing depth information
        for depth_info in depth_info_list:
            if depth_info.var_depth == var_depth and not match:
                # this dependence uses the same variable to
                # specify its depth as an existing one, or both do
                # not have a variable so we only have a
                # literal. Therefore we only need to update the
                # literal value with the maximum of the two
                # (e.g. var_name,1 and var_name,2 => var_name,2)
                depth_info.literal_depth = max(
                    depth_info.literal_depth, literal_depth)
                match = True
                break
        if not match:
            # no matches were found with existing entries so
            # create a new one
            depth_info = HaloDepth()
            depth_info.set_by_value(max_depth=False, var_depth=var_depth,
                                    literal_depth=literal_depth,
                                    annexed_only=False, max_depth_m1=False)
            depth_info_list.append(depth_info)
    return depth_info_list


class DynHaloExchange(HaloExchange):

    '''Dynamo specific halo exchange class which can be added to and
    manipulated in a schedule.

    :param field: the field that this halo exchange will act on
    :type field: :py:class:`psyclone.dynamo0p3.DynKernelArgument`
    :param check_dirty: optional argument default True indicating \
    whether this halo exchange should be subject to a run-time check \
    for clean/dirty halos.
    :type check_dirty: bool
    :param vector_index: optional vector index (default None) to \
    identify which index of a vector field this halo exchange is \
    responsible for
    :type vector_index: int
    :param parent: optional PSyIRe parent node (default None) of this \
    object
    :type parent: :py:class:`psyclone.psyGen.node`

    '''
    def __init__(self, field, check_dirty=True,
                 vector_index=None, parent=None):
        HaloExchange.__init__(self, field, check_dirty=check_dirty,
                              vector_index=vector_index, parent=parent)
        # set up some defaults for this class
        self._halo_exchange_name = "halo_exchange"

    def _compute_stencil_type(self):
        '''Dynamically work out the type of stencil required for this halo
        exchange as it could change as transformations are applied to
        the schedule. If all stencil accesses are of the same type then we
        return that stencil, otherwise we return the "region" stencil
        type (as it is safe for all stencils).

        :return: the type of stencil required for this halo exchange
        :rtype: str

        '''
        # get information about stencil accesses from all read fields
        # dependendent on this halo exchange
        halo_info_list = self._compute_halo_read_info()

        trial_stencil = halo_info_list[0].stencil_type
        for halo_info in halo_info_list:
            # assume that if stencil accesses are different that we
            # simply revert to region. We could be more clever in the
            # future e.g. x and y implies cross.
            if halo_info.stencil_type != trial_stencil:
                return "region"
        return trial_stencil

    def _compute_halo_depth(self):
        '''Dynamically determine the depth of the halo for this halo exchange,
        as the depth can change as transformations are applied to the
        schedule.

        :return: the halo exchange depth as a Fortran string
        :rtype: str

        '''
        # get information about reading from the halo from all read fields
        # dependendent on this halo exchange
        depth_info_list = self._compute_halo_read_depth_info()

        # if there is only one entry in the list we can just return
        # the depth
        if len(depth_info_list) == 1:
            return str(depth_info_list[0])
        # the depth information can't be reduced to a single
        # expression, therefore we need to determine the maximum
        # of all expresssions
        depth_str_list = [str(depth_info) for depth_info in
                          depth_info_list]
        return "max("+",".join(depth_str_list)+")"

    def _compute_halo_read_depth_info(self):
        '''Take a list of `psyclone.dynamo0p3.HaloReadAccess` objects and
        create an equivalent list of `psyclone.dynamo0p3.HaloDepth`
        objects. Whilst doing this we simplify the
        `psyclone.dynamo0p3.HaloDepth` list to remove redundant depth
        information e.g. depth=1 is not required if we have a depth=2

        :return: a list containing halo depth information derived from \
        all fields dependent on this halo exchange
        :rtype: :func:`list` of :py:class:`psyclone.dynamo0p3.HaloDepth`

        '''
        # get our halo information
        halo_info_list = self._compute_halo_read_info()
        # use the halo information to generate depth information
        depth_info_list = _create_depth_list(halo_info_list)
        return depth_info_list

    def _compute_halo_read_info(self):
        '''Dynamically computes all halo read dependencies and returns the
        required halo information (i.e. halo depth and stencil type) in a
        list of HaloReadAccess objects

        :return: a list containing halo information for each read dependency
        :rtype: :func:`list` of :py:class:`psyclone.dynamo0p3.HaloReadAccess`

        '''
        read_dependencies = self.field.forward_read_dependencies()
        if not read_dependencies:
            raise GenerationError(
                "Internal logic error. There should be at least one read "
                "dependence for a halo exchange")
        return [HaloReadAccess(read_dependency) for read_dependency
                in read_dependencies]

    def _compute_halo_write_info(self):
        '''Determines how much of the halo has been cleaned from any previous
        redundant computation

        :return: a HaloWriteAccess object containing the required \
        information, or None if no dependence information is found.
        :rtype: :py:class:`psyclone.dynamo0p3.HaloWriteAccess` or None
        :raises GenerationError: if more than one write dependence is \
        found for this halo exchange as this should not be possible

        '''
        write_dependencies = self.field.backward_write_dependencies()
        if not write_dependencies:
            # no write dependence information
            return None
        if len(write_dependencies) > 1:
            raise GenerationError(
                "Internal logic error. There should be at most one write "
                "dependence for a halo exchange. Found "
                "'{0}'".format(str(len(write_dependencies))))
        return HaloWriteAccess(write_dependencies[0])

    def required(self):
        '''Determines whether this halo exchange is definitely required (True,
        True), might be required (True, False) or is definitely not
        required (False, *). The first return argument is used to
        decide whether a halo exchange should exist. If it is True
        then the halo is required or might be required. If it is False
        then the halo exchange is definitely not required. The second
        argument is used to specify whether we definitely know that it
        is required or are not sure.

        Whilst a halo exchange is generally only ever added if it is
        required, or if it may be required, this situation can change
        if redundant computation transformations are applied. The
        first argument can be used to remove such halo exchanges if
        required.

        When the first argument is True, the second argument can be
        used to see if we need to rely on the runtime (set_dirty and
        set_clean calls) and therefore add a check_dirty() call around
        the halo exchange or whether we definitely know that this halo
        exchange is required.

        This routine assumes that a stencil size provided via a
        variable may take the value 0. If a variables value is
        constrained to be 1, or more, then the logic for deciding
        whether a halo exchange is definitely required should be
        updated. Note, the routine would still be correct as is, it
        would just return more unknown results than it should).

        :return: Returns (x, y) where x specifies whether this halo \
        exchange is (or might be) required - True, or is not required \
        - False. If the first tuple item is True then the second \
        argument specifies whether we definitely know that we need the \
        HaloExchange - True, or are not sure - False.
        :rtype: (bool, bool)

        '''
        # get *aggregated* information about halo reads
        required_clean_info = self._compute_halo_read_depth_info()
        # get information about the halo write
        clean_info = self._compute_halo_write_info()

        # no need to test whether we return at least one read
        # dependency as _compute_halo_read_depth_info() raises an
        # exception if none are found

        if Config.get().api_conf("dynamo0.3").compute_annexed_dofs and \
           len(required_clean_info) == 1 and \
           required_clean_info[0].annexed_only:
            # We definitely don't need the halo exchange as we
            # only read annexed dofs and these are always clean as
            # they are computed by default when iterating over
            # dofs and kept up-to-date by redundant computation
            # when iterating over cells.
            required = False
            known = True  # redundant information as it is always known
            return required, known

        if not clean_info:
            # this halo exchange has no previous write dependencies so
            # we do not know the initial state of the halo. This means
            # that we do not know if we need a halo exchange or not
            required = True
            known = False
            return required, known

        if clean_info.max_depth:
            if not clean_info.dirty_outer:
                # all of the halo is cleaned by redundant computation
                # so halo exchange is not required
                required = False
                known = True  # redundant information as it is always known
            else:
                # the last level halo is dirty
                if required_clean_info[0].max_depth:
                    # we know that we need to clean the outermost halo level
                    required = True
                    known = True
                else:
                    # we don't know whether the halo exchange is
                    # required or not as the reader reads the halo to
                    # a specified depth but we don't know the depth
                    # of the halo
                    required = True
                    known = False
            return required, known

        # at this point we know that clean_info.max_depth is False

        if not clean_info.literal_depth:
            # if literal_depth is 0 then the writer does not
            # redundantly compute so we definitely need the halo
            # exchange
            required = True
            known = True
            return required, known

        if clean_info.literal_depth == 1 and clean_info.dirty_outer:
            # the writer redundantly computes in the level 1 halo but
            # leaves it dirty (although annexed dofs are now clean).
            if len(required_clean_info) == 1 and \
               required_clean_info[0].annexed_only:
                # we definitely don't need the halo exchange as we
                # only read annexed dofs and these have been made
                # clean by the redundant computation
                required = False
                known = True  # redundant information as it is always known
            else:
                # we definitely need the halo exchange as the reader(s)
                # require the halo to be clean
                required = True
                known = True
            return required, known

        # At this point we know that the writer cleans the halo to a
        # known (literal) depth through redundant computation. We now
        # compute this value for use by the logic in the rest of the
        # routine.
        clean_depth = clean_info.literal_depth
        if clean_info.dirty_outer:
            # outer layer stays dirty
            clean_depth -= 1

        # If a literal value in any of the required clean halo depths
        # is greater than the cleaned depth then we definitely need
        # the halo exchange (as any additional variable depth would
        # increase the required depth value). We only look at the case
        # where we have multiple entries as the single entry case is
        # dealt with separately
        if len(required_clean_info) > 1:
            for required_clean in required_clean_info:
                if required_clean.literal_depth > clean_depth:
                    required = True
                    known = True
                    return required, known

        # The only other case where we know that a halo exchange is
        # required (or not) is where we read the halo to a known
        # literal depth. As the read inforation is aggregated, a known
        # literal depth will mean that there is only one
        # required_clean_info entry
        if len(required_clean_info) == 1:
            # the halo might be read to a fixed literal depth
            if required_clean_info[0].var_depth or \
               required_clean_info[0].max_depth:
                # no it isn't so we might need the halo exchange
                required = True
                known = False
            else:
                # the halo is read to a fixed literal depth.
                required_clean_depth = required_clean_info[0].literal_depth
                if clean_depth < required_clean_depth:
                    # we definitely need this halo exchange
                    required = True
                    known = True
                else:
                    # we definitely don't need this halo exchange
                    required = False
                    known = True  # redundant information as it is always known
            return required, known

        # We now know that at least one required_clean entry has a
        # variable depth and any required_clean fixed depths are less
        # than the cleaned depth so we may need a halo exchange.
        required = True
        known = False
        return required, known

    def node_str(self, colour=True):
        ''' Creates a text summary of this HaloExchange node.

        :param bool colour: whether or not to include control codes for colour.

        :returns: text summary of this node, optionally with control codes \
                  for colour highlighting.
        :rtype: str

        '''
        _, known = self.required()
        runtime_check = not known
        field_id = self._field.name
        if self.vector_index:
            field_id += "({0})".format(self.vector_index)
        return ("{0}[field='{1}', type='{2}', depth={3}, "
                "check_dirty={4}]".format(self.coloured_name(colour), field_id,
                                          self._compute_stencil_type(),
                                          self._compute_halo_depth(),
                                          runtime_check))

    def gen_code(self, parent):
        '''Dynamo specific code generation for this class.

        :param parent: an f2pygen object that will be the parent of \
        f2pygen objects created in this method
        :type parent: :py:class:`psyclone.f2pygen.BaseGen`

        '''
        if self.vector_index:
            ref = "(" + str(self.vector_index) + ")"
        else:
            ref = ""
        _, known = self.required()
        if not known:
            if_then = IfThenGen(parent, self._field.proxy_name + ref +
                                "%is_dirty(depth=" +
                                self._compute_halo_depth() + ")")
            parent.add(if_then)
            halo_parent = if_then
        else:
            halo_parent = parent
        halo_parent.add(
            CallGen(
                halo_parent, name=self._field.proxy_name + ref +
                "%" + self._halo_exchange_name +
                "(depth=" + self._compute_halo_depth() + ")"))
        parent.add(CommentGen(parent, ""))


class DynHaloExchangeStart(DynHaloExchange):
    '''The start of an asynchronous halo exchange. This is similar to a
    regular halo exchange except that the Fortran name of the call is
    different and the routine only reads the data being transferred
    (the associated field is specified as having a read access). As a
    result this class is not able to determine some important
    properties (such as whether the halo exchange is known to be
    required or not). This is solved by finding the corresponding
    asynchronous halo exchange end (a halo exchange start always has a
    corresponding halo exchange end and vice versa) and calling its
    methods (a halo exchange end is specified as having readwrite
    access to its associated field and therefore is able to determine
    the required properties).

    :param field: the field that this halo exchange will act on
    :type field: :py:class:`psyclone.dynamo0p3.DynKernelArgument`
    :param check_dirty: optional argument (default True) indicating \
    whether this halo exchange should be subject to a run-time check \
    for clean/dirty halos.
    :type check_dirty: bool
    :param vector_index: optional vector index (default None) to \
    identify which component of a vector field this halo exchange is \
    responsible for
    :type vector_index: int
    :param parent: optional PSyIRe parent node (default None) of this \
    object
    :type parent: :py:class:`psyclone.psyGen.node`

    '''
    # Textual description of the node.
    _text_name = "HaloExchangeStart"

    def __init__(self, field, check_dirty=True,
                 vector_index=None, parent=None):
        DynHaloExchange.__init__(self, field, check_dirty=check_dirty,
                                 vector_index=vector_index, parent=parent)
        # Update the field's access appropriately. Here "gh_read"
        # specifies that the start of a halo exchange only reads
        # the field's data.
        self._field.access = AccessType.READ
        # override appropriate parent class names
        self._halo_exchange_name = "halo_exchange_start"

    def _compute_stencil_type(self):
        '''Call the required method in the corresponding halo exchange end
        object. This is done as the field in halo exchange start is
        only read and the dependence analysis beneath this call
        requires the field to be modified.

        :return: Return the type of stencil required for this pair of \
        halo exchanges
        :rtype: str

        '''
        return self._get_hex_end()._compute_stencil_type()

    def _compute_halo_depth(self):
        '''Call the required method in the corresponding halo exchange end
        object. This is done as the field in halo exchange start is
        only read and the dependence analysis beneath this call
        requires the field to be modified.

        :return: Return the halo exchange depth as a Fortran string
        :rtype: str

        '''
        return self._get_hex_end()._compute_halo_depth()

    def required(self):
        '''Call the required method in the corresponding halo exchange end
        object. This is done as the field in halo exchange start is
        only read and the dependence analysis beneath this call
        requires the field to be modified.

        :return: Returns (x, y) where x specifies whether this halo \
        exchange is (or might be) required - True, or is not required \
        - False. If the first tuple item is True then the second \
        argument specifies whether we definitely know that we need the \
        HaloExchange - True, or are not sure - False.
        :rtype: (bool, bool)

        '''
        return self._get_hex_end().required()

    def _get_hex_end(self):
        '''An internal helper routine for this class which finds the halo
        exchange end object corresponding to this halo exchange start
        object or raises an exception if one is not found.

        :return: The corresponding halo exchange end object
        :rtype: :py:class:`psyclone.dynamo0p3.DynHaloExchangeEnd`
        :raises GenerationError: If no matching HaloExchangeEnd is \
        found, or if the first matching haloexchange that is found is \
        not a HaloExchangeEnd

        '''
        # Look at all nodes following this one in schedule order
        # (which is PSyIRe node order)
        for node in self.following():
            if self.sameParent(node) and isinstance(node, DynHaloExchange):
                # Found a following `haloexchange`,
                # `haloexchangestart` or `haloexchangeend` PSyIRe node
                # that is at the same calling hierarchy level as this
                # haloexchangestart
                access = DataAccess(self.field)
                if access.overlaps(node.field):
                    if isinstance(node, DynHaloExchangeEnd):
                        return node
                    raise GenerationError(
                        "Halo exchange start for field '{0}' should match "
                        "with a halo exchange end, but found {1}".format(
                            self.field.name, type(node)))
        # no match has been found which is an error as a halo exchange
        # start should always have a matching halo exchange end that
        # follows it in schedule (PSyIRe sibling) order
        raise GenerationError(
            "Halo exchange start for field '{0}' has no matching halo "
            "exchange end".format(self.field.name))


class DynHaloExchangeEnd(DynHaloExchange):
    '''The end of an asynchronous halo exchange. This is similar to a
    regular halo exchange except that the Fortran name of the call is
    different and the routine only writes to the data being
    transferred.

    :param field: the field that this halo exchange will act on
    :type field: :py:class:`psyclone.dynamo0p3.DynKernelArgument`
    :param check_dirty: optional argument (default True) indicating \
    whether this halo exchange should be subject to a run-time check \
    for clean/dirty halos.
    :type check_dirty: bool
    :param vector_index: optional vector index (default None) to \
    identify which index of a vector field this halo exchange is \
    responsible for
    :type vector_index: int
    :param parent: optional PSyIRe parent node (default None) of this \
    object
    :type parent: :py:class:`psyclone.psyGen.node`

    '''
    # Textual description of the node.
    _text_name = "HaloExchangeEnd"

    def __init__(self, field, check_dirty=True,
                 vector_index=None, parent=None):
        DynHaloExchange.__init__(self, field, check_dirty=check_dirty,
                                 vector_index=vector_index, parent=parent)
        # Update field properties appropriately. The associated field is
        # written to. However, a readwrite field access needs to be
        # specified as this is required for the halo exchange logic to
        # work correctly.
        self._field.access = AccessType.READWRITE
        # override appropriate parent class names
        self._halo_exchange_name = "halo_exchange_finish"


class HaloDepth(object):
    '''Determines how much of the halo a read to a field accesses (the
    halo depth)
    '''
    def __init__(self):
        # literal_depth is used to store any known (literal) component
        # of the depth of halo that is accessed. It may not be the
        # full depth as there may also be an additional var_depth
        # specified.
        self._literal_depth = 0
        # var_depth is used to store any variable component of the
        # depth of halo that is accessed. It may not be the full depth
        # as there may also be an additional literal_depth specified.
        self._var_depth = None
        # max_depth specifies whether the full depth of halo (whatever
        # that might be) is accessed. If this is set then
        # literal_depth, var_depth and max_depth_m1 have no
        # meaning. max_depth being False does not necessarily mean the
        # full halo depth is not accessed, rather it means that we do
        # not know.
        self._max_depth = False
        # max_depth_m1 specifies whether the full depth of halo
        # (whatever that might be) apart from the outermost level is
        # accessed. If this is set then literal_depth, var_depth and
        # max_depth have no meaning.
        self._max_depth_m1 = False
        # annexed only is True if the only access in the halo is for
        # annexed dofs
        self._annexed_only = False

    @property
    def annexed_only(self):
        '''Returns whether the access to the halo is solely to annexed dofs,
        or not

        :return: Return True if only annexed dofs are accessed in the
        halo and False otherwise
        :rtype: bool

        '''
        return self._annexed_only

    @property
    def max_depth(self):
        '''Returns whether the read to the field is known to access all of the
        halo or not

        :return: Return True if the read to the field is known to
        access all of the halo and False otherwise
        :rtype: bool

        '''
        return self._max_depth

    @property
    def max_depth_m1(self):
        '''Returns whether the read to the field is known to access all of the
        halo except the outermost level or not.

        :return: Return True if the read to the field is known to
        access all of the halo except the outermost and False otherwise
        :rtype: bool

        '''
        return self._max_depth_m1

    @property
    def var_depth(self):
        '''Returns the name of the variable specifying the depth of halo
        access if one is provided. Note, a variable will only be provided for
        stencil accesses. Also note, this depth should be added to the
        literal_depth to find the total depth.

        :return: Return a variable name specifying the halo
        access depth, if one exists, and None if not
        :rtype: String

        '''
        return self._var_depth

    @property
    def literal_depth(self):
        '''Returns the known fixed (literal) depth of halo access. Note, this
        depth should be added to the var_depth to find the total
        depth.

        :return: Return the known fixed (literal) halo
        access depth
        :rtype: integer

        '''
        return self._literal_depth

    @literal_depth.setter
    def literal_depth(self, value):
        ''' Set the known fixed (literal) depth of halo access.

        :parameter value: Set the known fixed (literal) halo
        access depth
        :type value: integer

        '''
        self._literal_depth = value

    def set_by_value(self, max_depth, var_depth, literal_depth, annexed_only,
                     max_depth_m1):
        '''Set halo depth information directly

        :param bool max_depth: True if the field accesses all of the \
        halo and False otherwise
        :param str var_depth: A variable name specifying the halo \
        access depth, if one exists, and None if not
        :param int literal_depth: The known fixed (literal) halo \
        access depth
        :param bool annexed_only: True if only the halo's annexed dofs \
        are accessed and False otherwise
        :param bool max_depth_m1: True if the field accesses all of \
        the halo but does not require the outermost halo to be correct \
        and False otherwise

        '''
        self._max_depth = max_depth
        self._var_depth = var_depth
        self._literal_depth = literal_depth
        self._annexed_only = annexed_only
        self._max_depth_m1 = max_depth_m1

    def __str__(self):
        '''return the depth of a halo dependency
        as a string'''
        depth_str = ""
        if self.max_depth:
            depth_str += "mesh%get_halo_depth()"
        elif self.max_depth_m1:
            depth_str += "mesh%get_halo_depth()-1"
        else:
            if self.var_depth:
                depth_str += self.var_depth
                if self.literal_depth:
                    depth_str += "+"
            if self.literal_depth:
                depth_str += str(self.literal_depth)
        return depth_str


def halo_check_arg(field, access_types):
    '''
    Support function which performs checks to ensure the first argument
    is a field, that the field is contained within Kernel or Builtin
    call and that the field is accessed in one of the ways specified
    by the second argument. If no error is reported it returns the
    call object containing this argument.

    :param field: the argument object we are checking
    :type field: :py:class:`psyclone.dynamo0p3.DynArgument`
    :param access_types: List of allowed access types.
    :type access_types: List of :py:class:`psyclone.psyGen.AccessType`.
    :return: the call containing the argument object
    :rtype: sub-class of :py:class:`psyclone.psyGen.Kern`

    :raises GenerationError: if the first argument to this function is \
                             the wrong type.
    :raises GenerationError: if the first argument is not accessed in one of \
                    the ways specified by the second argument to the function.
    :raises GenerationError: if the first argument is not contained \
                             within a call object.

    '''
    try:
        # get the kernel/builtin call associated with this field
        call = field.call
    except AttributeError:
        raise GenerationError(
            "HaloInfo class expects an argument of type DynArgument, or "
            "equivalent, on initialisation, but found, "
            "'{0}'".format(type(field)))

    if field.access not in access_types:
        api_strings = [access.api_specific_name() for access in access_types]
        raise GenerationError(
            "In HaloInfo class, field '{0}' should be one of {1}, but found "
            "'{2}'".format(field.name, api_strings,
                           field.access.api_specific_name()))
    from psyclone.dynamo0p3_builtins import DynBuiltIn
    if not (isinstance(call, DynKern) or isinstance(call, DynBuiltIn)):
        raise GenerationError(
            "In HaloInfo class, field '{0}' should be from a call but "
            "found {1}".format(field.name, type(call)))
    return call


class HaloWriteAccess(HaloDepth):
    '''Determines how much of a field's halo is written to (the halo depth)
    when a field is accessed in a particular kernel within a
    particular loop nest

    '''
    def __init__(self, field):
        '''
        :param field: the field that we are concerned with
        :type field: :py:class:`psyclone.dynamo0p3.DynArgument`

        '''

        HaloDepth.__init__(self)
        self._compute_from_field(field)

    @property
    def dirty_outer(self):
        '''Returns True if the writer is continuous and accesses the halo and
        False otherwise. It indicates that the outer level of halo that has
        been written to is actually dirty (well to be precise it is a partial
        sum).

        :return: Return True if the outer layer of halo
        that is written to remains dirty and False otherwise.
        :rtype: bool

        '''
        return self._dirty_outer

    def _compute_from_field(self, field):
        '''Internal method to compute what parts of a field's halo are written
        to in a certain kernel and loop. The information computed is
        the depth of access and validity of the data after
        writing. The depth of access can be the maximum halo depth or
        a literal depth and the outer halo layer that is written to
        may be dirty or clean.

        :param field: the field that we are concerned with
        :type field: :py:class:`psyclone.dynamo0p3.DynArgument`

        '''
        call = halo_check_arg(field, AccessType.all_write_accesses())
        # no test required here as all calls exist within a loop
        loop = call.parent.parent
        # The outermost halo level that is written to is dirty if it
        # is a continuous field which writes into the halo in a loop
        # over cells
        self._dirty_outer = (
            not field.discontinuous and
            loop.iteration_space == "cells" and
            loop.upper_bound_name in HALO_ACCESS_LOOP_BOUNDS)
        depth = 0
        max_depth = False
        if loop.upper_bound_name in HALO_ACCESS_LOOP_BOUNDS:
            # loop does redundant computation
            if loop.upper_bound_halo_depth:
                # loop redundant computation is to a fixed literal depth
                depth = loop.upper_bound_halo_depth
            else:
                # loop redundant computation is to the maximum depth
                max_depth = True
        # If this is an inter-grid kernel and we're writing to the
        # field on the fine mesh then the halo depth is effectively
        # doubled
        if call.is_intergrid and field.mesh == "gh_fine":
            depth *= 2
        # The third argument for set_by_value specifies the name of a
        # variable used to specify the depth. Variables are currently
        # not used when a halo is written to, so we pass None which
        # indicates there is no variable.  the fifth argument for
        # set_by_value indicates whether we only access
        # annexed_dofs. At the moment this is not possible when
        # modifying a field so we always return False. The sixth
        # argument indicates if the depth of access is the
        # maximum-1. This is not possible here so we return False.
        HaloDepth.set_by_value(self, max_depth, None, depth, False, False)


class HaloReadAccess(HaloDepth):
    '''Determines how much of a field's halo is read (the halo depth) and
    additionally the access pattern (the stencil) when a field is
    accessed in a particular kernel within a particular loop nest

    '''
    def __init__(self, field):
        '''
        :param field: the field that we want to get information on
        :type field: :py:class:`psyclone.dynamo0p3.DynKernelArgument`

        '''
        HaloDepth.__init__(self)
        self._stencil_type = None
        self._needs_clean_outer = None
        self._compute_from_field(field)

    @property
    def needs_clean_outer(self):
        '''Returns False if the reader has a gh_inc access and accesses the
        halo. Otherwise returns True.  Indicates that the outer level
        of halo that has been read does not need to be clean (although
        any annexed dofs do).

        :return: Returns False if the outer layer of halo that is read \
        does not need to be clean and True otherwise.
        :rtype: bool

        '''
        return self._needs_clean_outer

    @property
    def stencil_type(self):
        '''Returns the type of stencil access used by the field(s) in the halo
        if one exists. If redundant computation (accessing the full
        halo) is combined with a stencil access (potentially accessing
        a subset of the halo) then the access is assumed to be full
        access (region) for all depths.

        :return: Return the type of stencil access used
        or None if there is no stencil.
        :rtype: String

        '''
        return self._stencil_type

    def _compute_from_field(self, field):
        '''Internal method to compute which parts of a field's halo are read
        in a certain kernel and loop. The information computed is the
        depth of access and the access pattern. The depth of access
        can be the maximum halo depth, a variable specifying the depth
        and/or a literal depth. The access pattern will only be
        specified if the kernel code performs a stencil access on the
        field.

        :param field: the field that we are concerned with
        :type field: :py:class:`psyclone.dynamo0p3.DynArgument`

        '''
        self._annexed_only = False
        call = halo_check_arg(field, AccessType.all_read_accesses())
        # no test required here as all calls exist within a loop
        loop = call.parent.parent

        # For GH_INC we accumulate contributions into the field being
        # modified. In order to get correct results for owned and
        # annexed dofs, this requires that the fields we are
        # accumulating contributions from have up-to-date values in
        # the halo cell(s). However, we do not need to be concerned
        # with the values of the modified field in the last-level of
        # the halo. This is because we only have enough information to
        # partially compute the contributions in those cells
        # anyway. (If the values of the field being modified are
        # required, at some later point, in that level of the halo
        # then we do a halo swap.)
        self._needs_clean_outer = (
            not (field.access == AccessType.INC
                 and loop.upper_bound_name in ["cell_halo",
                                               "colour_halo"]))
        # now we have the parent loop we can work out what part of the
        # halo this field accesses
        if loop.upper_bound_name in HALO_ACCESS_LOOP_BOUNDS:
            # this loop performs redundant computation
            if loop.upper_bound_halo_depth:
                # loop redundant computation is to a fixed literal depth
                self._literal_depth = loop.upper_bound_halo_depth
            else:
                # loop redundant computation is to the maximum depth
                self._max_depth = True
        elif loop.upper_bound_name == "ncolour":
            # currenty coloured loops are always transformed from
            # cell_halo depth 1 loops
            self._literal_depth = 1
        elif loop.upper_bound_name in ["ncells", "nannexed"]:
            if field.descriptor.stencil:
                # no need to worry about annexed dofs (if they exist)
                # as the stencil will cover these (this is currently
                # guaranteed as halo exchanges only exchange full
                # halos)
                pass
            else:  # there is no stencil
                if field.discontinuous:
                    # There are only local accesses
                    pass
                else:
                    # This is a continuous field which therefore
                    # accesses annexed dofs. We set access to the
                    # level 1 halo here as there is currently no
                    # mechanism to perform a halo exchange solely on
                    # annexed dofs.
                    self._literal_depth = 1
                    self._annexed_only = True
        elif loop.upper_bound_name == "ndofs":
            # we only access owned dofs so there is no access to the
            # halo
            pass
        else:
            raise GenerationError(
                "Internal error in HaloReadAccess._compute_from_field. Found "
                "unexpected loop upper bound name '{0}'".
                format(loop.upper_bound_name))

        if self._max_depth or self._var_depth or self._literal_depth:
            # Whilst stencil type has no real meaning when there is no
            # stencil it is convenient to set it to "region" when
            # there is redundant computation as the halo exchange
            # logic is interested in the access pattern irrespective
            # of whether there is a stencil access or not. We use
            # "region" as it means access all of the halo data which
            # is what is done when performing redundant computation
            # with no stencil.
            self._stencil_type = "region"
        if field.descriptor.stencil:
            # field has a stencil access
            if self._max_depth:
                raise GenerationError(
                    "redundant computation to max depth with a stencil is "
                    "invalid")
            else:
                self._stencil_type = field.descriptor.stencil['type']
                if self._literal_depth:
                    # halo exchange does not support mixed accesses to the halo
                    self._stencil_type = "region"
                stencil_depth = field.descriptor.stencil['extent']
                if stencil_depth:
                    # stencil_depth is provided in the kernel metadata
                    self._literal_depth += stencil_depth
                else:
                    # Stencil_depth is provided by the algorithm layer.
                    # It is currently not possible to specify kind for an
                    # integer literal stencil depth in a kernel call. This
                    # will be enabled when addressing issue #753.
                    if field.stencil.extent_arg.is_literal():
                        # a literal is specified
                        value_str = field.stencil.extent_arg.text
                        self._literal_depth += int(value_str)
                    else:
                        # a variable is specified
                        self._var_depth = field.stencil.extent_arg.varname
        # If this is an intergrid kernel and the field in question is on
        # the fine mesh then we must double the halo depth
        if call.is_intergrid and field.mesh == "gh_fine":
            if self._literal_depth:
                self._literal_depth *= 2
            if self._var_depth:
                self._var_depth = "2*" + self._var_depth


class DynLoop(Loop):
    ''' The Dynamo specific Loop class. This passes the Dynamo
    specific loop information to the base class so it creates the one
    we require.  Creates Dynamo specific loop bounds when the code is
    being generated. '''

    def __init__(self, parent=None, loop_type=""):
        Loop.__init__(self, parent=parent,
                      valid_loop_types=VALID_LOOP_TYPES)
        self.loop_type = loop_type

        # set our variable at initialisation as it might be required
        # by other classes before code generation
        if self.loop_type == "colours":
            tag = "colours_loop_idx"
            suggested_name = "colour"
        elif self.loop_type == "colour":
            tag = "colour_loop_idx"
            suggested_name = "cell"
        elif self.loop_type == "dofs":
            tag = "dof_loop_idx"
            suggested_name = "df"
        else:
            tag = "cell_loop_idx"
            suggested_name = "cell"

        # This will return the symbol table from the closest ancestor
        # that contains one. However, the original symbol my be in a
        # different symbol table and if this is the case we will end
        # up declaring the variable twice. Issue #630 describes this
        # problem.
        symtab = self.scope.symbol_table
        try:
            data_symbol = symtab.lookup_with_tag(tag)
        except KeyError:
            name = symtab.new_symbol_name(suggested_name)
            data_symbol = DataSymbol(name, INTEGER_TYPE)
            symtab.add(data_symbol, tag=tag)
        self.variable = data_symbol

        # Pre-initialise the Loop children  # TODO: See issue #440
        self.addchild(Literal("NOT_INITIALISED", INTEGER_TYPE,
                              parent=self))  # start
        self.addchild(Literal("NOT_INITIALISED", INTEGER_TYPE,
                              parent=self))  # stop
        self.addchild(Literal("1", INTEGER_TYPE, parent=self))  # step
        self.addchild(Schedule(parent=self))  # loop body

        # At this stage we don't know what our loop bounds are
        self._lower_bound_name = None
        self._lower_bound_index = None
        self._upper_bound_name = None
        self._upper_bound_halo_depth = None

    def node_str(self, colour=True):
        ''' Creates a text summary of this loop node. We override this
        method from the Loop class because, in Dynamo0.3, the function
        space is now an object and we need to call orig_name on it. We
        also include the upper loop bound as this can now be modified.

        :param bool colour: whether or not to include control codes for colour.

        :returns: text summary of this node, optionally with control codes \
                  for colour highlighting.
        :rtype: str

        '''
        if self._upper_bound_halo_depth:
            upper_bound = "{0}({1})".format(self._upper_bound_name,
                                            self._upper_bound_halo_depth)
        else:
            upper_bound = self._upper_bound_name
        return ("{0}[type='{1}', field_space='{2}', it_space='{3}', "
                "upper_bound='{4}']".format(
                    self.coloured_name(colour),
                    self._loop_type,
                    self._field_space.orig_name,
                    self.iteration_space, upper_bound))

    def load(self, kern):
        '''
        Load the state of this Loop using the supplied Kernel
        object. This method is provided so that we can individually
        construct Loop objects for a given kernel call.

        :param kern: Kernel object to use to populate state of Loop
        :type kern: :py:class:`psyclone.dynamo0p3.DynKern`
        '''
        self._kern = kern

        self._field = kern.arguments.iteration_space_arg()
        self._field_name = self._field.name
        self._field_space = self._field.function_space
        self._iteration_space = kern.iterates_over  # cells etc.

        # Loop bounds
        self.set_lower_bound("start")

        from psyclone.dynamo0p3_builtins import DynBuiltIn
        if isinstance(kern, DynBuiltIn):
            # If the kernel is a built-in/pointwise operation
            # then this loop must be over DoFs
            if Config.get().api_conf("dynamo0.3").compute_annexed_dofs \
               and Config.get().distributed_memory \
               and not kern.is_reduction:
                self.set_upper_bound("nannexed")
            else:
                self.set_upper_bound("ndofs")
        else:
            if Config.get().distributed_memory:
                if self._field.type in LFRicArgDescriptor.VALID_OPERATOR_NAMES:
                    # We always compute operators redundantly out to the L1
                    # halo
                    self.set_upper_bound("cell_halo", index=1)
                elif (self.field_space.orig_name in
                      FunctionSpace.VALID_DISCONTINUOUS_NAMES):
                    # Iterate to ncells for all discontinuous quantities,
                    # including any_discontinuous_space
                    self.set_upper_bound("ncells")
                elif self.field_space.orig_name in \
                        FunctionSpace.CONTINUOUS_FUNCTION_SPACES:
                    # Must iterate out to L1 halo for continuous quantities
                    self.set_upper_bound("cell_halo", index=1)
                elif self.field_space.orig_name in \
                        FunctionSpace.VALID_ANY_SPACE_NAMES:
                    # We don't know whether any_space is continuous or not
                    # so we have to err on the side of caution and assume that
                    # it is.
                    self.set_upper_bound("cell_halo", index=1)
                else:
                    raise GenerationError(
                        "Unexpected function space found. Expecting one of "
                        "{0} but found '{1}'".format(
                            str(FunctionSpace.VALID_FUNCTION_SPACES),
                            self.field_space.orig_name))
            else:  # sequential
                self.set_upper_bound("ncells")

    def set_lower_bound(self, name, index=None):
        ''' Set the lower bounds of this loop '''
        if name not in VALID_LOOP_BOUNDS_NAMES:
            raise GenerationError(
                "The specified lower bound loop name is invalid")
        if name in ["inner"] + HALO_ACCESS_LOOP_BOUNDS and index < 1:
            raise GenerationError(
                "The specified index '{0}' for this lower loop bound is "
                "invalid".format(str(index)))
        self._lower_bound_name = name
        self._lower_bound_index = index

    def set_upper_bound(self, name, index=None):
        '''Set the upper bound of this loop

        :param name: A loop upper bound name. This should be a supported name.
        :type name: String
        :param index: An optional argument indicating the depth of halo
        :type index: int

        '''
        if name not in VALID_LOOP_BOUNDS_NAMES:
            raise GenerationError(
                "The specified upper loop bound name is invalid. Expected one "
                "of {0} but found '{1}'".format(VALID_LOOP_BOUNDS_NAMES, name))
        if name == "start":
            raise GenerationError("'start' is not a valid upper bound")
        # Only halo bounds and inner may have an index. We could just
        # test for index here and assume that index is None for other
        # types of bounds, but checking the type of bound as well is a
        # safer option.
        if name in (["inner"] + HALO_ACCESS_LOOP_BOUNDS) and \
           index is not None:
            if index < 1:
                raise GenerationError(
                    "The specified index '{0}' for this upper loop bound is "
                    "invalid".format(str(index)))
        self._upper_bound_name = name
        self._upper_bound_halo_depth = index

    @property
    def upper_bound_name(self):
        ''' Returns the name of the upper loop bound '''
        return self._upper_bound_name

    @property
    def upper_bound_halo_depth(self):
        '''Returns the index of the upper loop bound. This is None if the upper
        bound name is not in HALO_ACCESS_LOOP_BOUNDS

        :return: the depth of the halo for a loops upper bound. If it
        is None then a depth has not been provided. The depth value is only
        valid when the upper-bound name is associated with a halo
        e.g. 'cell_halo'
        :rtype: int

        '''
        return self._upper_bound_halo_depth

    def _lower_bound_fortran(self):
        '''
        Create the associated Fortran code for the type of lower bound.

        :returns: the Fortran code for the lower bound.
        :rtype: str

        :raises GenerationError: if self._lower_bound_name is not "start"
                                 for sequential code.
        :raises GenerationError: if self._lower_bound_name is unrecognised.
        '''
        if not Config.get().distributed_memory and \
           self._lower_bound_name != "start":
            raise GenerationError(
                "The lower bound must be 'start' if we are sequential but "
                "found '{0}'".format(self._upper_bound_name))
        if self._lower_bound_name == "start":
            return "1"
        else:
            # the start of our space is the end of the previous space +1
            if self._lower_bound_name == "inner":
                prev_space_name = self._lower_bound_name
                prev_space_index_str = str(self._lower_bound_index + 1)
            elif self._lower_bound_name == "ncells":
                prev_space_name = "inner"
                prev_space_index_str = "1"
            elif (self._lower_bound_name == "cell_halo" and
                  self._lower_bound_index == 1):
                prev_space_name = "ncells"
                prev_space_index_str = ""
            elif (self._lower_bound_name == "cell_halo" and
                  self._lower_bound_index > 1):
                prev_space_name = self._lower_bound_name
                prev_space_index_str = str(self._lower_bound_index - 1)
            else:
                raise GenerationError(
                    "Unsupported lower bound name '{0}' "
                    "found".format(self._lower_bound_name))
            mesh_obj_name = self.root.symbol_table.name_from_tag("mesh")
            return mesh_obj_name + "%get_last_" + prev_space_name + "_cell(" \
                + prev_space_index_str + ")+1"

    def _upper_bound_fortran(self):
        ''' Create the associated fortran code for the type of upper bound

        :return: Fortran code for the upper bound of this loop
        :rtype: String

        '''
        # precompute halo_index as a string as we use it in more than
        # one of the if clauses
        halo_index = ""
        if self._upper_bound_halo_depth:
            halo_index = str(self._upper_bound_halo_depth)

        # We must allow for self._kern being None (as it will be for
        # a built-in).
        if self._kern and self._kern.is_intergrid:
            # We have more than one mesh object to choose from and we
            # want the coarse one because that determines the iteration
            # space. _field_name holds the name of the argument that
            # determines the iteration space of this kernel and that
            # is set-up to be the one on the coarse mesh (in
            # DynKerelArguments.iteration_space_arg()).
            mesh_name = "mesh_" + self._field_name
        else:
            # It's not an inter-grid kernel so there's only one mesh
            mesh_name = "mesh"
        mesh = self.root.symbol_table.name_from_tag(mesh_name)

        if self._upper_bound_name == "ncolours":
            # Loop over colours
            kernels = self.walk(DynKern)
            if not kernels:
                raise InternalError(
                    "Failed to find a kernel within a loop over colours.")
            # Check that all kernels have been coloured. We can't check the
            # number of colours since that is only known at runtime.
            ncolours = kernels[0].ncolours_var
            for kern in kernels:
                if not kern.ncolours_var:
                    raise InternalError(
                        "All kernels within a loop over colours must have been"
                        " coloured but kernel '{0}' has not".format(kern.name))
            return ncolours
        elif self._upper_bound_name == "ncolour":
            # Loop over cells of a particular colour when DM is disabled.
            # We use the same, DM API as that returns sensible values even
            # when running without MPI.
            return "{0}%get_last_edge_cell_per_colour(colour)".format(mesh)
        elif self._upper_bound_name == "colour_halo":
            # Loop over cells of a particular colour when DM is enabled. The
            # LFRic API used here allows for colouring with redundant
            # computation.
            append = ""
            if halo_index:
                # The colouring API support an additional optional
                # argument which specifies the depth of the halo to
                # which the coloured loop computes. If no argument is
                # supplied it is assumed that the coloured loop
                # computes to the full depth of the halo (whatever that
                # may be).
                append = ","+halo_index
            return ("{0}%get_last_halo_cell_per_colour(colour"
                    "{1})".format(mesh, append))
        elif self._upper_bound_name in ["ndofs", "nannexed"]:
            if Config.get().distributed_memory:
                if self._upper_bound_name == "ndofs":
                    result = self.field.proxy_name_indexed + "%" + \
                             self.field.ref_name() + "%get_last_dof_owned()"
                else:  # nannexed
                    result = self.field.proxy_name_indexed + "%" + \
                             self.field.ref_name() + "%get_last_dof_annexed()"
            else:
                result = self._kern.undf_name
            return result
        elif self._upper_bound_name == "ncells":
            if Config.get().distributed_memory:
                result = mesh + "%get_last_edge_cell()"
            else:
                result = self.field.proxy_name_indexed + "%" + \
                    self.field.ref_name() + "%get_ncell()"
            return result
        elif self._upper_bound_name == "cell_halo":
            if Config.get().distributed_memory:
                return "{0}%get_last_halo_cell({1})".format(mesh,
                                                            halo_index)
            else:
                raise GenerationError(
                    "'cell_halo' is not a valid loop upper bound for "
                    "sequential/shared-memory code")
        elif self._upper_bound_name == "dof_halo":
            if Config.get().distributed_memory:
                return "{0}%{1}%get_last_dof_halo({2})".format(
                    self.field.proxy_name_indexed, self.field.ref_name(),
                    halo_index)
            else:
                raise GenerationError(
                    "'dof_halo' is not a valid loop upper bound for "
                    "sequential/shared-memory code")
        elif self._upper_bound_name == "inner":
            if Config.get().distributed_memory:
                return "{0}%get_last_inner_cell({1})".format(mesh,
                                                             halo_index)
            else:
                raise GenerationError(
                    "'inner' is not a valid loop upper bound for "
                    "sequential/shared-memory code")
        else:
            raise GenerationError(
                "Unsupported upper bound name '{0}' found in dynloop.upper_"
                "bound_fortran()".format(self._upper_bound_name))

    def unique_fields_with_halo_reads(self):
        ''' Returns all fields in this loop that require at least some
        of their halo to be clean to work correctly. '''

        unique_fields = []
        unique_field_names = []

        for call in self.kernels():
            for arg in call.arguments.args:
                if self._halo_read_access(arg):
                    if arg.name not in unique_field_names:
                        unique_field_names.append(arg.name)
                        unique_fields.append(arg)
        return unique_fields

    def _halo_read_access(self, arg):
        '''Determines whether the supplied argument has (or might have) its
        halo data read within this loop. Returns True if it does, or if
        it might and False if it definitely does not.

        :param arg: an argument contained within this loop
        :type arg: :py:class:`psyclone.dynamo0p3.DynArgument`
        :return: True if the argument reads, or might read from the \
                 halo and False otherwise.
        :rtype: bool

        '''
        if arg.descriptor.stencil:
            if self._upper_bound_name not in ["cell_halo", "ncells"]:
                raise GenerationError(
                    "Loop bounds other than cell_halo and ncells are "
                    "currently unsupported for kernels with stencil "
                    "accesses. Found '{0}'.".format(self._upper_bound_name))
            return self._upper_bound_name in ["cell_halo", "ncells"]
        if arg.type in LFRicArgDescriptor.VALID_SCALAR_NAMES:
            # scalars do not have halos
            return False
        if arg.is_operator:
            # operators do not have halos
            return False
        if arg.discontinuous and arg.access in \
                [AccessType.READ, AccessType.READWRITE]:
            # there are no shared dofs so access to inner and ncells are
            # local so we only care about reads in the halo
            return self._upper_bound_name in HALO_ACCESS_LOOP_BOUNDS
        if arg.access in [AccessType.READ, AccessType.INC]:
            # arg is either continuous or we don't know (any_space_x)
            # and we need to assume it may be continuous for
            # correctness
            if self._upper_bound_name in HALO_ACCESS_LOOP_BOUNDS:
                # we read in the halo
                return True
            if self._upper_bound_name in ["ncells", "nannexed"]:
                # we read annexed dofs. Return False if we always
                # compute annexed dofs and True if we don't (as
                # annexed dofs are part of the level 1 halo).
                return not Config.get()\
                                 .api_conf("dynamo0.3").compute_annexed_dofs
            if self._upper_bound_name in ["ndofs"]:
                # argument does not read from the halo
                return False
            # nothing should get to here so raise an exception
            raise GenerationError(
                "Internal error in _halo_read_access. It should not be "
                "possible to get to here. loop upper bound name is '{0}' "
                "and arg '{1}' access is '{2}'.".format(
                    self._upper_bound_name, arg.name,
                    arg.access.api_specific_name()))

        # access is neither a read nor an inc so does not need halo
        return False

    def _add_halo_exchange_code(self, halo_field, idx=None):
        '''An internal helper method to add the halo exchange call immediately
        before this loop using the halo_field argument for the
        associated field information and the optional idx argument if
        the field is a vector field.

        In certain situations the halo exchange will not be
        required. This is dealt with by adding the halo exchange,
        asking it if it is required and then removing it if it is
        not. This may seem strange but the logic for determining
        whether a halo exchange is required is within the halo
        exchange class so it is simplest to do it this way

        :param halo_field: the argument requiring a halo exchange
        :type halo_field: :py:class:`psyclone.dynamo0p3.DynArgument`
        :param index: optional argument providing the vector index if
        there is one and None if not. Defaults to None.
        :type index: int or None

        '''
        exchange = DynHaloExchange(halo_field,
                                   parent=self.parent,
                                   vector_index=idx)
        self.parent.children.insert(self.position,
                                    exchange)
        # check whether this halo exchange has been placed
        # here correctly and if not, remove it.
        required, _ = exchange.required()
        if not required:
            exchange.parent.children.remove(exchange)

    def _add_halo_exchange(self, halo_field):
        '''Internal helper method to add (a) halo exchange call(s) immediately
        before this loop using the halo_field argument for the
        associated field information. If the field is a vector then
        add the appropriate number of halo exchange calls.

        :param halo_field: the argument requiring a halo exchange
        :type halo_field: :py:class:`psyclone.dynamo0p3.DynArgument`

        '''
        if halo_field.vector_size > 1:
            # the range function below returns values from
            # 1 to the vector size which is what we
            # require in our Fortran code
            for idx in range(1, halo_field.vector_size+1):
                self._add_halo_exchange_code(halo_field, idx)
        else:
            self._add_halo_exchange_code(halo_field)

    def update_halo_exchanges(self):
        '''add and/or remove halo exchanges due to changes in the loops
        bounds'''
        # this call adds any new halo exchanges that are
        # required. This is done by adding halo exchanges before this
        # loop for any fields in the loop that require a halo exchange
        # and don't already have one
        self.create_halo_exchanges()
        # Now remove any existing halo exchanges that are no longer
        # required. This is done by removing halo exchanges after this
        # loop where a field in this loop previously had a forward
        # dependence on a halo exchange but no longer does
        for call in self.kernels():
            for arg in call.arguments.args:
                if arg.access in AccessType.all_write_accesses():
                    dep_arg_list = arg.forward_read_dependencies()
                    for dep_arg in dep_arg_list:
                        if isinstance(dep_arg.call, DynHaloExchange):
                            # found a halo exchange as a forward dependence
                            # ask the halo exchange if it is required
                            halo_exchange = dep_arg.call
                            required, _ = halo_exchange.required()
                            if not required:
                                halo_exchange.parent.children.remove(
                                    halo_exchange)

    def create_halo_exchanges(self):
        '''Add halo exchanges before this loop as required by fields within
        this loop. To keep the logic simple we assume that any field
        that accesses the halo will require a halo exchange and then
        remove the halo exchange if this is not the case (when
        previous writers perform sufficient redundant computation). It
        is implemented this way as the halo exchange class determines
        whether it is required or not so a halo exchange needs to
        exist in order to find out. The appropriate logic is coded in
        the _add_halo_exchange helper method. '''
        for halo_field in self.unique_fields_with_halo_reads():
            # for each unique field in this loop that has its halo
            # read (including annexed dofs), find the previous update
            # of this field
            prev_arg_list = halo_field.backward_write_dependencies()
            if not prev_arg_list:
                # field has no previous dependence so create new halo
                # exchange(s) as we don't know the state of the fields
                # halo on entry to the invoke
                self._add_halo_exchange(halo_field)
            else:
                # field has one or more previous dependencies
                if len(prev_arg_list) > 1:
                    # field has more than one previous dependencies so
                    # should be a vector
                    if halo_field.vector_size <= 1:
                        raise GenerationError(
                            "Error in create_halo_exchanges. Expecting field "
                            "'{0}' to be a vector as it has multiple previous "
                            "dependencies".format(halo_field.name))
                    if len(prev_arg_list) != halo_field.vector_size:
                        raise GenerationError(
                            "Error in create_halo_exchanges. Expecting a "
                            "dependence for each vector index for field '{0}' "
                            "but the number of dependencies is '{1}' and the "
                            "vector size is '{2}'.".format(
                                halo_field.name, halo_field.vector_size,
                                len(prev_arg_list)))
                    for arg in prev_arg_list:
                        if not isinstance(arg.call, DynHaloExchange):
                            raise GenerationError(
                                "Error in create_halo_exchanges. Expecting "
                                "all dependent nodes to be halo exchanges")
                prev_node = prev_arg_list[0].call
                if not isinstance(prev_node, DynHaloExchange):
                    # previous dependence is not a halo exchange so
                    # call the add halo exchange logic which
                    # determines whether a halo exchange is required
                    # or not
                    self._add_halo_exchange(halo_field)

    def gen_code(self, parent):
        '''Work out the appropriate loop bounds and variable name
        depending on the loop type and then call the base class to
        generate the code.

        :param parent: an f2pygen object that will be the parent of \
        f2pygen objects created in this method
        :type parent: :py:class:`psyclone.f2pygen.BaseGen`
        :raises GenerationError: if a loop over colours is within an \
        OpenMP parallel region (as it must be serial)

        '''
        # Check that we're not within an OpenMP parallel region if
        # we are a loop over colours.
        if self._loop_type == "colours" and self.is_openmp_parallel():
            raise GenerationError("Cannot have a loop over "
                                  "colours within an OpenMP "
                                  "parallel region.")

        # Generate the upper and lower loop bounds
        # TODO: Issue #440. upper/lower_bound_fortran should generate PSyIR
        # TODO: Issue #696. Add kind (precision) when the support in Literal
        #                   class is implemented.
        self.start_expr = Literal(self._lower_bound_fortran(),
                                  INTEGER_TYPE, parent=self)
        self.stop_expr = Literal(self._upper_bound_fortran(),
                                 INTEGER_TYPE, parent=self)

        Loop.gen_code(self, parent)

        if Config.get().distributed_memory and self._loop_type != "colour":

            # Set halo clean/dirty for all fields that are modified
            fields = self.unique_modified_args("gh_field")

            if fields:
                parent.add(CommentGen(parent, ""))
                parent.add(CommentGen(parent,
                                      " Set halos dirty/clean for fields "
                                      "modified in the above loop"))
                parent.add(CommentGen(parent, ""))
                from psyclone.psyGen import OMPParallelDoDirective
                use_omp_master = False
                if self.is_openmp_parallel():
                    if not self.ancestor(OMPParallelDoDirective):
                        use_omp_master = True
                        # I am within an OpenMP Do directive so protect
                        # set_dirty() and set_clean() with OpenMP Master
                        parent.add(DirectiveGen(parent, "omp", "begin",
                                                "master", ""))
                # first set all of the halo dirty unless we are
                # subsequently going to set all of the halo clean
                for field in fields:
                    # The HaloWriteAccess class provides information
                    # about how the supplied field is accessed within
                    # its parent loop
                    hwa = HaloWriteAccess(field)
                    if not hwa.max_depth or hwa.dirty_outer:
                        # output set dirty as some of the halo will
                        # not be set to clean
                        if field.vector_size > 1:
                            # the range function below returns values from
                            # 1 to the vector size which is what we
                            # require in our Fortran code
                            for index in range(1, field.vector_size+1):
                                parent.add(CallGen(parent,
                                                   name=field.proxy_name +
                                                   "(" + str(index) +
                                                   ")%set_dirty()"))
                        else:
                            parent.add(CallGen(parent, name=field.proxy_name +
                                               "%set_dirty()"))
                # now set appropriate parts of the halo clean where
                # redundant computation has been performed
                for field in fields:
                    # The HaloWriteAccess class provides information
                    # about how the supplied field is accessed within
                    # its parent loop
                    hwa = HaloWriteAccess(field)
                    if hwa.literal_depth:
                        # halo access(es) is/are to a fixed depth
                        halo_depth = hwa.literal_depth
                        if hwa.dirty_outer:
                            halo_depth -= 1
                        if halo_depth > 0:
                            if field.vector_size > 1:
                                # the range function below returns
                                # values from 1 to the vector size
                                # which is what we require in our
                                # Fortran code
                                for index in range(1, field.vector_size+1):
                                    parent.add(
                                        CallGen(parent,
                                                name="{0}({1})%set_clean"
                                                "({2})".format(
                                                    field.proxy_name,
                                                    str(index),
                                                    halo_depth)))
                            else:
                                parent.add(
                                    CallGen(parent,
                                            name="{0}%set_clean({1})".
                                            format(field.proxy_name,
                                                   halo_depth)))
                    elif hwa.max_depth:
                        # halo accesses(s) is/are to the full halo
                        # depth (-1 if continuous)
                        halo_depth = "mesh%get_halo_depth()"
                        if hwa.dirty_outer:
                            # a continuous field iterating over
                            # cells leaves the outermost halo
                            # dirty
                            halo_depth += "-1"
                        if field.vector_size > 1:
                            # the range function below returns
                            # values from 1 to the vector size
                            # which is what we require in our
                            # Fortran code
                            for index in range(1, field.vector_size+1):
                                call = CallGen(parent,
                                               name="{0}({1})%set_clean("
                                               "{2})".format(
                                                   field.proxy_name,
                                                   str(index),
                                                   halo_depth))
                                parent.add(call)
                        else:
                            call = CallGen(parent, name="{0}%set_clean("
                                           "{1})".format(field.proxy_name,
                                                         halo_depth))
                            parent.add(call)

                if use_omp_master:
                    # I am within an OpenMP Do directive so protect
                    # set_dirty() and set_clean() with OpenMP Master
                    parent.add(DirectiveGen(parent, "omp", "end",
                                            "master", ""))
                parent.add(CommentGen(parent, ""))


class DynKern(CodedKern):
    ''' Stores information about Dynamo Kernels as specified by the
    Kernel metadata and associated algorithm call. Uses this
    information to generate appropriate PSy layer code for the Kernel
    instance or to generate a Kernel stub'''

    # An instance of this `namedtuple` is used to store information on each of
    # the quadrature rules required by a kernel.
    #
    # alg_name: The actual argument text specifying the QR object in the
    #           Alg. layer.
    # psy_name: The PSy-layer variable name for the QR object.
    # kernel_args: List of kernel arguments associated with this QR rule.
    QRRule = namedtuple("QRRule",
                        ["alg_name", "psy_name", "kernel_args"])

    def __init__(self):
        # pylint: disable=super-init-not-called
        if False:  # pylint: disable=using-constant-test
            self._arguments = DynKernelArguments(None, None)  # for pyreverse
        self._base_name = ""
        self._func_descriptors = None
        self._fs_descriptors = None
        # Whether this kernel requires quadrature
        self._qr_required = False
        # Whether this kernel requires basis functions
        self._basis_required = False
        # What shapes of evaluator/quadrature this kernel requires (if any)
        self._eval_shapes = []
        # The function spaces on which to *evaluate* basis/diff-basis
        # functions if an evaluator is required for this kernel. Is a dict with
        # (mangled) FS names as keys and associated kernel argument as value.
        self._eval_targets = OrderedDict()
        # Will hold a dict of QRRule namedtuple objects, one for each QR
        # rule required by a kernel, indexed by shape. Needs to be ordered
        # because we must preserve the ordering specified in the metadata.
        self._qr_rules = OrderedDict()
        self._cma_operation = None
        self._is_intergrid = False  # Whether this is an inter-grid kernel
        # The reference-element properties required by this kernel
        self._reference_element = None
        # The mesh properties required by this kernel
        self._mesh_properties = None

    def reference_accesses(self, var_accesses):
        '''Get all variable access information. All accesses are marked
        according to the kernel metadata

        :param var_accesses: VariablesAccessInfo instance that stores the\
            information about variable accesses.
        :type var_accesses: \
            :py:class:`psyclone.core.access_info.VariablesAccessInfo`
        '''
        for arg in self.arguments.args:
            if arg.is_scalar():
                var_accesses.add_access(arg.name, arg.access, self)
            else:
                # It's an array, so add an arbitrary index value for the
                # stored indices (which is at this stage the only way to
                # indicate an array access).
                var_accesses.add_access(arg.name, arg.access, self, [1])
        super(DynKern, self).reference_accesses(var_accesses)
        # Set the current location index to the next location, since after
        # this kernel a new statement starts.
        var_accesses.next_location()

    def load(self, call, parent=None):
        '''
        Sets up kernel information with the call object which is
        created by the parser. This object includes information about
        the invoke call and the associated kernel.

        :param call: The KernelCall object from which to extract information
                     about this kernel
        :type call: :py:class:`psyclone.parse.algorithm.KernelCall`
        :param parent: The parent node of the kernel call in the AST
                       we are constructing. This will be a loop.
        :type parent: :py:class:`psyclone.dynamo0p3.DynLoop`
        '''
        self._setup_basis(call.ktype)
        self._setup(call.ktype, call.module_name, call.args, parent)

    def load_meta(self, ktype):
        '''
        Sets up kernel information with the kernel type object
        which is created by the parser. The object includes the
        metadata describing the kernel code.

        :param ktype: the kernel meta-data object produced by the parser
        :type ktype: :py:class:`psyclone.dynamo0p3.DynKernMetadata`
        '''
        # create a name for each argument
        from psyclone.parse.algorithm import Arg
        args = []
        for idx, descriptor in enumerate(ktype.arg_descriptors):
            pre = None
            if descriptor.type.lower() == "gh_operator":
                pre = "op_"
            elif descriptor.type.lower() == "gh_columnwise_operator":
                pre = "cma_op_"
            elif descriptor.type.lower() == "gh_field":
                pre = "field_"
            elif descriptor.type.lower() == "gh_real":
                pre = "rscalar_"
            elif descriptor.type.lower() == "gh_integer":
                pre = "iscalar_"
            else:
                raise GenerationError(
                    "DynKern.load_meta() expected one of {0} but found '{1}'".
                    format(LFRicArgDescriptor.VALID_ARG_TYPE_NAMES,
                           descriptor.type))
            args.append(Arg("variable", pre+str(idx+1)))

            if descriptor.stencil:
                if not descriptor.stencil["extent"]:
                    # stencil size (in cells) is passed in
                    args.append(Arg("variable",
                                    pre+str(idx+1)+"_stencil_size"))
                if descriptor.stencil["type"] == "xory1d":
                    # direction is passed in
                    args.append(Arg("variable", pre+str(idx+1)+"_direction"))

        # Initialise basis/diff basis so we can test whether quadrature
        # or an evaluator is required
        self._setup_basis(ktype)
        if self._basis_required:
            for shape in self._eval_shapes:
                if shape in VALID_QUADRATURE_SHAPES:
                    # Add a quadrature argument for each required quadrature
                    # rule.
                    args.append(Arg("variable", "qr_"+shape))
        self._setup(ktype, "dummy_name", args, None)

    def _setup_basis(self, kmetadata):
        '''
        Initialisation of the basis/diff basis information. This may be
        needed before general setup so is computed in a separate method.

        :param kmetadata: The kernel meta-data object produced by the
                          parser.
        :type kmetadata: :py:class:`psyclone.dynamo0p3.DynKernMetadata`
        '''
        for descriptor in kmetadata.func_descriptors:
            if len(descriptor.operator_names) > 0:
                self._basis_required = True
                self._eval_shapes = kmetadata.eval_shapes[:]
                break

    def _setup(self, ktype, module_name, args, parent):
        '''
        Internal setup of kernel information.

        :param ktype: object holding information on the parsed metadata for \
                      this kernel.
        :type ktype: :py:class:`psyclone.dynamo0p3.DynKernMetadata`
        :param str module_name: the name of the Fortran module that contains \
                                the source of this Kernel.
        :param args: list of Arg objects produced by the parser for the \
                     arguments of this kernel call.
        :type args: list of :py:class:`psyclone.parse.algorithm.Arg` objects
        :param parent: the parent of this kernel call in the generated \
                       AST (will be a loop object).
        :type parent: :py:class:`psyclone.dynamo0p3.DynLoop`

        '''
        from psyclone.parse.algorithm import KernelCall
        CodedKern.__init__(self, DynKernelArguments,
                           KernelCall(module_name, ktype, args),
                           parent, check=False)
        # Remove "_code" from the name if it exists to determine the
        # base name which (if dynamo0.3 naming conventions are
        # followed) is used as the root for the module and subroutine
        # names.
        if self.name.lower().endswith("_code"):
            self._base_name = self.name[:-5]
        else:
            # TODO: #11 add a warning here when logging is added
            self._base_name = self.name
        self._func_descriptors = ktype.func_descriptors
        # Keep a record of the type of CMA kernel identified when
        # parsing the kernel meta-data
        self._cma_operation = ktype.cma_operation
        self._fs_descriptors = FSDescriptors(ktype.func_descriptors)

        # Record whether or not the kernel meta-data specifies that this
        # is an inter-grid kernel
        self._is_intergrid = ktype.is_intergrid

        # Check that all specified evaluator shapes are recognised
        invalid_shapes = set(self._eval_shapes) - set(VALID_EVALUATOR_SHAPES)
        if invalid_shapes:
            raise InternalError(
                "Evaluator shape(s) {0} is/are not recognised. "
                "Must be one of {1}.".format(list(invalid_shapes),
                                             VALID_EVALUATOR_SHAPES))

        # If there are any quadrature rule(s), what are the names of the
        # corresponding algorithm arguments? Can't use set() here because
        # we need to preserve the ordering specified in the metadata.
        qr_shapes = [shape for shape in self._eval_shapes if
                     shape in VALID_QUADRATURE_SHAPES]

        # The quadrature-related arguments to a kernel always come last so
        # construct an enumerator with start value -<no. of qr rules>
        for idx, shape in enumerate(qr_shapes, -len(qr_shapes)):

            qr_arg = args[idx]

            # Use the symbol_table to create a unique symbol name.
            if qr_arg.varname:
                tag = "AlgArgs_" + qr_arg.text
                qr_name = \
                    self.root.symbol_table.name_from_tag(tag, qr_arg.varname)
            else:
                # If we don't have a name then we must be doing kernel-stub
                # generation so create a suitable name.
                # TODO #719 we don't yet have a symbol table to prevent
                # clashes.
                qr_name = "qr_"+shape.split("_")[-1]

            # Dynamo 0.3 api kernels require quadrature rule arguments to be
            # passed in if one or more basis functions are used by the kernel
            # and gh_shape == "gh_quadrature_***".
            # if self._eval_shape == "gh_quadrature_xyz":
            #     self._qr_args = ["np_xyz", "weights_xyz"]
            if shape == "gh_quadrature_xyoz":
                qr_args = ["np_xy", "np_z", "weights_xy", "weights_z"]
            # elif self._eval_shape == "gh_quadrature_xoyoz":
            #     qr_args = ["np_x", "np_y", "np_z",
            #                "weights_x", "weights_y", "weights_z"]
            elif shape == "gh_quadrature_face":
                qr_args = ["nfaces", "np_xyz", "weights_xyz"]
            elif shape == "gh_quadrature_edge":
                qr_args = ["nedges", "np_xyz", "weights_xyz"]
            else:
                raise InternalError("Unsupported quadrature shape ('{0}') "
                                    "found in DynKern._setup".format(shape))

            # Append the name of the qr argument to the names of the qr-related
            # variables.
            qr_args = [arg + "_" + qr_name for arg in qr_args]

            self._qr_rules[shape] = self.QRRule(qr_arg.text, qr_name, qr_args)

        if "gh_evaluator" in self._eval_shapes:
            # Kernel has an evaluator. If gh_evaluator_targets is present
            # then that specifies the function spaces for which the evaluator
            # is required. Otherwise, the FS of the updated argument(s) tells
            # us upon which nodal points the evaluator will be required
            for fs_name in ktype.eval_targets:
                arg, fspace = self.arguments.get_arg_on_space_name(fs_name)
                # Set up our dict of evaluator targets, one entry per
                # target FS.
                if fspace.mangled_name not in self._eval_targets:
                    self._eval_targets[fspace.mangled_name] = (fspace, arg)

        # Properties of the reference element required by this kernel
        self._reference_element = ktype.reference_element

        # Properties of the mesh required by this kernel
        self._mesh_properties = ktype.mesh

    @property
    def qr_rules(self):
        '''
        :return: details of each of the quadrature rules required by this \
                 kernel.
        :rtype: OrderedDict containing \
                :py:class:`psyclone.dynamo0p3.DynKern.QRRule` indexed by \
                quadrature shape.
        '''
        return self._qr_rules

    @property
    def cma_operation(self):
        ''' Returns the type of CMA operation performed by this kernel
        (one of 'assembly', 'apply' or 'matrix-matrix') or None if the
        the kernel does not involve CMA operators '''
        return self._cma_operation

    @property
    def is_intergrid(self):
        '''
        Getter for whether or not this is an inter-grid kernel call
        :return: True if it is an inter-grid kernel, False otherwise
        :rtype: bool
        '''
        return self._is_intergrid

    @property
    def colourmap(self):
        '''
        Getter for the name of the colourmap associated with this kernel call.

        :return: name of the colourmap (Fortran array)
        :rtype: str
        :raises InternalError: if this kernel is not coloured or the \
                               dictionary of inter-grid kernels and \
                               colourmaps has not been constructed.
        '''
        if not self.is_coloured():
            raise InternalError("Kernel '{0}' is not inside a coloured "
                                "loop.".format(self.name))
        if self._is_intergrid:
            invoke = self.root.invoke
            if self.name not in invoke.meshes.intergrid_kernels:
                raise InternalError(
                    "Colourmap information for kernel '{0}' has not yet "
                    "been initialised".format(self.name))
            cmap = invoke.meshes.intergrid_kernels[self.name].colourmap
        else:
            cmap = self.root.symbol_table.lookup_with_tag("cmap").name
        return cmap

    @property
    def ncolours_var(self):
        '''
        Getter for the name of the variable holding the number of colours
        associated with this kernel call.

        :return: name of the variable holding the number of colours
        :rtype: str
        :raises InternalError: if this kernel is not coloured or the \
                               colour-map information has not been initialised.
        '''
        if not self.is_coloured():
            raise InternalError("Kernel '{0}' is not inside a coloured "
                                "loop.".format(self.name))
        if self._is_intergrid:
            invoke = self.root.invoke
            if self.name not in invoke.meshes.intergrid_kernels:
                raise InternalError(
                    "Colourmap information for kernel '{0}' has not yet "
                    "been initialised".format(self.name))
            ncols = invoke.meshes.intergrid_kernels[self.name].ncolours_var
        else:
            ncols = self.root.symbol_table.lookup_with_tag("ncolour").name
        return ncols

    @property
    def fs_descriptors(self):
        ''' Returns a list of function space descriptor objects of
        type FSDescriptor which contain information about the function
        spaces. '''
        return self._fs_descriptors

    @property
    def qr_required(self):
        '''
        :return: True if this kernel requires quadrature, else returns False.
        :rtype: bool

        '''
        return self._basis_required and self.qr_rules

    @property
    def eval_shapes(self):
        '''
        :return: the value(s) of GH_SHAPE for this kernel or an empty list \
                 if none are specified.
        :rtype: list

        '''
        return self._eval_shapes

    @property
    def eval_targets(self):
        '''
        :return: the function spaces upon which basis/diff-basis functions \
                 are to be evaluated for this kernel.
        :rtype: dict of (:py:class:`psyclone.dynamo0p3.FunctionSpace`, \
                :py:class`psyclone.dynamo0p3.DynKernelArgument`), indexed by \
                the names of the target function spaces.
        '''
        return self._eval_targets

    @property
    def reference_element(self):
        '''
        :returns: the reference-element properties required by this kernel.
        :rtype: :py:class:`psyclone.dynamo0p3.RefElementMetaData`
        '''
        return self._reference_element

    @property
    def mesh(self):
        '''
        :returns: the mesh properties required by this kernel.
        :rtype: :py:class`psyclone.dynamo0p3.MeshPropertiesMetaData`
        '''
        return self._mesh_properties

    def local_vars(self):
        ''' Returns the names used by the Kernel that vary from one
        invocation to the next and therefore require privatisation
        when parallelised. '''
        lvars = []
        # Orientation maps
        for unique_fs in self.arguments.unique_fss:
            if self._fs_descriptors.exists(unique_fs):
                fs_descriptor = self._fs_descriptors.get_descriptor(unique_fs)
                if fs_descriptor.requires_orientation:
                    lvars.append(unique_fs.orientation_name)
        return lvars

    @property
    def base_name(self):
        '''
        :returns: a base name for this kernel.
        :rtype: str
        '''
        return self._base_name

    @property
    def gen_stub(self):
        '''
        Create the fparser1 AST for a kernel stub.

        :returns: root of fparser1 AST for the stub routine.
        :rtype: :py:class:`fparser.one.XXXX`

        '''
        api_config = Config.get().api_conf("dynamo0.3")

        # Create an empty PSy layer module
        psy_module = ModuleGen(self._base_name+"_mod")

        # Create the subroutine
        sub_stub = SubroutineGen(psy_module, name=self._base_name+"_code",
                                 implicitnone=True)
        sub_stub.add(
            UseGen(sub_stub, name="constants_mod", only=True,
                   funcnames=[api_config.default_kind["real"],
                              api_config.default_kind["integer"]]))

        # Add all the declarations
        for entities in [DynCellIterators, DynDofmaps, DynFunctionSpaces,
                         DynCMAOperators, DynScalarArgs, DynFields,
                         DynLMAOperators, DynStencils, DynBasisFunctions,
                         DynOrientations, DynBoundaryConditions,
                         DynReferenceElement, LFRicMeshProperties]:
            entities(self).declarations(sub_stub)

        # Create the arglist
        create_arg_list = KernStubArgList(self)
        create_arg_list.generate()

        # Add the arglist
        sub_stub.args = create_arg_list.arglist

        # Add the subroutine to the parent module
        psy_module.add(sub_stub)
        return psy_module.root

    def gen_code(self, parent):
        '''Generates dynamo version 0.3 specific psy code for a call to
           the dynamo kernel instance.

        :param parent: an f2pygen object that will be the parent of \
                       f2pygen objects created in this method.
        :type parent: :py:class:`psyclone.f2pygen.BaseGen`
        :raises GenerationError: if the loop goes beyond the level 1 \
                                 halo and an operator is accessed.
        :raises GenerationError: if a kernel in the loop has an inc access \
                                 and the loop is not coloured but is within \
                                 an OpenMP parallel region.

        '''
        api_config = Config.get().api_conf("dynamo0.3")

        parent.add(DeclGen(parent, datatype="integer",
                           kind=api_config.default_kind["integer"],
                           entity_decls=["cell"]))

        parent_loop = self.parent.parent

        # Check whether this kernel reads from an operator
        op_args = parent_loop.args_filter(
            arg_types=LFRicArgDescriptor.VALID_OPERATOR_NAMES,
            arg_accesses=[AccessType.READ, AccessType.READWRITE])
        if op_args:
            # It does. We must check that our parent loop does not
            # go beyond the L1 halo.
            if parent_loop.upper_bound_name == "cell_halo" and \
               parent_loop.upper_bound_halo_depth > 1:
                raise GenerationError(
                    "Kernel '{0}' reads from an operator and therefore "
                    "cannot be used for cells beyond the level 1 halo. "
                    "However the containing loop goes out to level {1}".
                    format(self._name, parent_loop.upper_bound_halo_depth))

        # If this kernel is being called from within a coloured
        # loop then we have to look-up the name of the colour map
        if self.is_coloured():
            # TODO Check whether this arg is gh_inc and if not, Warn that
            # we're colouring a kernel that has no field object with INC access

            # We must look-up the cell index using the colour map rather than
            # use the current cell index directly. We need to know the name
            # of the variable holding the colour map for this kernel.
            cell_index = self.colourmap + "(colour, cell)"
        else:
            # This kernel call has not been coloured
            #  - is it OpenMP parallel, i.e. are we a child of
            # an OpenMP directive?
            if self.is_openmp_parallel():
                try:
                    # It is OpenMP parallel - does it have an argument
                    # with INC access?
                    arg = self.incremented_arg()
                except FieldNotFoundError:
                    arg = None
                if arg:
                    raise GenerationError("Kernel {0} has an argument with "
                                          "INC access and therefore must "
                                          "be coloured in order to be "
                                          "parallelised with OpenMP".
                                          format(self._name))
            cell_index = "cell"

        parent.add(CommentGen(parent, ""))

        # Orientation array lookup is done for each cell
        oname = ""
        for unique_fs in self.arguments.unique_fss:
            if self._fs_descriptors.exists(unique_fs):
                fs_descriptor = self._fs_descriptors.get_descriptor(unique_fs)
                if fs_descriptor.requires_orientation:
                    field = self.arguments.get_arg_on_space(unique_fs)
                    oname = unique_fs.orientation_name
                    parent.add(
                        AssignGen(parent, pointer=True,
                                  lhs=oname,
                                  rhs=field.proxy_name_indexed + "%" +
                                  field.ref_name(unique_fs) +
                                  "%get_cell_orientation(" +
                                  cell_index + ")"))
        if oname:
            parent.add(CommentGen(parent, ""))

        super(DynKern, self).gen_code(parent)


class ArgOrdering(object):
    '''Base class capturing the arguments, type and ordering of data in
    a Kernel call.'''
    def __init__(self, kern):
        self._kern = kern
        self._generate_called = False

    def generate(self):
        '''
        Specifies which arguments appear in an argument list, their type
        and their ordering. Calls methods for each type of argument
        that can be specialised by a child class for its particular need.

        :raises GenerationError: if the kernel arguments break the
                                 rules for the Dynamo 0.3 API.
        '''
        self._generate_called = True
        if self._kern.arguments.has_operator():
            # All operator types require the cell index to be provided
            self.cell_position()
        # Pass the number of layers in the mesh unless this kernel is
        # applying a CMA operator or doing a CMA matrix-matrix calculation
        if self._kern.cma_operation not in ["apply", "matrix-matrix"]:
            self.mesh_height()
        # Pass the number of cells in the mesh if this kernel has a
        # LMA operator argument
        # TODO this code should replace the code that currently includes
        # this quantity for *every* operator it encounters.
        # if self._kern.arguments.has_operator(op_type="gh_operator"):
        #     self.mesh_ncell3d()
        # Pass the number of columns in the mesh if this kernel has a CMA
        # operator argument
        if self._kern.arguments.has_operator(op_type="gh_columnwise_operator"):
            self.mesh_ncell2d()

        if self._kern.is_intergrid:
            # Inter-grid kernels require special arguments
            # The cell-map for the current column providing the mapping from
            # the coarse to the fine mesh.
            self.cell_map()

        # For each argument in the order they are specified in the
        # kernel metadata, call particular methods depending on what
        # type of argument we find (field, field vector, operator or
        # scalar). If the argument is a field or field vector and also
        # has a stencil access then also call appropriate stencil
        # methods.
        for arg in self._kern.arguments.args:
            if arg.type in LFRicArgDescriptor.VALID_FIELD_NAMES:
                if arg.vector_size > 1:
                    self.field_vector(arg)
                else:
                    self.field(arg)
                if arg.descriptor.stencil:
                    if not arg.descriptor.stencil['extent']:
                        # stencil extent is not provided in the
                        # metadata so must be passed
                        self.stencil_unknown_extent(arg)
                    if arg.descriptor.stencil['type'] == "xory1d":
                        # if "xory1d is specified then the actual
                        # direction must be passed
                        self.stencil_unknown_direction(arg)
                    # stencil information that is always passed
                    self.stencil(arg)
            elif arg.type == "gh_operator":
                self.operator(arg)
            elif arg.type == "gh_columnwise_operator":
                self.cma_operator(arg)
            elif arg.type in LFRicArgDescriptor.VALID_SCALAR_NAMES:
                self.scalar(arg)
            else:
                raise InternalError(
                    "dynamo0p3.ArgOrdering.generate(): Unexpected "
                    "argument type. Expected one of {0} but found '{1}'".
                    format(LFRicArgDescriptor.VALID_ARG_TYPE_NAMES, arg.type))
        # For each function space (in the order they appear in the
        # metadata arguments)
        for unique_fs in self._kern.arguments.unique_fss:
            # Provide arguments common to LMA operators and fields on
            # a space *unless* this is an inter-grid or CMA
            # matrix-matrix kernel
            if self._kern.cma_operation not in ["matrix-matrix"] and \
               not self._kern.is_intergrid:
                self.fs_common(unique_fs)
            # Provide additional arguments if there is a
            # field on this space
            if unique_fs.field_on_space(self._kern.arguments):
                if self._kern.is_intergrid:
                    self.fs_intergrid(unique_fs)
                else:
                    self.fs_compulsory_field(unique_fs)
            cma_op = unique_fs.cma_on_space(self._kern.arguments)
            if cma_op:
                if self._kern.cma_operation == "assembly":
                    # CMA-assembly requires banded dofmaps
                    self.banded_dofmap(unique_fs)
                elif self._kern.cma_operation == "apply":
                    # Applying a CMA operator requires indirection dofmaps
                    self.indirection_dofmap(unique_fs, operator=cma_op)

            # Provide any optional arguments. These arguments are
            # associated with the keyword arguments (basis function,
            # differential basis function and orientation) for a
            # function space.
            if self._kern.fs_descriptors.exists(unique_fs):
                descriptors = self._kern.fs_descriptors
                descriptor = descriptors.get_descriptor(unique_fs)
                if descriptor.requires_basis:
                    self.basis(unique_fs)
                if descriptor.requires_diff_basis:
                    self.diff_basis(unique_fs)
                if descriptor.requires_orientation:
                    self.orientation(unique_fs)
            # Fix for boundary_dofs array to the boundary condition
            # kernel (enforce_bc_kernel) arguments
            if self._kern.name.lower() == "enforce_bc_code" and \
               unique_fs.orig_name.lower() == "any_space_1":
                self.field_bcs_kernel(unique_fs)

        # Add boundary dofs array to the operator boundary condition
        # kernel (enforce_operator_bc_kernel) arguments
        if self._kern.name.lower() == "enforce_operator_bc_code":
            # Sanity checks - this kernel should only have a single LMA
            # operator as argument
            if len(self._kern.arguments.args) > 1:
                raise GenerationError(
                    "Kernel {0} has {1} arguments when it should only have 1 "
                    "(an LMA operator)".format(self._kern.name,
                                               len(self._kern.arguments.args)))
            op_arg = self._kern.arguments.args[0]
            if op_arg.type != "gh_operator":
                raise GenerationError(
                    "Expected a LMA operator from which to look-up boundary "
                    "dofs but kernel {0} has argument {1}.".
                    format(self._kern.name, op_arg.type))
            if op_arg.access != AccessType.READWRITE:
                raise GenerationError(
                    "Kernel {0} is recognised as a kernel which applies "
                    "boundary conditions to an operator. However its operator "
                    "argument has access {1} rather than gh_readwrite.".
                    format(self._kern.name, op_arg.access.api_specific_name()))
            self.operator_bcs_kernel(op_arg.function_space_to)

        # Reference-element properties
        if self._kern.reference_element:
            self.ref_element_properties()

        # Mesh properties
        if self._kern.mesh:
            self.mesh_properties()

        # Provide qr arguments if required
        if self._kern.qr_required:
            self.quad_rule()

    def cell_position(self):
        '''
        Add cell position information

        :raises NotImplementedError: because this is an abstract method
        '''
        raise NotImplementedError(
            "Error: ArgOrdering.cell_position() must be implemented by "
            "subclass")

    def cell_map(self):
        '''
        Add cell-map information (for inter-grid kernels)

        :raises NotImplementedError: because this is an abstract method
        '''
        raise NotImplementedError(
            "Error: ArgOrdering.cell_map() must be implemented by subclass")

    def mesh_height(self):
        '''
        Add height information (i.e. no. of layers)

        :raises NotImplementedError: because this is an abstract method
        '''
        raise NotImplementedError(
            "Error: ArgOrdering.mesh_height() must be implemented by subclass")

    def mesh_ncell2d(self):
        '''
        Add the number of columns in the mesh

        :raises NotImplementedError: because this is an abstract method
        '''
        raise NotImplementedError(
            "Error: ArgOrdering.mesh_ncell2d() must be implemented by"
            "subclass")

    def cma_operator(self, arg):
        '''
        Add information on the CMA operator

        :raises NotImplementedError: because this is an abstract method
        '''
        raise NotImplementedError("Error: ArgOrdering.cma_operator() must "
                                  "be implemented by subclass")

    def field_vector(self, arg):
        '''
        Add field-vector information for this field-vector argument

        :raises NotImplementedError: because this is an abstract method
        '''
        raise NotImplementedError(
            "Error: ArgOrdering.field_vector() must be implemented by "
            "subclass")

    def field(self, arg):
        '''
        Add field information for this field argument

        :raises NotImplementedError: because this is an abstract method
        '''
        raise NotImplementedError(
            "Error: ArgOrdering.field() must be implemented by subclass")

    def stencil_unknown_extent(self, arg):
        '''
        Add stencil extent information for this stencil argument

        :raises NotImplementedError: because this is an abstract method
        '''
        raise NotImplementedError(
            "Error: ArgOrdering.stencil_unknown_extent() must be implemented "
            "by subclass")

    def stencil_unknown_direction(self, arg):
        '''
        Add stencil direction information for this stencil argument

        :raises NotImplementedError: because this is an abstract method
        '''
        raise NotImplementedError(
            "Error: ArgOrdering.stencil_unknown_direction() must be "
            "implemented by subclass")

    def stencil(self, arg):
        '''
        Add stencil information for this stencil argument

        :raises NotImplementedError: because this is an abstract method
        '''
        raise NotImplementedError(
            "Error: ArgOrdering.stencil() must be implemented by subclass")

    def operator(self, arg):
        '''
        Add operator information for this operator argument

        :raises NotImplementedError: because this is an abstract method
        '''
        raise NotImplementedError(
            "Error: ArgOrdering.operator() must be implemented by subclass")

    def scalar(self, arg):
        '''
        Add scalar information for this scalar argument

        :raises NotImplementedError: because this is an abstract method
        '''
        raise NotImplementedError(
            "Error: ArgOrdering.scalar() must be implemented by subclass")

    def fs_common(self, function_space):
        '''
        Add information common to LMA operators and fields for this
        function space

        :raises NotImplementedError: because this is an abstract method
        '''
        raise NotImplementedError(
            "Error: ArgOrdering.fs_common() must be implemented by "
            "subclass")

    def fs_compulsory_field(self, function_space):
        '''
        Add compulsory information for this function space

        :raises NotImplementedError: because this is an abstract method
        '''
        raise NotImplementedError(
            "Error: ArgOrdering.fs_compulsory_field() must be implemented "
            "by subclass")

    def basis(self, function_space):
        '''
        Add basis function information for this function space

        :raises NotImplementedError: because this is an abstract method
        '''
        raise NotImplementedError(
            "Error: ArgOrdering.basis() must be implemented by subclass")

    def diff_basis(self, function_space):
        '''
        Add differential basis function information for this function
        space

        :raises NotImplementedError: because this is an abstract method
        '''
        raise NotImplementedError(
            "Error: ArgOrdering.diff_basis() must be implemented by subclass")

    def orientation(self, function_space):
        '''
        Add orientation information for this function space

        :raises NotImplementedError: because this is an abstract method
        '''
        raise NotImplementedError(
            "Error: ArgOrdering.orientation() must be implemented by subclass")

    def field_bcs_kernel(self, function_space):
        '''
        Add boundary condition information for a field on this function
        space

        :raises NotImplementedError: because this is an abstract method
        '''
        raise NotImplementedError(
            "Error: ArgOrdering.field_bcs_kernel() must be implemented by "
            "subclass")

    def operator_bcs_kernel(self, function_space):
        '''
        Add boundary condition information for an operator on this function
        space

        :raises NotImplementedError: because this is an abstract method
        '''
        raise NotImplementedError(
            "Error: ArgOrdering.operator_bcs_kernel() must be implemented by "
            "subclass")

    def ref_element_properties(self):
        ''' Add kernel arguments relating to properties of the reference
        element. '''
        if self._kern.reference_element.properties:
            refelem_args = DynReferenceElement(self._kern).kern_args()
            self._arglist.extend(refelem_args)

    @abc.abstractmethod
    def mesh_properties(self):
        ''' Provide the kernel arguments required for the mesh properties
        specified in the kernel metadata. '''

    @abc.abstractmethod
    def quad_rule(self):
        ''' Add kernel arguments required for quadrature. '''

    def banded_dofmap(self, function_space):
        '''
        Add banded dofmap (required for CMA operator assembly)

        :raises NotImplementedError: because this is an abstract method
        '''
        raise NotImplementedError("Error: ArgOrdering.banded_dofmap() must"
                                  " be implemented by subclass")

    def indirection_dofmap(self, function_space, operator=None):
        '''
        Add indirection dofmap required when applying a CMA operator

        :raises NotImplementedError: because this is an abstract method
        '''
        raise NotImplementedError("Error: ArgOrdering.indirection_dofmap() "
                                  "must be implemented by subclass")


class KernCallArgList(ArgOrdering):
    '''Creates the argument list required to call kernel "kern" from the
    PSy-layer and captures the positions of the following arguments in
    the argument list: nlayers, number of quadrature points and number
    of degrees of freedom. The ordering and type of arguments is
    captured by the base class.

    :param kern: The kernel that is being called.
    :type kern: :py:class:`psyclone.dynamo0p3.DynKern`

    '''
    NdfInfo = namedtuple("NdfInfo", ["position", "function_space"])

    def __init__(self, kern):
        ArgOrdering.__init__(self, kern)
        self._arglist = []
        self._nlayers_positions = []
        self._nqp_positions = []
        self._ndf_positions = []

    def cell_position(self):
        ''' add a cell argument to the argument list'''
        self._arglist.append(self._cell_ref_name)

    def cell_map(self):
        ''' Add cell-map and related cell counts to the argument list '''
        symtab = self._kern.root.symbol_table
        cargs = psyGen.args_filter(self._kern.args, arg_meshes=["gh_coarse"])
        carg = cargs[0]
        fargs = psyGen.args_filter(self._kern.args, arg_meshes=["gh_fine"])
        farg = fargs[0]
        base_name = "cell_map_" + carg.name
        map_name = symtab.name_from_tag(base_name)
        # Add the cell map to our argument list
        self._arglist.append("{0}(:,{1})".format(map_name,
                                                 self._cell_ref_name))
        # No. of fine cells per coarse cell
        base_name = "ncpc_{0}_{1}".format(farg.name, carg.name)
        ncellpercell = symtab.name_from_tag(base_name)
        self._arglist.append(ncellpercell)
        # No. of columns in the fine mesh
        base_name = "ncell_{0}".format(farg.name)
        ncell_fine = symtab.name_from_tag(base_name)
        self._arglist.append(ncell_fine)

    def mesh_height(self):
        ''' add mesh height (nlayers) to the argument list'''
        nlayers_name = \
            self._kern.root.symbol_table.name_from_tag("nlayers")
        self._arglist.append(nlayers_name)
        self._nlayers_positions.append(len(self._arglist))

    # TODO uncomment this method when ensuring we only pass ncell3d once
    # to any given kernel.
    # def mesh_ncell3d(self):
    #     ''' Add the number of cells in the full 3D mesh to the argument
    #     list '''
    #     ncell3d_name = self._name_space_manager.create_name(
    #         root_name="ncell_3d", context="PSyVars", label="ncell3d")
    #     self._arglist.append(ncell3d_name)

    def mesh_ncell2d(self):
        ''' Add the number of columns in the mesh to the argument list '''
        ncell2d_name = \
            self._kern.root.symbol_table.name_from_tag("ncell_2d")
        self._arglist.append(ncell2d_name)

    def field_vector(self, argvect):
        '''add the field vector associated with the argument 'argvect' to the
        argument list '''
        # the range function below returns values from
        # 1 to the vector size which is what we
        # require in our Fortran code
        for idx in range(1, argvect.vector_size+1):
            text = argvect.proxy_name + "(" + str(idx) + ")%data"
            self._arglist.append(text)

    def field(self, arg):
        '''add the field array associated with the argument 'arg' to the
        argument list'''
        text = arg.proxy_name + "%data"
        self._arglist.append(text)

    def stencil_unknown_extent(self, arg):
        '''
        Add stencil information to the argument list associated with the
        argument 'arg' if the extent is unknown.

        :param arg: the kernel argument with which the stencil is associated.
        :type arg: :py:class:`psyclone.dynamo0p3.DynKernelArgument`

        '''
        # The extent is not specified in the metadata so pass the value in
        name = DynStencils.dofmap_size_name(self._kern.root.symbol_table, arg)
        self._arglist.append(name)

    def stencil_unknown_direction(self, arg):
        '''
        Add stencil information to the argument list associated with the
        argument 'arg' if the direction is unknown (i.e. it's being supplied
        in a variable).

        :param arg: the kernel argument with which the stencil is associated.
        :type arg: :py:class:`psyclone.dynamo0p3.DynKernelArgument`

        '''
        # the direction of the stencil is not known so pass the value in
        name = arg.stencil.direction_arg.varname
        self._arglist.append(name)

    def stencil(self, arg):
        '''
        Add general stencil information associated with the argument 'arg'
        to the argument list.

        :param arg: the kernel argument with which the stencil is associated.
        :type arg: :py:class:`psyclone.dynamo0p3.DynKernelArgument`

        '''
        # add in stencil dofmap
        var_name = DynStencils.dofmap_name(self._kern.root.symbol_table, arg)
        name = var_name + "(:,:," + self._cell_ref_name + ")"
        self._arglist.append(name)

    def operator(self, arg):
        ''' add the operator arguments to the argument list '''
        # TODO we should only be including ncell_3d once in the argument
        # list but this adds it for every operator
        self._arglist.append(arg.proxy_name_indexed+"%ncell_3d")
        self._arglist.append(arg.proxy_name_indexed+"%local_stencil")

    def cma_operator(self, arg):
        '''
        Add the CMA operator and associated scalars to the argument
        list.

        :param arg: the CMA operator argument.
        :type arg: :py:class:`psyclone.dynamo0p3.DynKernelArgument`

        '''
        components = ["matrix"]
        if arg.function_space_to.orig_name != \
           arg.function_space_from.orig_name:
            components += DynCMAOperators.cma_diff_fs_params
        else:
            components += DynCMAOperators.cma_same_fs_params
        for component in components:
            self._arglist.append(
                self._kern.root.symbol_table.name_from_tag(
                    arg.name + "_" + component))

    def scalar(self, scalar_arg):
        '''add the name associated with the scalar argument to the argument
        list'''
        self._arglist.append(scalar_arg.name)

    def fs_common(self, function_space):
        '''add function-space related arguments common to LMA operators and
        fields'''
        # There is currently one argument: "ndf"
        ndf_name = function_space.ndf_name
        self._arglist.append(ndf_name)
        self._ndf_positions.append(
            KernCallArgList.NdfInfo(position=len(self._arglist),
                                    function_space=function_space.orig_name))

    def fs_compulsory_field(self, function_space):
        '''add compulsory arguments to the argument list, when there is a
        field on this function space'''
        undf_name = function_space.undf_name
        self._arglist.append(undf_name)
        map_name = function_space.map_name
        self._arglist.append(map_name+"(:,"+self._cell_ref_name+")")

    def fs_intergrid(self, function_space):
        '''
        Add function-space related arguments for an intergrid kernel

        :param function_space: the function space for which to add arguments
        :type function_space: :py:class:`psyclone.dynamo0p3.FunctionSpace`
        '''
        # Is this FS associated with the coarse or fine mesh? (All fields
        # on a given mesh must be on the same FS.)
        arg = self._kern.arguments.get_arg_on_space(function_space)
        if arg.mesh == "gh_fine":
            # For the fine mesh, we need ndf, undf and the *whole*
            # dofmap
            self.fs_common(function_space)
            undf_name = function_space.undf_name
            self._arglist.append(undf_name)
            map_name = function_space.map_name
            self._arglist.append(map_name)
        else:
            # For the coarse mesh we only need undf and the dofmap for
            # the current column
            self.fs_compulsory_field(function_space)

    def basis(self, function_space):
        '''
        Add basis function information for this function space to the
        argument list.

        :param function_space: the function space for which the basis \
                               function is required.
        :type function_space: :py:class:`psyclone.dynamo0p3.FunctionSpace`

        '''
        for rule in self._kern.qr_rules.values():
            basis_name = function_space.get_basis_name(qr_var=rule.psy_name)
            self._arglist.append(basis_name)

        if "gh_evaluator" in self._kern.eval_shapes:
            # We are dealing with an evaluator and therefore need as many
            # basis functions as there are target function spaces.
            for fs_name in self._kern.eval_targets:
                # The associated FunctionSpace object is the first item in
                # the tuple dict entry associated with the name of the target
                # function space
                fspace = self._kern.eval_targets[fs_name][0]
                basis_name = function_space.get_basis_name(on_space=fspace)
                self._arglist.append(basis_name)

    def diff_basis(self, function_space):
        '''
        Add differential basis information for the function space to the
        argument list.

        :param function_space: the function space for which the differential \
                               basis functions are required.
        :type function_space: :py:class:`psyclone.dynamo0p3.FunctionSpace`

        '''
        for rule in self._kern.qr_rules.values():
            diff_basis_name = function_space.get_diff_basis_name(
                qr_var=rule.psy_name)
            self._arglist.append(diff_basis_name)

        if "gh_evaluator" in self._kern.eval_shapes:
            # We are dealing with an evaluator and therefore need as many
            # basis functions as there are target function spaces.
            for fs_name in self._kern.eval_targets:
                # The associated FunctionSpace object is the first item in
                # the tuple dict entry associated with the name of the target
                # function space
                fspace = self._kern.eval_targets[fs_name][0]
                diff_basis_name = function_space.get_diff_basis_name(
                    on_space=fspace)
                self._arglist.append(diff_basis_name)

    def orientation(self, function_space):
        '''add orientation information for this function space to the
        argument list'''
        orientation_name = function_space.orientation_name
        self._arglist.append(orientation_name)

    def field_bcs_kernel(self, function_space):
        '''
        Implement the boundary_dofs array fix for a field.

        :param function_space: unused argument.
        '''
        fspace = None
        for fspace in self._kern.arguments.unique_fss:
            if fspace.orig_name == "any_space_1":
                break
        farg = self._kern.arguments.get_arg_on_space(fspace)
        # Sanity check - expect the enforce_bc_code kernel to only have
        # a field argument.
        if farg.type not in LFRicArgDescriptor.VALID_FIELD_NAMES:
            raise GenerationError(
                "Expected an argument of {0} type from which to look-up "
                "boundary dofs for kernel {1} but got '{2}'".
                format(LFRicArgDescriptor.VALID_FIELD_NAMES,
                       self._kern.name, farg.type))
        base_name = "boundary_dofs_" + farg.name
        name = self._kern.root.symbol_table.name_from_tag(base_name)
        self._arglist.append(name)

    def operator_bcs_kernel(self, _):
        '''
        Supply necessary additional arguments for the kernel that
        applies boundary conditions to a LMA operator. 2nd (unused)
        argument is for consistency with base class.

        '''
        # This kernel has only a single LMA operator as argument.
        # Checks for this are performed in ArgOrdering.generate()
        op_arg = self._kern.arguments.args[0]
        base_name = "boundary_dofs_"+op_arg.name
        name = self._kern.root.symbol_table.name_from_tag(base_name)
        self._arglist.append(name)

    def mesh_properties(self):
        ''' Provide the kernel arguments required for the mesh properties
        specified in the kernel metadata.

        '''
        if self._kern.mesh.properties:
            self._arglist.extend(
                LFRicMeshProperties(self._kern).kern_args(stub=False))

    def quad_rule(self):
        ''' Add quadrature-related information to the kernel argument list.
        Adds the necessary arguments to the self._arglist list.

        '''
        # The QR shapes that this routine supports
        supported_qr_shapes = ["gh_quadrature_xyoz", "gh_quadrature_edge",
                               "gh_quadrature_face"]

        for shape, rule in self._kern.qr_rules.items():

            if shape == "gh_quadrature_xyoz":
                # XYoZ quadrature requires the number of quadrature points in
                # the horizontal and in the vertical.
                self._nqp_positions.append(
                    {"horizontal": len(self._arglist) + 1,
                     "vertical": len(self._arglist) + 2})
                self._arglist.extend(rule.kernel_args)
            elif shape == "gh_quadrature_edge":
                # TODO #705 support transformations supplying the number of
                # quadrature points for edge quadrature.
                self._arglist.extend(rule.kernel_args)
            elif shape == "gh_quadrature_face":
                # TODO #705 support transformations supplying the number of
                # quadrature points for face quadrature.
                self._arglist.extend(rule.kernel_args)
            else:
                raise NotImplementedError(
                    "quad_rule: no support implemented for quadrature with a "
                    "shape of '{0}'. Supported shapes are: {1}.".format(
                        shape, supported_qr_shapes))

    def banded_dofmap(self, function_space):
        ''' Add banded dofmap (required for CMA operator assembly) '''
        # Note that the necessary ndf values will already have been added
        # to the argument list as they are mandatory for every function
        # space that appears in the meta-data.
        self._arglist.append(function_space.cbanded_map_name)

    def indirection_dofmap(self, function_space, operator=None):
        ''' Add indirection dofmap required when applying a CMA operator '''
        self._arglist.append(function_space.cma_indirection_map_name)

    @property
    def nlayers_positions(self):
        '''
        :return: the position(s) in the argument list of the \
        variable(s) that passes the number of layers. The generate \
        method must be called first.
        :rtype: list of int.

        :raises InternalError: if the generate() method has not been
        called.

        '''
        if not self._generate_called:
            raise InternalError(
                "KernCallArgList: the generate() method should be called "
                "before the nlayers_positions() method")
        return self._nlayers_positions

    @property
    def nqp_positions(self):
        '''
        :return: the positions in the argument list of the variables that \
        pass the number of quadrature points. The number and type of \
        these will change depending on the type of quadrature. A list \
        of dictionaries is returned with the quadrature directions \
        being the keys to the dictionaries and their position in the \
        argument list being the values. At the moment only XYoZ is \
        supported (which has horizontal and vertical quadrature \
        points). The generate method must be called first.
        :rtype: [{str: int, ...}]

        :raises InternalError: if the generate() method has not been \
        called.

        '''
        if not self._generate_called:
            raise InternalError(
                "KernCallArgList: the generate() method should be called "
                "before the nqp_positions() method")
        return self._nqp_positions

    @property
    def ndf_positions(self):
        '''
        :return: the position(s) in the argument list and the function \
        space(s) associated with the variable(s) that pass(es) the \
        number of degrees of freedom for the function space. The \
        generate method must be called first.
        :rtype: list of namedtuple (position=int, function_space=str).

        :raises InternalError: if the generate() method has not been \
        called.

        '''
        if not self._generate_called:
            raise InternalError(
                "KernCallArgList: the generate() method should be called "
                "before the ndf_positions() method")
        return self._ndf_positions

    @property
    def arglist(self):
        '''
        :return: the kernel argument list. The generate method must be \
        called first.
        :rtype: list of str.

        :raises InternalError: if the generate() method has not been \
        called.

        '''
        if not self._generate_called:
            raise InternalError(
                "KernCallArgList: the generate() method should be called "
                "before the arglist() method")
        return self._arglist

    @property
    def _cell_ref_name(self):
        '''
        Utility routine which determines whether to return the cell value
        or the colourmap lookup value.

        :returns: the Fortran code needed to access the current cell index.
        :rtype: str
        '''
        if self._kern.is_coloured():
            return self._kern.colourmap + "(colour, cell)"
        return "cell"


class KernStubArgList(ArgOrdering):
    '''Creates the argument list required to create and declare the
    required arguments for a kernel subroutine.  The ordering and type
    of the arguments is captured by the base class.

    :param kern: Kernel for which to create argument list.
    :type kern: :py:class:`psyclone.dynamo0p3.DynKern`

    :raises NotImplementedError: if the kernel is inter-grid.
    :raises NotImplementedError: if the kernel requires properties of the \
                                 reference element.
    '''
    def __init__(self, kern):
        # We don't yet support inter-grid kernels (Issue #162)
        if kern.is_intergrid:
            raise NotImplementedError(
                "Kernel {0} is an inter-grid kernel and stub generation "
                "is not yet supported for inter-grid kernels".
                format(kern.name))
        self._first_arg = True
        self._first_arg_decl = None
        ArgOrdering.__init__(self, kern)
        # TODO 719 The stub_symtab is not connected to other parts of the
        # Stub generation. Also the symboltable already has an
        # argument_list that may be able to replace the _arglist below.
        self._arglist = []
        self._stub_symtab = SymbolTable()

    def cell_position(self):
        ''' Add cell position to the argument list. '''
        self._arglist.append("cell")

    def mesh_height(self):
        ''' Add mesh height (nlayers) to the argument list. '''
        self._arglist.append("nlayers")

    def mesh_ncell2d(self):
        ''' Add the number of columns in the mesh to the argument list. '''
        self._arglist.append("ncell_2d")

    def field_vector(self, argvect):
        '''Add the field vector associated with the argument 'argvect' to the
        argument list.

        :param argvect: the corresponding kernel argument.
        :type argvect:  :py:class:`psyclone.dynamo0p3.DynKernelArgument`
        '''
        # the range function below returns values from
        # 1 to the vector size which is what we
        # require in our Fortran code
        for idx in range(1, argvect.vector_size+1):
            text = (argvect.name + "_" +
                    argvect.function_space.mangled_name +
                    "_v" + str(idx))
            if self._first_arg:
                self._first_arg = False
            self._arglist.append(text)

    def field(self, arg):
        '''
        Add the field associated with the argument 'arg' to the argument list.

        :param arg: the kernel argument (field).
        :type arg: :py:class:`psyclone.dynamo0p3.DynKernelArgument`
        '''
        text = arg.name + "_" + arg.function_space.mangled_name
        self._arglist.append(text)

    def stencil_unknown_extent(self, arg):
        '''
        Add stencil information associated with a kernel argument if the
        extent is unknown.

        :param arg: the meta-data description of the kernel argument with \
                    which the stencil is associated.
        :type arg: :py:class:`psyclone.dynamo0p3.DynKernelArgument`
        '''
        name = DynStencils.dofmap_size_name(self._stub_symtab, arg)
        self._arglist.append(name)

    def stencil_unknown_direction(self, arg):
        '''
        Add stencil information associated with the argument 'arg' if the
        direction is unknown.

        :param arg: the kernel argument with which the stencil is associated.
        :type arg: :py:class:`psyclone.dynamo0p3.DynKernelArgument`

        '''
        self._arglist.append(DynStencils.direction_name(
            self._stub_symtab, arg))

    def stencil(self, arg):
        '''
        Add general stencil information associated with a kernel argument.

        :param arg: the meta-data description of the kernel argument with \
                    which the stencil is associated.
        :type arg: :py:class:`psyclone.dynamo0p3.DynKernelArgument`
        '''
        self._arglist.append(DynStencils.dofmap_name(self._stub_symtab, arg))

    def operator(self, arg):
        ''' add the operator arguments to the argument list '''
        size = arg.name + "_ncell_3d"
        self._arglist.append(size)
        # If this is the first argument in the kernel then keep a
        # note so that we can put subsequent declarations in the
        # correct location
        if self._first_arg:
            self._first_arg = False
        text = arg.name
        self._arglist.append(text)

    def cma_operator(self, arg):
        ''' add the CMA operator arguments to the argument list '''
        # The CMA operator itself
        self._arglist.append(arg.name)
        # Associated scalar parameters
        nrow = arg.name + "_nrow"
        _local_args = [nrow]
        if arg.function_space_to.orig_name != \
           arg.function_space_from.orig_name:
            # If the to- and from-spaces are different then so are ncol and
            # nrow so we pass both of them. If they are the same then we
            # could pass either but choose to pass nrow and not ncol.
            ncol = arg.name + "_ncol"
            _local_args.append(ncol)
        bandwidth = arg.name + "_bandwidth"
        alpha = arg.name + "_alpha"
        beta = arg.name + "_beta"
        gamma_m = arg.name + "_gamma_m"
        gamma_p = arg.name + "_gamma_p"
        _local_args += [bandwidth, alpha, beta, gamma_m, gamma_p]
        self._arglist += _local_args

        if self._first_arg:
            self._first_arg = False

    def banded_dofmap(self, function_space):
        ''' Declare the banded dofmap required for a CMA operator
        that maps to/from the specified function space '''
        dofmap = function_space.cbanded_map_name
        self._arglist.append(dofmap)

    def indirection_dofmap(self, function_space, operator=None):
        '''
        Declare the indirection dofmaps required when applying a
        CMA operator.

        :param function_space: the function space for which the dofmap \
                               is required.
        :type function_space: :py:class:`psyclone.dynamo0p3.FunctionSpace`
        :param operator: the CMA operator for which the dofmap is required.
        :type operator: :py:class:`psyclone.dynamo0p3.DynKernelArgument`

        :raises GenerationError: if no kernel argument is supplied.
        :raises GenerationError: if the supplied kernel argument is not a \
                                 CMA operator.

        '''
        if not operator:
            raise GenerationError("Internal error: no CMA operator supplied.")
        if operator.type != "gh_columnwise_operator":
            raise GenerationError(
                "Internal error: a CMA operator (gh_columnwise_operator) must "
                "be supplied but got {0}".format(operator.type))
        map_name = function_space.cma_indirection_map_name
        self._arglist.append(map_name)

    def scalar(self, arg):
        '''
        Add the name associated with the scalar argument to the argument list.

        :param arg: the kernel argument.
        :type arg: :py:class:`psyclone.dynamo0p3.DynKernelArgument`

        :raises InternalError: if the argument is not a recognised scalar type.

        '''
        if arg.type not in LFRicArgDescriptor.VALID_SCALAR_NAMES:
            raise InternalError(
                "Expected argument type to be one of {0} but got '{1}'".
                format(LFRicArgDescriptor.VALID_SCALAR_NAMES, arg.type))
        self._arglist.append(arg.name)

    def fs_common(self, function_space):
        ''' Provide arguments common to LMA operators and
        fields on a space. There is one: "ndf". '''
        ndf_name = function_space.ndf_name
        self._arglist.append(ndf_name)

    def fs_compulsory_field(self, function_space):
        ''' Provide compulsory arguments if there is a field on this
        function space'''
        undf_name = function_space.undf_name
        self._arglist.append(undf_name)
        map_name = function_space.map_name
        self._arglist.append(map_name)

    def basis(self, function_space):
        '''
        Add the necessary declarations for basis function(s) on the supplied
        function space. There can be more than one if this is an evaluator
        and/or multiple 'gh_shape's have been requested in the kernel metadata.

        :param function_space: the function space for which to provide \
                               the basis functions
        :type function_space: :py:class:`psyclone.dynamo0p3.FunctionSpace`

        :raises InternalError: if the evaluator shape is not recognised.

        '''
        for shape in self._kern.eval_shapes:
            if shape in VALID_QUADRATURE_SHAPES:
                # A kernel stub won't have a name for the corresponding
                # quadrature argument so we create one by appending the last
                # part of the shape name to "qr_".
                basis_name = function_space.get_basis_name(
                    qr_var="qr_"+shape.split("_")[-1])
                self._arglist.append(basis_name)
            elif shape in VALID_EVALUATOR_SHAPES:
                # Need a basis array for each target space upon which the basis
                # functions have been evaluated. _kern.eval_targets is a dict
                # where the values are 2-tuples of (FunctionSpace, argument).
                for _, target in self._kern.eval_targets.items():
                    basis_name = \
                        function_space.get_basis_name(on_space=target[0])
                    self._arglist.append(basis_name)
            else:
                raise InternalError(
                    "Unrecognised evaluator shape ('{0}'). Expected one of: "
                    "{1}".format(shape, VALID_EVALUATOR_SHAPES))

    def diff_basis(self, function_space):
        '''
        Provide the necessary declarations for the differential basis function
        on the supplied function space.

        :param function_space: the function space for which to provide the \
                               differential basis function
        :type function_space: :py:class:`psyclone.dynamo0p3.FunctionSpace`

        :raises InternalError: if the evaluator shape is not recognised.

        '''
        for shape in self._kern.eval_shapes:
            if shape in VALID_QUADRATURE_SHAPES:
                # We need differential basis functions for quadrature. A
                # kernel stub won't have a name for the corresponding
                # quadrature argument so we create one by appending the
                # last part of the shape name to "qr_".
                diff_basis_name = function_space.get_diff_basis_name(
                    qr_var="qr_"+shape.split("_")[-1])
                self._arglist.append(diff_basis_name)

            elif shape in VALID_EVALUATOR_SHAPES:
                # We need differential basis functions for an evaluator,
                # potentially for multiple target spaces. _kern.eval_targets is
                # a dict where the values are 2-tuples of
                # (FunctionSpace, argument).
                for _, target in self._kern.eval_targets.items():
                    diff_basis_name = function_space.get_diff_basis_name(
                        on_space=target[0])
                    self._arglist.append(diff_basis_name)
            else:
                raise InternalError("Unrecognised evaluator shape ('{0}'). "
                                    "Expected one of: {1}".format(
                                        shape, VALID_EVALUATOR_SHAPES))

    def orientation(self, function_space):
        '''
        Provide orientation information for the function space.

        :param function_space: the function space for which orientation \
                               is required.
        :type function_space: :py:class:`psyclone.dynamo0p3.FunctionSpace`

        '''
        orientation_name = function_space.orientation_name
        self._arglist.append(orientation_name)

    def field_bcs_kernel(self, function_space):
        ''' implement the boundary_dofs array fix for fields '''
        arg = self._kern.arguments.get_arg_on_space(function_space)
        self._arglist.append("boundary_dofs_"+arg.name)

    def operator_bcs_kernel(self, function_space):
        ''' Implement the boundary_dofs array fix for operators. This is the
        same as for fields with the function space set to the 'to' space of
        the operator. '''
        self.field_bcs_kernel(function_space)

    def mesh_properties(self):
        ''' Provide the kernel arguments required for the mesh properties
        specified in the kernel metadata.

        '''
        if self._kern.mesh.properties:
            self._arglist.extend(
                LFRicMeshProperties(self._kern).kern_args(stub=True))

    def quad_rule(self):
        ''' Provide quadrature information for this kernel stub (necessary
        arguments). '''
        for rule in self._kern.qr_rules.values():
            self._arglist.extend(rule.kernel_args)

    @property
    def arglist(self):
        '''return the kernel argument list. The generate function must be
        called first'''
        if not self._arglist:
            raise GenerationError(
                "Internal error. The argument list in KernStubArgList:"
                "arglist() is empty. Has the generate() method been called?")
        return self._arglist


# class DinoWriters(ArgOrdering):
#    def __init__(self, kern, parent=None, position=None):
#        ArgOrdering.__init__(self, kern)
#        self._parent = parent
#        self._position = position
#        self._scalar_position = None
#        self._array_position = None
#
#    def cell_position(self):
#        ''' get dino to output cell position information '''
#        # dino outputs a full field so we do not need cell index information
#        pass
#
#    def mesh_height(self):
#        ''' get dino to output the height of the mesh (nlayers)'''
#        nlayers_name = self._name_space_manager.create_name(
#            root_name="nlayers", context="PSyVars", label="nlayers")
#        self._add_dino_scalar(nlayers_name)
#
#    def field_vector(self, argvect):
#        '''get dino to output field vector data associated with the argument
#        'argvect' '''
#        # TBD
#        pass
#
#    def field(self, arg):
#        '''get dino to output field datat associated with the argument
#        'arg' '''
#        if arg.intent in ["in", "inout"]:
#            text = arg.proxy_name + "%data"
#            self._add_dino_array(text)
#
#    def stencil_unknown_extent(self, arg):
#        '''get dino to output stencil information associated with the argument
#        'arg' if the extent is unknown '''
#        # TBD
#        pass
#
#    def stencil_unknown_direction(self, arg):
#        '''get dino to output stencil information associated with the argument
#        'arg' if the direction is unknown '''
#        # TBD
#        pass
#
#    def stencil(self, arg):
#        '''get dino to output general stencil information associated with the
#        argument 'arg' '''
#        # TBD
#        pass
#
#    def operator(self, arg):
#        ''' get dino to output the operator arguments '''
#        # TBD
#        pass
#
#    def scalar(self, scalar_arg):
#        '''get dino to output the value of the scalar argument'''
#        if scalar_arg in ["in", "inout"]:
#            self._add_dino_scalar(scalar_arg.name)
#
#    def fs_common(self, function_space):
#        '''get dino to output any arguments common to LMA operators and
#        fields on a space. '''
#        # There is currently one: "ndf".
#        ndf_name = function_space.ndf_name
#        self._add_dino_scalar(ndf_name)
#
#    def fs_compulsory_field(self, function_space):
#        '''get dino to output compulsory arguments if there is a field on this
#        function space'''
#        undf_name = function_space.undf_name
#        self._add_dino_scalar(undf_name)
#
#    def basis(self, function_space):
#        '''get dino to output basis function information for the function
#        space'''
#        # TBD
#        pass
#
#    def diff_basis(self, function_space):
#        '''get dino to output differential basis function information for the
#        function space'''
#        # TBD
#         pass
#
#    def orientation(self, function_space):
#        '''get dino to output orientation information for the function
#        space'''
#        # TBD
#        pass
#
#    def field_bcs_kernel(self, function_space):
#        '''get dino to output any boundary_dofs information for bc_kernel'''
#        # TBD
#        pass
#
#    def quad_rule(self):
#        '''get dino to output qr information '''
#        # TBD
#        pass
#
#    def generate(self):
#        '''perform any additional actions before and after kernel
#        argument-list based generation'''
#        self._parent.add(CommentGen(self._parent, " dino output start"),
#                         position=["before", self._position])
#        scalar_comment = CommentGen(self._parent, " dino scalars")
#        self._parent.add(scalar_comment,
#                         position=["before", self._position])
#        array_comment = CommentGen(self._parent, " dino arrays")
#        self._parent.add(array_comment,
#                         position=["before", self._position])
#        self._scalar_position = scalar_comment.root
#        self._array_position = array_comment.root
#        self._parent.add(CommentGen(self._parent, " dino output end"),
#                         position=["before", self._position])
#        self._parent.add(CommentGen(self._parent, ""),
#                         position=["before", self._position])
#        ArgOrdering.generate(self)
#
#    def _add_dino_scalar(self, name):
#        ''' add a dino output call for a scalar variable '''
#        self._parent.add(CallGen(self._parent, name="dino%output_scalar",
#                                 args=[name]),
#                         position=["after", self._scalar_position])
#
#    def _add_dino_array(self, name):
#        ''' add a dino output call for an array variable '''
#        self._parent.add(CallGen(self._parent, name="dino%output_array",
#                                 args=[name]),
#                         position=["after", self._array_position])


class FSDescriptor(object):
    ''' Provides information about a particular function space used by
    a meta-funcs entry in the kernel metadata. '''

    def __init__(self, descriptor):
        self._descriptor = descriptor

    @property
    def requires_basis(self):
        ''' Returns True if a basis function is associated with this
        function space, otherwise it returns False. '''
        return "gh_basis" in self._descriptor.operator_names

    @property
    def requires_diff_basis(self):
        ''' Returns True if a differential basis function is
        associated with this function space, otherwise it returns
        False. '''
        return "gh_diff_basis" in self._descriptor.operator_names

    @property
    def requires_orientation(self):
        ''' Returns True if an orientation function is
        associated with this function space, otherwise it returns
        False. '''
        return "gh_orientation" in self._descriptor.operator_names

    @property
    def fs_name(self):
        ''' Returns the raw metadata value of this function space. '''
        return self._descriptor.function_space_name


class FSDescriptors(object):
    ''' Contains a collection of FSDescriptor objects and methods
    that provide information across these objects. We have one
    FSDescriptor for each meta-funcs entry in the kernel
    meta-data.
    # TODO #274 this should actually be named something like
    BasisFuncDescriptors as it holds information describing the
    basis/diff-basis functions required by a kernel.

    :param descriptors: list of objects describing the basis/diff-basis \
                        functions required by a kernel, as obtained from \
                        meta-data.
    :type descriptors: list of :py:class:`psyclone.DynFuncDescriptor03`.

    '''
    def __init__(self, descriptors):
        self._orig_descriptors = descriptors
        self._descriptors = []
        for descriptor in descriptors:
            self._descriptors.append(FSDescriptor(descriptor))

    def exists(self, fspace):
        ''' Return True if a descriptor with the specified function
        space exists, otherwise return False. '''
        for descriptor in self._descriptors:
            # FS descriptors hold information taken from the kernel
            # metadata and therefore it is the original name of
            # the supplied function space that we must look at
            if descriptor.fs_name == fspace.orig_name:
                return True
        return False

    def get_descriptor(self, fspace):
        ''' Return the descriptor with the specified function space
        name. If it does not exist raise an error.'''
        for descriptor in self._descriptors:
            if descriptor.fs_name == fspace.orig_name:
                return descriptor
        raise GenerationError(
            "FSDescriptors:get_descriptor: there is no descriptor for "
            "function space {0}".format(fspace.orig_name))

    @property
    def descriptors(self):
        '''
        :return: the list of Descriptors, one for each of the meta-funcs
                 entries in the kernel meta-data.
        :rtype: List of :py:class:`psyclone.dynamo0p3.FSDescriptor`
        '''
        return self._descriptors


def check_args(call):
    '''
    Checks that the kernel arguments provided via the invoke call are
    consistent with the information expected, as specified by the
    kernel metadata

    :param call: the object produced by the parser that describes the
                 kernel call to be checked.
    :type call: :py:class:`psyclone.parse.algorithm.KernelCall`
    :raises: GenerationError if the kernel arguments in the Algorithm layer
             do not match up with the kernel meta-data
    '''
    # stencil arguments
    stencil_arg_count = 0
    for arg_descriptor in call.ktype.arg_descriptors:
        if arg_descriptor.stencil:
            if not arg_descriptor.stencil['extent']:
                # an extent argument must be provided
                stencil_arg_count += 1
            if arg_descriptor.stencil['type'] == 'xory1d':
                # a direction argument must be provided
                stencil_arg_count += 1

    # Quadrature arguments - will have as many as there are distinct
    # quadrature shapes specified in the metadata.
    qr_arg_count = len(set(call.ktype.eval_shapes).intersection(
        set(VALID_QUADRATURE_SHAPES)))

    expected_arg_count = len(call.ktype.arg_descriptors) + \
        stencil_arg_count + qr_arg_count

    if expected_arg_count != len(call.args):
        raise GenerationError(
            "error: expected '{0}' arguments in the algorithm layer but "
            "found '{1}'. Expected '{2}' standard arguments, '{3}' "
            "stencil arguments and '{4}' qr_arguments'".format(
                expected_arg_count, len(call.args),
                len(call.ktype.arg_descriptors), stencil_arg_count,
                qr_arg_count))


class DynStencil(object):
    ''' Provides stencil information about a Dynamo argument '''
    def __init__(self, name):
        self._name = name
        self._extent = None
        self._extent_arg = None
        self._direction_arg = None

    @property
    def extent(self):
        '''Returns the extent of the stencil if it is known. It will be known
        if it is specified in the metadata.'''
        return self._extent

    @property
    def extent_arg(self):
        '''Returns the algorithm argument associated with the extent value if
        extent has not been provided in the metadata.'''
        return self._extent_arg

    @extent_arg.setter
    def extent_arg(self, value):
        ''' sets the extent_arg argument. '''
        self._extent_arg = value

    @property
    def direction_arg(self):
        '''returns the direction argument associated with the direction of
        the stencil if the direction of the stencil is not known'''
        return self._direction_arg

    @direction_arg.setter
    def direction_arg(self, value):
        ''' sets the direction_arg argument. '''
        self._direction_arg = value


class DynKernelArguments(Arguments):
    '''
    Provides information about Dynamo kernel call arguments
    collectively, as specified by the kernel argument metadata.

    :param call: the kernel meta-data for which to extract argument info.
    :type call: :py:class:`psyclone.parse.KernelCall`
    :param parent_call: the kernel-call object.
    :type parent_call: :py:class:`psyclone.dynamo0p3.DynKern`

    :raises GenerationError: if the kernel meta-data specifies stencil extent.
    '''
    def __init__(self, call, parent_call):
        if False:  # pylint: disable=using-constant-test
            # For pyreverse
            self._0_to_n = DynKernelArgument(None, None, None, None)

        Arguments.__init__(self, parent_call)

        # check that the arguments provided by the algorithm layer are
        # consistent with those expected by the kernel(s)
        check_args(call)

        # create our arguments and add in stencil information where
        # appropriate.
        self._args = []
        idx = 0
        for arg in call.ktype.arg_descriptors:
            dyn_argument = DynKernelArgument(self, arg, call.args[idx],
                                             parent_call)
            idx += 1
            if dyn_argument.descriptor.stencil:
                # Create a stencil object and store a reference to it in our
                # new DynKernelArgument object.
                stencil = DynStencil(dyn_argument.descriptor.stencil['type'])
                dyn_argument.stencil = stencil

                if dyn_argument.descriptor.stencil['extent']:
                    raise GenerationError("extent metadata not yet supported")
                    # if supported we would add the following
                    # line. However, note there is currently no setter
                    # for extent in DynStencil so this would need to
                    # be added.  stencil.extent =
                    # dyn_argument.descriptor.stencil['extent']
                else:
                    # An extent argument has been added.
                    stencil.extent_arg = call.args[idx]
                    idx += 1
                if dyn_argument.descriptor.stencil['type'] == 'xory1d':
                    # a direction argument has been added
                    stencil.direction_arg = call.args[idx]
                    idx += 1
            self._args.append(dyn_argument)

        # We have now completed the construction of the kernel arguments so
        # we can go back and update the names of any stencil size and/or
        # direction variable names to ensure there are no clashes.
        if self._parent_call and hasattr(self._parent_call.root,
                                         'symbol_table'):
            symtab = self._parent_call.root.symbol_table
        else:
            # TODO 719 The symtab is not connected to other parts of the
            # Stub generation.
            symtab = SymbolTable()
        for arg in self._args:
            if not arg.descriptor.stencil:
                continue
            if not arg.stencil.extent_arg.is_literal():
                if arg.stencil.extent_arg.varname:
                    # Ensure extent argument name is registered in the
                    # symbol_table.
                    tag = "AlgArgs_" + arg.stencil.extent_arg.text
                    root = arg.stencil.extent_arg.varname
                    new_name = symtab.name_from_tag(tag, root)
                    arg.stencil.extent_arg.varname = new_name
            if arg.descriptor.stencil['type'] == 'xory1d':
                # a direction argument has been added
                if arg.stencil.direction_arg.varname and \
                   arg.stencil.direction_arg.varname not in \
                   LFRicArgDescriptor.VALID_STENCIL_DIRECTIONS:
                    # Register the name of the direction argument to ensure
                    # it is unique in the PSy layer
                    tag = "AlgArgs_" + arg.stencil.direction_arg.text
                    root = arg.stencil.direction_arg.varname
                    new_name = symtab.name_from_tag(tag, root)
                    arg.stencil.direction_arg.varname = new_name

        self._dofs = []

        # Generate a static list of unique function-space names used
        # by the set of arguments: store the mangled names as these
        # are what we use at the level of an Invoke
        self._unique_fs_names = []
        # List of corresponding unique function-space objects
        self._unique_fss = []
        for arg in self._args:
            for function_space in arg.function_spaces:
                # We check that function_space is not None because scalar
                # args don't have one and fields only have one (only
                # operators have two).
                if function_space and \
                   function_space.mangled_name not in self._unique_fs_names:
                    self._unique_fs_names.append(function_space.mangled_name)
                    self._unique_fss.append(function_space)

    def get_arg_on_space_name(self, func_space_name):
        '''
        Returns the first argument (field or operator) found that is on
        the named function space, as specified in the kernel metadata. Also
        returns the associated FunctionSpace object.

        :param str func_space_name: Name of the function space (as specified \
                                    in kernel meta-data) for which to \
                                    find an argument.
        :return: the first kernel argument that is on the named function \
                 space and the associated FunctionSpace object.
        :rtype: (:py:class:`psyclone.dynamo0p3.DynKernelArgument`,
                 :py:class:`psyclone.dynamo0p3.FunctionSpace`)
        :raises: FieldNotFoundError if no field or operator argument is found \
                 for the named function space.
        '''
        for arg in self._args:
            for function_space in arg.function_spaces:
                if function_space:
                    if func_space_name == function_space.orig_name:
                        return arg, function_space
        raise FieldNotFoundError("DynKernelArguments:get_arg_on_space_name: "
                                 "there is no field or operator with function "
                                 "space {0}".format(func_space_name))

    def get_arg_on_space(self, func_space):
        '''
        Returns the first argument (field or operator) found that is on
        the specified function space. The mangled name of the supplied
        function space is used for comparison.

        :param func_space: The function space for which to find an argument.
        :type func_space: :py:class:`psyclone.dynamo0p3.FunctionSpace`
        :return: the first kernel argument that is on the supplied function
                 space
        :rtype: :py:class:`psyclone.dynamo0p3.DynKernelArgument`
        :raises: FieldNotFoundError if no field or operator argument is found
                 for the specified function space.
        '''
        for arg in self._args:
            for function_space in arg.function_spaces:
                if function_space:
                    if func_space.mangled_name == function_space.mangled_name:
                        return arg
        raise FieldNotFoundError("DynKernelArguments:get_arg_on_space: there "
                                 "is no field or operator with function space "
                                 "{0} (mangled name = '{1}')".format(
                                     func_space.orig_name,
                                     func_space.mangled_name))

    def has_operator(self, op_type=None):
        ''' Returns true if at least one of the arguments is an operator
        of type op_type (either gh_operator [LMA] or gh_columnwise_operator
        [CMA]). If op_type is None then searches for *any* valid operator
        type. '''
        if op_type and op_type not in LFRicArgDescriptor.VALID_OPERATOR_NAMES:
            raise GenerationError(
                "If supplied, 'op_type' must be a valid operator type (one "
                "of {0}) but got '{1}'".
                format(LFRicArgDescriptor.VALID_OPERATOR_NAMES, op_type))
        if not op_type:
            # If no operator type is specified then we match any type
            op_list = LFRicArgDescriptor.VALID_OPERATOR_NAMES
        else:
            op_list = [op_type]
        for arg in self._args:
            if arg.type in op_list:
                return True
        return False

    @property
    def unique_fss(self):
        ''' Returns a unique list of function space objects used by the
        arguments of this kernel '''
        return self._unique_fss

    @property
    def unique_fs_names(self):
        ''' Return the list of unique function space names used by the
        arguments of this kernel. The names are unmangled (i.e. as
        specified in the kernel metadata) '''
        return self._unique_fs_names

    def iteration_space_arg(self):
        '''
        Returns an argument we can use to dereference the iteration
        space. This can be a field or operator that is modified or
        alternatively a field that is read if one or more scalars
        are modified. If a kernel writes to more than one argument then
        that requiring the largest iteration space is selected.

        :return: Kernel argument from which to obtain iteration space
        :rtype: :py:class:`psyclone.dynamo0p3.DynKernelArgument`
        '''

        # Since we always compute operators out to the L1 halo we first
        # check whether this kernel writes to an operator
        write_accesses = AccessType.all_write_accesses()
        op_args = psyGen.args_filter(
            self._args,
            arg_types=LFRicArgDescriptor.VALID_OPERATOR_NAMES,
            arg_accesses=write_accesses)
        if op_args:
            return op_args[0]

        # Is this an inter-grid kernel? If so, then the iteration space
        # is determined by the coarse mesh, irrespective of whether
        # we are prolonging (and thus writing to a field on the fine mesh)
        # or restricting.
        if self._parent_call.is_intergrid:
            fld_args = psyGen.args_filter(
                self._args,
                arg_types=LFRicArgDescriptor.VALID_FIELD_NAMES,
                arg_meshes=["gh_coarse"])
            return fld_args[0]

        # This is not an inter-grid kernel and it does not write to an
        # operator. We now check for fields that are written to. We
        # check first for any modified field on a continuous function
        # space, failing that we try any_space function spaces
        # (because we must assume such a space is continuous) and
        # finally we try all discontinuous function spaces including
        # any_discontinuous_space. We do this because if a quantity on
        # a continuous FS is modified then our iteration space must be
        # larger (include L1-halo cells)
        write_accesses = AccessType.all_write_accesses()
        fld_args = psyGen.args_filter(
            self._args,
            arg_types=LFRicArgDescriptor.VALID_FIELD_NAMES,
            arg_accesses=write_accesses)
        if fld_args:
            for spaces in [FunctionSpace.CONTINUOUS_FUNCTION_SPACES,
                           FunctionSpace.VALID_ANY_SPACE_NAMES,
                           FunctionSpace.VALID_DISCONTINUOUS_NAMES]:
                for arg in fld_args:
                    if arg.function_space.orig_name in spaces:
                        return arg

        # No modified fields or operators. Check for unmodified fields...
        fld_args = psyGen.args_filter(
            self._args,
            arg_types=LFRicArgDescriptor.VALID_FIELD_NAMES)
        if fld_args:
            return fld_args[0]

        # it is an error if we get to here
        raise GenerationError(
            "iteration_space_arg(). The dynamo0.3 api must have a modified "
            "field, a modified operator, or an unmodified field (in the case "
            "of a modified scalar). None of these were found.")

    @property
    def dofs(self):
        ''' Currently required for Invoke base class although this
        makes no sense for Dynamo. Need to refactor the Invoke base class
        and remove the need for this property (#279). '''
        return self._dofs

    def raw_arg_list(self):
        '''
        Constructs the class-specific argument list for a kernel.

        :returns: a list of all of the actual arguments to the \
                  kernel call.
        :rtype: list of str.
        '''
        create_arg_list = KernCallArgList(self._parent_call)
        create_arg_list.generate()
        self._raw_arg_list = create_arg_list.arglist

        return self._raw_arg_list

    @property
    def acc_args(self):
        '''
        :returns: the list of quantities that must be available on an \
                  OpenACC device before the associated kernel can be launched.
        :rtype: list of str

        '''
        class KernCallAccArgList(KernCallArgList):
            '''
            Kernel call arguments that need to be declared by OpenACC
            directives. KernCallArgList only needs to be specialised
            where modified, or additional, arguments are required.
            Scalars are apparently not required but it is valid in
            OpenACC to include them and requires less specialisation
            to keep them in.

            '''
            def field_vector(self, argvect):
                '''
                Add the field vector associated with the argument 'argvect' to
                the argument list. OpenACC requires the field and the
                dereferenced data to be specified.

                :param argvect: the kernel argument (vector field).
                :type argvect:  :py:class:`psyclone.dynamo0p3.\
                                DynKernelArgument`

                '''
                for idx in range(1, argvect.vector_size+1):
                    text1 = argvect.proxy_name + "(" + str(idx) + ")"
                    self._arglist.append(text1)
                    text2 = text1 + "%data"
                    self._arglist.append(text2)

            def field(self, arg):
                '''
                Add the field associated with the argument 'arg' to
                the argument list. OpenACC requires the field and the
                dereferenced data to be specified.

                :param arg: the kernel argument (field).
                :type arg: :py:class:`psyclone.dynamo0p3.DynKernelArgument`

                '''
                text1 = arg.proxy_name
                self._arglist.append(text1)
                text2 = text1 + "%data"
                self._arglist.append(text2)

            def stencil(self, arg):
                '''
                Add the stencil dofmap associated with this kernel
                argument. OpenACC requires the full dofmap to be
                specified.

                :param arg: the meta-data description of the kernel \
                argument with which the stencil is associated.
                :type arg: :py:class:`psyclone.dynamo0p3.DynKernelArgument`

                '''
                self._arglist.append(DynStencils.dofmap_name(
                    self._kern.root.symbol_table, arg))

            def operator(self, arg):
                '''
                Add the operator arguments to the argument list if
                they have not already been added. OpenACC requires the
                derived type and the dereferenced data to be
                specified.

                :param arg: the meta-data description of the operator.
                :type arg: :py:class:`psyclone.dynamo0p3.DynKernelArgument`

                '''
                if arg.proxy_name_indexed not in self._arglist:
                    self._arglist.append(arg.proxy_name_indexed)
                    self._arglist.append(arg.proxy_name_indexed + "%ncell_3d")
                    self._arglist.append(arg.proxy_name_indexed +
                                         "%local_stencil")

            def fs_compulsory_field(self, function_space):
                '''
                Add compulsory arguments associated with this function space to
                the list. OpenACC requires the full function-space map
                to be specified.

                :param arg: the current functionspace.
                :type arg: :py:class:`psyclone.dynamo0p3.FunctionSpace`

                '''
                undf_name = function_space.undf_name
                self._arglist.append(undf_name)
                map_name = function_space.map_name
                self._arglist.append(map_name)

        create_acc_arg_list = KernCallAccArgList(self._parent_call)
        create_acc_arg_list.generate()
        return create_acc_arg_list.arglist

    @property
    def scalars(self):
        '''
        Provides the list of names of scalar arguments required by the
        kernel associated with this Arguments object. If there are none
        then the returned list is empty.

        :returns: A list of the names of scalar arguments in this object.
        :rtype: list of str
        '''
        # Return nothing for the moment as it is unclear whether
        # scalars need to be explicitly dealt with (for OpenACC) in
        # the dynamo api.
        return []


class DynKernelArgument(KernelArgument):
    ''' Provides information about individual Dynamo kernel call
    arguments as specified by the kernel argument metadata. '''

    def __init__(self, kernel_args, arg_meta_data, arg_info, call):
        '''
        :param kernel_args: Object encapsulating all arguments to the
                            kernel call
        :type kernel_args: :py:class:`psyclone.dynamo0p3.DynKernelArguments`
        :param arg_meta_data: Information obtained from the meta-data for
                              this kernel argument
        :type arg_meta_data: \
            :py:class:`psyclone.domain.lfric.LFRicArgDescriptor`
        :param arg_info: Information on how this argument is specified in the
                         Algorithm layer
        :type arg_info: :py:class:`psyclone.parse.algorithm.Arg`
        :param call: The kernel object with which this argument is associated
        :type call: :py:class:`psyclone.dynamo0p3.DynKern`
        '''
        KernelArgument.__init__(self, arg_meta_data, arg_info, call)
        # Keep a reference to DynKernelArguments object that contains
        # this argument. This permits us to manage name-mangling for
        # any-space function spaces.
        self._kernel_args = kernel_args
        self._vector_size = arg_meta_data.vector_size
        self._type = arg_meta_data.type
        self._stencil = None
        if arg_meta_data.mesh:
            self._mesh = arg_meta_data.mesh.lower()
        else:
            self._mesh = None

        # The list of function-space objects for this argument. Each
        # object can be queried for its original name and for the
        # mangled name (used to make any-space arguments distinct
        # within an invoke). The argument will only have more than
        # one function-space associated with it if it is an operator.
        fs1 = None
        fs2 = None

        if self.is_operator:

            fs1 = FunctionSpace(arg_meta_data.function_space_to,
                                self._kernel_args)
            fs2 = FunctionSpace(arg_meta_data.function_space_from,
                                self._kernel_args)
        else:
            if arg_meta_data.function_space:
                fs1 = FunctionSpace(arg_meta_data.function_space,
                                    self._kernel_args)
        self._function_spaces = [fs1, fs2]

        # Addressing issue #753 will allow us to perform static checks
        # for consistency between the algorithm and the kernel
        # metadata. This will include checking that a field on a read
        # only function space is not passed to a kernel that modifies
        # it. Note, issue #79 is also related to this.

    @property
    def descriptor(self):
        ''' return a descriptor object which contains Kernel
        metadata about this argument '''
        return self._arg

    def ref_name(self, function_space=None):
        '''
        Returns the name used to dereference this type of argument (depends
        on whether it is a field or operator and, if the latter, whether it
        is the to- or from-space that is specified).

        :param function_space: the function space of this argument
        :type function_space: :py:class:`psyclone.dynamo0p3.FunctionSpace`
        :return: the name used to dereference this argument
        :rtype: str
        '''
        if not function_space:
            if self.is_operator:
                # For an operator we use the 'from' FS
                function_space = self._function_spaces[1]
            else:
                function_space = self._function_spaces[0]
        else:
            # Check that the supplied function space is valid for this
            # argument
            found = False
            for fspace in self.function_spaces:
                if fspace and fspace.orig_name == function_space.orig_name:
                    found = True
                    break
            if not found:
                raise GenerationError(
                    "DynKernelArgument:ref_name(fs). The supplied function "
                    "space (fs='{0}') is not one of the function spaces "
                    "associated with this argument (fss='{1}')".format(
                        function_space.orig_name,
                        self.function_space_names))
        if self._type in LFRicArgDescriptor.VALID_FIELD_NAMES:
            return "vspace"
        if self.is_operator:
            if function_space.orig_name == self.descriptor.function_space_from:
                return "fs_from"
            elif function_space.orig_name == self.descriptor.function_space_to:
                return "fs_to"
            else:
                raise GenerationError(
                    "ref_name: Error, function space '{0}' is one of the "
                    "gh_operator function spaces '{1}' but is not being "
                    "returned by either function_space from '{2}' or "
                    "function_space_to '{3}'".format(
                        function_space.orig_name, self.function_spaces,
                        self.descriptor.function_space_from,
                        self.descriptor.function_space_to))
        else:
            raise GenerationError(
                "ref_name: Error, unsupported arg type '{0}' found".
                format(self._type))

    @property
    def type(self):
        ''' Returns the type of this argument. '''
        return self._type

    def is_scalar(self):
        ''':return: whether this variable is a scalar variable or not.
        :rtype: bool'''
        return self.type in LFRicArgDescriptor.VALID_SCALAR_NAMES

    @property
    def mesh(self):
        '''
        Getter for the mesh associated with this argument
        :return: Mesh associated with argument (GH_FINE or GH_COARSE)
        :rtype: str
        '''
        return self._mesh

    @property
    def vector_size(self):
        ''' Returns the vector size of this argument as specified in
        the Kernel metadata. '''
        return self._vector_size

    @property
    def proxy_name(self):
        '''
        :returns: the proxy name for this argument.
        :rtype: str
        '''
        return self._name+"_proxy"

    @property
    def proxy_declaration_name(self):
        '''
        :returns: the proxy name for this argument with the array \
                  dimensions added if required.
        :rtype: str
        '''
        if self._vector_size > 1:
            return self.proxy_name+"("+str(self._vector_size)+")"
        return self.proxy_name

    @property
    def declaration_name(self):
        ''' Returns the name for this argument with the array
        dimensions added if required. '''
        if self._vector_size > 1:
            return self._name+"("+str(self._vector_size)+")"
        return self._name

    @property
    def proxy_name_indexed(self):
        '''
        :returns: the proxy name for this argument with an additional \
                  index which accesses the first element for a vector \
                  argument.
        :rtype: str
        '''
        if self._vector_size > 1:
            return self._name+"_proxy(1)"
        return self._name+"_proxy"

    @property
    def name_indexed(self):
        '''
        :returns: the name for this argument with an additional index \
                  which accesses the first element for a vector argument.
        :rtype: str
        '''
        if self._vector_size > 1:
            return self._name+"(1)"
        return self._name

    @property
    def function_space(self):
        '''
        :return: the expected finite element function space for this
                 argument as specified by the kernel argument metadata.
        :rtype: :py:class:`psyclone.dynamo0p3.FunctionSpace`
        '''
        if self._type == "gh_operator":
            # We return the 'from' space for an operator argument
            return self.function_space_from
        return self._function_spaces[0]

    @property
    def function_space_to(self):
        ''' Returns the 'to' function space of an operator '''
        return self._function_spaces[0]

    @property
    def function_space_from(self):
        ''' Returns the 'from' function space of an operator '''
        return self._function_spaces[1]

    @property
    def function_spaces(self):
        ''' Returns the expected finite element function spaces for this
        argument as a list as specified by the kernel argument
        metadata. We have more than one function space when dealing
        with operators. '''
        return self._function_spaces

    @property
    def function_space_names(self):
        ''' Returns a list of the names of the function spaces associated
        with this argument. We have more than one function space when
        dealing with operators. '''
        fs_names = []
        for fspace in self._function_spaces:
            if fspace:
                fs_names.append(fspace.orig_name)
        return fs_names

    @property
    def intent(self):
        '''
        Returns the Fortran intent of this argument.

        :return: the expected Fortran intent for this argument as specified
                 by the kernel argument metadata
        :rtype: str
        '''
        if self.access == AccessType.READ:
            return "in"
        elif self.access == AccessType.WRITE:
            return "out"
        elif self.access == AccessType.READWRITE:
            return "inout"
        elif self.access in [AccessType.INC] + \
                AccessType.get_valid_reduction_modes():
            return "inout"
        else:
            valid_reductions = AccessType.get_valid_reduction_names()
            raise GenerationError(
                "Expecting argument access to be one of 'gh_read, gh_write, "
                "gh_inc', 'gh_readwrite' or one of {0}, but found '{1}'".
                format(valid_reductions, self.access))

    @property
    def discontinuous(self):
        '''Returns True if this argument is known to be on a discontinuous
        function space including any_discontinuous_space, otherwise
        returns False.'''
        if self.function_space.orig_name in \
           FunctionSpace.VALID_DISCONTINUOUS_NAMES:
            return True
        if self.function_space.orig_name in \
           FunctionSpace.VALID_ANY_SPACE_NAMES:
            # we will eventually look this up based on our dependence
            # analysis but for the moment we assume the worst
            return False
        return False

    @property
    def stencil(self):
        '''Return stencil information about this kernel argument if it
        exists. The information is returned as a DynStencil object.'''
        return self._stencil

    @stencil.setter
    def stencil(self, value):
        '''Set stencil information for this kernel argument. The information
        should be provided as a DynStencil object. '''
        self._stencil = value

    @property
    def is_operator(self):
        '''
        :return: True if this kernel argument represents an operator,
                 False otherwise.
        :rtype: bool
        '''
        return self._type in LFRicArgDescriptor.VALID_OPERATOR_NAMES


class DynKernCallFactory(object):
    ''' Create the necessary framework for a Dynamo kernel call.
    This consists of a Loop over cells containing a call to the
    user-supplied kernel routine. '''
    @staticmethod
    def create(call, parent=None):
        ''' Create the objects needed for a call to the kernel
        described in the call object '''

        # Loop over cells
        cloop = DynLoop(parent=parent)

        # The kernel itself
        kern = DynKern()
        kern.load(call, cloop.loop_body)

        # Add the kernel as a child of the loop
        cloop.loop_body.addchild(kern)

        # Set-up the loop now we have the kernel object
        cloop.load(kern)

        # Return the outermost loop
        return cloop


class DynACCEnterDataDirective(ACCEnterDataDirective):
    '''
    Sub-classes ACCEnterDataDirective to provide an API-specific implementation
    of data_on_device().

    '''
    def data_on_device(self, _):
        '''
        Provide a hook to be able to add information about data being on a
        device (or not). This is currently not used in dynamo0p3.

        '''
        return None


# ---------- Documentation utils -------------------------------------------- #
# The list of module members that we wish AutoAPI to generate
# documentation for. (See https://psyclone-ref.readthedocs.io)
__all__ = [
    'FunctionSpace',
    'DynFuncDescriptor03',
    'DynKernMetadata',
    'DynamoPSy',
    'DynamoInvokes',
    'DynCollection',
    'DynStencils',
    'DynDofmaps',
    'DynOrientations',
    'DynFunctionSpaces',
    'DynFields',
    'DynProxies',
    'DynCellIterators',
    'DynScalarArgs',
    'DynLMAOperators',
    'DynCMAOperators',
    'DynMeshes',
    'DynInterGrid',
    'DynBasisFunctions',
    'DynBoundaryConditions',
    'DynInvoke',
    'DynInvokeSchedule',
    'DynGlobalSum',
    'DynHaloExchange',
    'DynHaloExchangeStart',
    'DynHaloExchangeEnd',
    'HaloDepth',
    'HaloWriteAccess',
    'HaloReadAccess',
    'DynLoop',
    'DynKern',
    'ArgOrdering',
    'KernCallArgList',
    'KernStubArgList',
    'FSDescriptor',
    'FSDescriptors',
    'DynStencil',
    'DynKernelArguments',
    'DynKernelArgument',
    'DynKernCallFactory',
    'DynACCEnterDataDirective']<|MERGE_RESOLUTION|>--- conflicted
+++ resolved
@@ -4700,20 +4700,12 @@
                                not of type AccessType.
 
         '''
-<<<<<<< HEAD
-        if argument_type not in GH_VALID_ARG_TYPE_NAMES:
-            raise InternalError(
-                "DynInvoke.unique_proxy_declarations() called with an invalid "
-                "argument type. Expected one of {0} but found '{1}'".
-                format(str(GH_VALID_ARG_TYPE_NAMES), argument_type))
-=======
         if argument_type not in LFRicArgDescriptor.VALID_ARG_TYPE_NAMES:
             raise InternalError(
                 "DynInvoke.unique_proxy_declarations() called with an invalid "
                 "argument type. Expected one of {0} but found '{1}'".
                 format(str(LFRicArgDescriptor.VALID_ARG_TYPE_NAMES),
                        argument_type))
->>>>>>> fa531012
         if access and not isinstance(access, AccessType):
             api_config = Config.get().api_conf("dynamo0.3")
             valid_names = api_config.get_valid_accesses_api()
