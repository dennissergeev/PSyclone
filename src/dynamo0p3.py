--- conflicted
+++ resolved
@@ -1345,7 +1345,6 @@
             invoke_sub.add(AssignGen(invoke_sub, pointer=True,
                                      lhs=mesh_obj_name, rhs=rhs))
 
-<<<<<<< HEAD
         # declare and initialise the number of openmp threads if required
         if self.schedule.reductions(reprod=True):
             from f2pygen import UseGen, AssignGen
@@ -1362,10 +1361,7 @@
             invoke_sub.add(AssignGen(invoke_sub, lhs=nthreads_name,
                                    rhs=omp_function_name+"()"))
 
-        # declare and initialise stencil maps
-=======
         # Initialise any stencil maps
->>>>>>> 53fd61b7
         self.stencil.initialise_stencil_maps(invoke_sub)
 
         # Initialise dofmaps (one for each function space that is used
