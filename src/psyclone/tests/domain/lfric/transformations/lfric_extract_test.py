# -----------------------------------------------------------------------------
# BSD 3-Clause License
#
# Copyright (c) 2019-2020, Science and Technology Facilities Council.
# All rights reserved.
#
# Redistribution and use in source and binary forms, with or without
# modification, are permitted provided that the following conditions are met:
#
# * Redistributions of source code must retain the above copyright notice, this
#   list of conditions and the following disclaimer.
#
# * Redistributions in binary form must reproduce the above copyright notice,
#   this list of conditions and the following disclaimer in the documentation
#   and/or other materials provided with the distribution.
#
# * Neither the name of the copyright holder nor the names of its
#   contributors may be used to endorse or promote products derived from
#   this software without specific prior written permission.
#
# THIS SOFTWARE IS PROVIDED BY THE COPYRIGHT HOLDERS AND CONTRIBUTORS
# "AS IS" AND ANY EXPRESS OR IMPLIED WARRANTIES, INCLUDING, BUT NOT
# LIMITED TO, THE IMPLIED WARRANTIES OF MERCHANTABILITY AND FITNESS
# FOR A PARTICULAR PURPOSE ARE DISCLAIMED. IN NO EVENT SHALL THE
# COPYRIGHT HOLDER OR CONTRIBUTORS BE LIABLE FOR ANY DIRECT, INDIRECT,
# INCIDENTAL, SPECIAL, EXEMPLARY, OR CONSEQUENTIAL DAMAGES (INCLUDING,
# BUT NOT LIMITED TO, PROCUREMENT OF SUBSTITUTE GOODS OR SERVICES;
# LOSS OF USE, DATA, OR PROFITS; OR BUSINESS INTERRUPTION) HOWEVER
# CAUSED AND ON ANY THEORY OF LIABILITY, WHETHER IN CONTRACT, STRICT
# LIABILITY, OR TORT (INCLUDING NEGLIGENCE OR OTHERWISE) ARISING IN
# ANY WAY OUT OF THE USE OF THIS SOFTWARE, EVEN IF ADVISED OF THE
# POSSIBILITY OF SUCH DAMAGE.
# -----------------------------------------------------------------------------
# Author I. Kavcic, Met Office
# Modified by A. R. Porter, STFC Daresbury Lab
# Modified by J. Henrichs, Bureau of Meteorology
# -----------------------------------------------------------------------------

''' Module containing tests for PSyclone LFRicExtractTrans
transformations and ExtractNode.
'''

from __future__ import absolute_import

import pytest

from psyclone.domain.lfric.transformations import LFRicExtractTrans
from psyclone.psyir.nodes import ExtractNode, Loop
from psyclone.psyir.transformations import TransformationError
from psyclone.tests.utilities import get_invoke
from psyclone.tests.lfric_build import LFRicBuild

# API names
DYNAMO_API = "dynamo0.3"

# --------------------------------------------------------------------------- #
# ================== Extract Transformation tests =========================== #
# --------------------------------------------------------------------------- #


def test_node_list_error(tmpdir):
    ''' Test that applying Extract Transformation on objects which are not
    Nodes or a list of Nodes raises a TransformationError. Also raise
    transformation errors when the Nodes do not have the same parent
    if they are incorrectly ordered. '''
    etrans = LFRicExtractTrans()

    # First test for f1 readwrite to read dependency
    psy, _ = get_invoke("3.2_multi_functions_multi_named_invokes.f90",
                        DYNAMO_API, idx=0, dist_mem=False)
    invoke0 = psy.invokes.invoke_list[0]
    invoke1 = psy.invokes.invoke_list[1]
    # Supply an object which is not a Node or a list of Nodes
    with pytest.raises(TransformationError) as excinfo:
        etrans.apply(invoke0)
    assert ("Error in LFRicExtractTrans: Argument must be "
            "a single Node in a Schedule, a Schedule or a list of Nodes in a "
            "Schedule but have been passed an object of type: "
            "<class 'psyclone.dynamo0p3.DynInvoke'>") in str(excinfo.value)

    # Supply Nodes in incorrect order or duplicate Nodes
    node_list = [invoke0.schedule.children[0],
                 invoke0.schedule.children[0],
                 invoke0.schedule.children[1]]
    with pytest.raises(TransformationError) as excinfo:
        etrans.apply(node_list)
    assert "Children are not consecutive children of one parent:" \
           in str(excinfo.value)
    assert "has position 0, but previous child had position 0."\
        in str(excinfo.value)

    # Supply Nodes which are not children of the same parent
    node_list = [invoke0.schedule.children[1],
                 invoke1.schedule.children[0],
                 invoke0.schedule.children[2]]
    with pytest.raises(TransformationError) as excinfo:
        etrans.apply(node_list)
    assert ("supplied nodes are not children of the same "
            "parent.") in str(excinfo.value)

    assert LFRicBuild(tmpdir).code_compiles(psy)


def test_distmem_error(monkeypatch):
    ''' Test that applying ExtractRegionTrans with distributed memory
    enabled raises a TransformationError. '''
    etrans = LFRicExtractTrans()

    # Test Dynamo0.3 API with distributed memory
    _, invoke = get_invoke("1_single_invoke.f90", DYNAMO_API,
                           idx=0, dist_mem=True)
    schedule = invoke.schedule
    # Try applying Extract transformation
    with pytest.raises(TransformationError) as excinfo:
        _, _ = etrans.apply(schedule.children[3])
    assert ("Error in LFRicExtractTrans: Distributed memory is "
            "not supported.") in str(excinfo.value)

    # Try applying Extract transformation to Node(s) containing HaloExchange
    # We have to disable distributed memory, otherwise an earlier test
    # will be triggered
    from psyclone.configuration import Config
    config = Config.get()
    monkeypatch.setattr(config, "distributed_memory", False)
    with pytest.raises(TransformationError) as excinfo:
        _, _ = etrans.apply(schedule.children[2:4])
    assert ("Nodes of type '<class 'psyclone.dynamo0p3.DynHaloExchange'>' "
            "cannot be enclosed by a LFRicExtractTrans "
            "transformation") in str(excinfo.value)

    # Try applying Extract transformation to Node(s) containing GlobalSum
    # This will set config.distributed_mem to True again.
    _, invoke = get_invoke("15.14.3_sum_setval_field_builtin.f90",
                           DYNAMO_API, idx=0, dist_mem=True)
    schedule = invoke.schedule
    glob_sum = schedule.children[2]

    # We have to disable distributed memory again (get_invoke before
    # will set it to true), otherwise an earlier test will be triggered
    monkeypatch.setattr(config, "distributed_memory", False)
    with pytest.raises(TransformationError) as excinfo:
        _, _ = etrans.apply(glob_sum)

    assert ("Nodes of type '<class 'psyclone.dynamo0p3.DynGlobalSum'>' "
            "cannot be enclosed by a LFRicExtractTrans "
            "transformation") in str(excinfo.value)


def test_repeat_extract():
    ''' Test that applying Extract Transformation on Node(s) already
    containing an ExtractNode raises a TransformationError. '''
    etrans = LFRicExtractTrans()

    # Test Dynamo0.3 API
    _, invoke = get_invoke("1_single_invoke.f90", DYNAMO_API,
                           idx=0, dist_mem=False)
    schedule = invoke.schedule
    # Apply Extract transformation
    schedule, _ = etrans.apply(schedule.children[0])
    # Now try applying it again on the ExtractNode
    with pytest.raises(TransformationError) as excinfo:
        _, _ = etrans.apply(schedule.children[0])
    assert ("Nodes of type '<class "
            "'psyclone.psyir.nodes.extract_node.ExtractNode'>' "
            "cannot be enclosed by a LFRicExtractTrans "
            "transformation") in str(excinfo.value)


def test_kern_builtin_no_loop():
    ''' Test that applying Extract Transformation on a Kernel or Built-in
    call without its parent Loop raises a TransformationError. '''

    # Test Dynamo0.3 API for Built-in call error
    dynetrans = LFRicExtractTrans()
    _, invoke = get_invoke("15.1.2_builtin_and_normal_kernel_invoke.f90",
                           DYNAMO_API, idx=0, dist_mem=False)
    schedule = invoke.schedule
    # Test Built-in call
    builtin_call = schedule.children[1].loop_body[0]
    with pytest.raises(TransformationError) as excinfo:
        _, _ = dynetrans.apply(builtin_call)
    assert ("Extraction of a Kernel or a Built-in call without its "
            "parent Loop is not allowed.") in str(excinfo.value)


def test_loop_no_directive_dynamo0p3():
    ''' Test that applying Extract Transformation on a Loop without its
    parent Directive when optimisations are applied in Dynamo0.3 API
    raises a TransformationError. '''
    etrans = LFRicExtractTrans()

    from psyclone.transformations import DynamoOMPParallelLoopTrans

    # Test a Loop nested within the OMP Parallel DO Directive
    _, invoke = get_invoke("4.13_multikernel_invokes_w3_anyd.f90",
                           DYNAMO_API, idx=0, dist_mem=False)
    schedule = invoke.schedule
    # Apply DynamoOMPParallelLoopTrans to the second Loop
    otrans = DynamoOMPParallelLoopTrans()
    schedule, _ = otrans.apply(schedule[1])
    loop = schedule.children[1].dir_body[0]
    # Try extracting the Loop inside the OMP Parallel DO region
    with pytest.raises(TransformationError) as excinfo:
        _, _ = etrans.apply(loop)
    assert ("Extraction of a Loop without its parent Directive is not "
            "allowed.") in str(excinfo.value)


def test_no_colours_loop_dynamo0p3():
    ''' Test that applying LFRicExtractTrans on a Loop over cells
    in a colour without its parent Loop over colours in Dynamo0.3 API
    raises a TransformationError. '''
    from psyclone.transformations import Dynamo0p3ColourTrans, \
        DynamoOMPParallelLoopTrans

    etrans = LFRicExtractTrans()
    ctrans = Dynamo0p3ColourTrans()
    otrans = DynamoOMPParallelLoopTrans()

    _, invoke = get_invoke("1_single_invoke.f90", DYNAMO_API,
                           idx=0, dist_mem=False)
    schedule = invoke.schedule

    # Colour first loop that calls testkern_code (loop is over cells and
    # is not on a discontinuous space)
    schedule, _ = ctrans.apply(schedule.children[0])
    colour_loop = schedule.children[0].loop_body[0]
    # Apply OMP Parallel DO Directive to the colour Loop
    schedule, _ = otrans.apply(colour_loop)
    directive = schedule[0].loop_body
    # Try to extract the region between the Loop over cells in a colour
    # and the exterior Loop over colours
    with pytest.raises(TransformationError) as excinfo:
        _, _ = etrans.apply(directive)
    assert ("Dynamo0.3 API: Extraction of a Loop over cells in a "
            "colour without its ancestor Loop over colours is not "
            "allowed.") in str(excinfo.value)

# --------------------------------------------------------------------------- #
# ================== ExtractNode tests ====================================== #
# --------------------------------------------------------------------------- #


def test_extract_node_position():
    ''' Test that Extract Transformation inserts the ExtractNode
    at the position of the first Node a Schedule in the Node list
    marked for extraction. '''

    # Test Dynamo0.3 API for extraction of a list of Nodes
    dynetrans = LFRicExtractTrans()
    _, invoke = get_invoke("15.1.2_builtin_and_normal_kernel_invoke.f90",
                           DYNAMO_API, idx=0, dist_mem=False)
    schedule = invoke.schedule
    # Apply Extract transformation to the first three Nodes and assert that
    # position and the absolute position of the ExtractNode are the same as
    # respective positions of the first Node before the transformation.
    pos = 0
    children = schedule.children[pos:pos+3]
    abspos = children[0].abs_position
    dpth = children[0].depth
    schedule, _ = dynetrans.apply(children)
    extract_node = schedule.walk(ExtractNode)
    # The result is only one ExtractNode in the list with position 0
    assert extract_node[0].position == pos
    assert extract_node[0].abs_position == abspos
    assert extract_node[0].depth == dpth


def test_extract_node_representation(capsys):
    ''' Test that representation properties and methods of the ExtractNode
    class: view, dag_name and __str__ produce the correct results. '''
    from psyclone.psyir.nodes.node import colored, SCHEDULE_COLOUR_MAP

    etrans = LFRicExtractTrans()
    _, invoke = get_invoke("4.8_multikernel_invokes.f90", DYNAMO_API,
                           idx=0, dist_mem=False)
    schedule = invoke.schedule
    children = schedule.children[1:3]
    schedule, _ = etrans.apply(children)

    # Test view() method
    schedule.view()
    output, _ = capsys.readouterr()
    expected_output = colored("Extract", SCHEDULE_COLOUR_MAP["Extract"])
    assert expected_output in output

    # Test dag_name method
    assert schedule.children[1].dag_name == "extract_1"

    # Test __str__ method

    assert "End DynLoop\nExtractStart[var=extract_psy_data]\nDynLoop[id:''" \
        in str(schedule)
    assert "End DynLoop\nExtractEnd[var=extract_psy_data]\nDynLoop[id:''" in \
        str(schedule)
    # Count the loops inside and outside the extract to check it is in
    # the right place
    [before, after] = str(schedule).split("ExtractStart")
    [inside, after] = after.split("ExtractEnd")
    assert before.count("Loop[") == 1
    assert inside.count("Loop[") == 2
    assert after.count("Loop[") == 2


def test_single_node_dynamo0p3():
    ''' Test that Extract Transformation on a single Node in a Schedule
    produces the correct result in Dynamo0.3 API. '''
    etrans = LFRicExtractTrans()

    psy, invoke = get_invoke("1_single_invoke.f90", DYNAMO_API,
                             idx=0, dist_mem=False)
    schedule = invoke.schedule

    schedule, _ = etrans.apply(schedule.children[0])
    code = str(psy.gen)
    output = """      ! ExtractStart
      !
      CALL extract_psy_data%PreStart("single_invoke_psy", "invoke_0_testkern""" \
      """_type:testkern_code:r0", 4, 2)
      CALL extract_psy_data%PreDeclareVariable("a", a)
      CALL extract_psy_data%PreDeclareVariable("f2", f2)
      CALL extract_psy_data%PreDeclareVariable("m1", m1)
      CALL extract_psy_data%PreDeclareVariable("m2", m2)
      CALL extract_psy_data%PreDeclareVariable("cell_post", cell)
      CALL extract_psy_data%PreDeclareVariable("f1_post", f1)
      CALL extract_psy_data%PreEndDeclaration
      CALL extract_psy_data%ProvideVariable("a", a)
      CALL extract_psy_data%ProvideVariable("f2", f2)
      CALL extract_psy_data%ProvideVariable("m1", m1)
      CALL extract_psy_data%ProvideVariable("m2", m2)
      CALL extract_psy_data%PreEnd
      DO cell=1,f1_proxy%vspace%get_ncell()
        !
        CALL testkern_code(nlayers, a, f1_proxy%data, f2_proxy%data, """ + \
        "m1_proxy%data, m2_proxy%data, ndf_w1, undf_w1, " + \
        "map_w1(:,cell), ndf_w2, undf_w2, map_w2(:,cell), ndf_w3, " + \
        """undf_w3, map_w3(:,cell))
      END DO
      CALL extract_psy_data%PostStart
      CALL extract_psy_data%ProvideVariable("cell_post", cell)
      CALL extract_psy_data%ProvideVariable("f1_post", f1)
      CALL extract_psy_data%PostEnd
      !
      ! ExtractEnd"""
    assert output in code

    # TODO #646
    # At this stage not all required parameters are passed via PSyData.
    # This is an excerpt of missing lines, which will cause this test to x-fail
    not_yet_working = ['CALL extract_psy_data%ProvideVariable("nlayers", '
                       'nlayers)',
                       'CALL extract_psy_data%ProvideVariable("m1_proxy", '
                       'm1_proxy)',
                       'CALL extract_psy_data%ProvideVariable("ndf_w1", '
                       'ndf_w1)',
                       'CALL extract_psy_data%ProvideVariable("undf_w1", '
                       'undf_w1)']
    for line in not_yet_working:
        if line not in code:
            pytest.xfail("#646 LFRic extraction not fully supported yet.")
    assert False, "X-failing test suddenly working: #646 LFRic extraction."


def test_node_list_dynamo0p3():
    ''' Test that applying Extract Transformation on a list of Nodes
    produces the correct result in the Dynamo0.3 API.

    '''
    etrans = LFRicExtractTrans()
    psy, invoke = get_invoke("15.1.2_builtin_and_normal_kernel_invoke.f90",
                             DYNAMO_API, idx=0, dist_mem=False)
    schedule = invoke.schedule

    schedule, _ = etrans.apply(schedule.children[0:3])
    code = str(psy.gen)
    # This output is affected by #637 (builtin support), and needs to be
    # adjusted once this is fixed.
    output = """! ExtractStart
      !
      CALL extract_psy_data%PreStart("single_invoke_builtin_then_kernel_psy", """ \
      """"invoke_0:r0", 1, 3)
<<<<<<< HEAD
      CALL psy_data%PreDeclareVariable("f2", f2)
      CALL psy_data%PreDeclareVariable("cell_post", cell)
      CALL psy_data%PreDeclareVariable("df_post", df)
      CALL psy_data%PreDeclareVariable("f3_post", f3)
      CALL psy_data%PreEndDeclaration
      CALL psy_data%ProvideVariable("f2", f2)
      CALL psy_data%PreEnd
      DO df=1,undf_aspc1_f5
=======
      CALL extract_psy_data%PreDeclareVariable("f2", f2)
      CALL extract_psy_data%PreDeclareVariable("cell_post", cell)
      CALL extract_psy_data%PreDeclareVariable("df_post", df)
      CALL extract_psy_data%PreDeclareVariable("f3_post", f3)
      CALL extract_psy_data%PreEndDeclaration
      CALL extract_psy_data%ProvideVariable("f2", f2)
      CALL extract_psy_data%PreEnd
      DO df=1,undf_any_space_1_f5
>>>>>>> 2025d75f
        f5_proxy%data(df) = 0.0
      END DO
      DO df=1,undf_aspc1_f2
        f2_proxy%data(df) = 0.0
      END DO
      DO cell=1,f3_proxy%vspace%get_ncell()
        !
        CALL testkern_code_w2_only(nlayers, f3_proxy%data, """ + \
        """f2_proxy%data, ndf_w2, undf_w2, map_w2(:,cell))
      END DO
      CALL extract_psy_data%PostStart
      CALL extract_psy_data%ProvideVariable("cell_post", cell)
      CALL extract_psy_data%ProvideVariable("df_post", df)
      CALL extract_psy_data%ProvideVariable("f3_post", f3)
      CALL extract_psy_data%PostEnd
      !
      ! ExtractEnd"""
    assert output in code

    # TODO #646
    # At this stage not all required parameters are passed via PSyData.
    # This is an excerpt of missing lines, which will cause this test to x-fail
    not_yet_working = ['CALL extract_psy_data%ProvideVariable("nlayers", '
                       'nlayers)',
                       'CALL extract_psy_data%ProvideVariable("ndf_w2", '
                       'ndf_w2)',
                       'CALL extract_psy_data%ProvideVariable("undf_w2", '
                       'undf_w2)',
                       'CALL extract_psy_data%ProvideVariable("map_w2", '
                       'map_w2)']
    for line in not_yet_working:
        if line not in code:
            pytest.xfail("#646 LFRic extraction not fully supported yet.")
    assert False, "X-failing test suddenly working: #646 LFRic extraction."

@pytest.mark.xfail(reason="Builtins not working (#637) and not all "
                          "parameters saved (#646)")
def test_dynamo0p3_builtin():
    ''' Tests the handling of builtins.

    '''
    etrans = LFRicExtractTrans()
    psy, invoke = get_invoke("15.1.2_builtin_and_normal_kernel_invoke.f90",
                             DYNAMO_API, idx=0, dist_mem=False)
    schedule = invoke.schedule

    schedule, _ = etrans.apply(schedule.children[0:3])
    code = str(psy.gen)

    # Note that this code was manually created (see #646), and might need
    # adjustment to how the missing variables are actually stored.
    output = """! ExtractStart
      !
      CALL extract_psy_data%PreStart("single_invoke_builtin_then_kernel_psy", """ \
      """"invoke_0:setval_c:r0", 4, 5)
<<<<<<< HEAD
      CALL psy_data%PreDeclareVariable("map_w2", map_w2)
      CALL psy_data%PreDeclareVariable("ndf_w2", ndf_w2)
      CALL psy_data%PreDeclareVariable("nlayers", nlayers)
      CALL psy_data%PreDeclareVariable("undf_w2", undf_w2)
      CALL psy_data%PreDeclareVariable("cell_post", cell)
      CALL psy_data%PreDeclareVariable("df_post", df)
      CALL psy_data%PreDeclareVariable("f2_post", f2)
      CALL psy_data%PreDeclareVariable("f3_post", f3)
      CALL psy_data%PreDeclareVariable("f5_post", f5)
      CALL psy_data%PreEndDeclaration
      CALL psy_data%ProvideVariable("map_w2", map_w2)
      CALL psy_data%ProvideVariable("ndf_w2", ndf_w2)
      CALL psy_data%ProvideVariable("nlayers", nlayers)
      CALL psy_data%ProvideVariable("undf_w2", undf_w2)
      CALL psy_data%PreEnd
      DO df=1,undf_aspc1_f5
=======
      CALL extract_psy_data%PreDeclareVariable("map_w2", map_w2)
      CALL extract_psy_data%PreDeclareVariable("ndf_w2", ndf_w2)
      CALL extract_psy_data%PreDeclareVariable("nlayers", nlayers)
      CALL extract_psy_data%PreDeclareVariable("undf_w2", undf_w2)
      CALL extract_psy_data%PreDeclareVariable("cell_post", cell)
      CALL extract_psy_data%PreDeclareVariable("df_post", df)
      CALL extract_psy_data%PreDeclareVariable("f2_post", f2)
      CALL extract_psy_data%PreDeclareVariable("f3_post", f3)
      CALL extract_psy_data%PreDeclareVariable("f5_post", f5)
      CALL extract_psy_data%PreEndDeclaration
      CALL extract_psy_data%ProvideVariable("map_w2", map_w2)
      CALL extract_psy_data%ProvideVariable("ndf_w2", ndf_w2)
      CALL extract_psy_data%ProvideVariable("nlayers", nlayers)
      CALL extract_psy_data%ProvideVariable("undf_w2", undf_w2)
      CALL extract_psy_data%PreEnd
      DO df=1,undf_any_space_1_f5
>>>>>>> 2025d75f
        f5_proxy%data(df) = 0.0
      END DO
      DO df=1,undf_aspc1_f2
        f2_proxy%data(df) = 0.0
      END DO
      DO cell=1,f3_proxy%vspace%get_ncell()
        !
        CALL testkern_code_w2_only(nlayers, f3_proxy%data, """ + \
        """f2_proxy%data, ndf_w2, undf_w2, map_w2(:,cell))
      END DO
      CALL extract_psy_data%PostStart
      CALL extract_psy_data%ProvideVariable("cell_post", cell)
      CALL extract_psy_data%ProvideVariable("df_post", df)
      CALL extract_psy_data%ProvideVariable("f2_post", f2)
      CALL extract_psy_data%ProvideVariable("f3_post", f3)
      CALL extract_psy_data%ProvideVariable("f5_post", f5)
      CALL extract_psy_data%PostEnd
      !
      ! ExtractEnd"""
    assert output in code


def test_extract_single_builtin_dynamo0p3():
    ''' Test that extraction of a BuiltIn in an Invoke produces the
    correct result in Dynamo0.3 API without and with optimisations.

    '''
    from psyclone.transformations import DynamoOMPParallelLoopTrans

    etrans = LFRicExtractTrans()

    otrans = DynamoOMPParallelLoopTrans()

    psy, invoke = get_invoke("15.1.2_builtin_and_normal_kernel_invoke.f90",
                             DYNAMO_API, idx=0, dist_mem=False)
    schedule = invoke.schedule

    schedule, _ = etrans.apply(schedule.children[1])
    code = str(psy.gen)
    output = """! ExtractStart
      !
      CALL extract_psy_data%PreStart("single_invoke_builtin_then_kernel_psy", """ \
      """"invoke_0:setval_c:r0", 0, 1)
<<<<<<< HEAD
      CALL psy_data%PreDeclareVariable("df_post", df)
      CALL psy_data%PreEndDeclaration
      CALL psy_data%PreEnd
      DO df=1,undf_aspc1_f2
=======
      CALL extract_psy_data%PreDeclareVariable("df_post", df)
      CALL extract_psy_data%PreEndDeclaration
      CALL extract_psy_data%PreEnd
      DO df=1,undf_any_space_1_f2
>>>>>>> 2025d75f
        f2_proxy%data(df) = 0.0
      END DO
      CALL extract_psy_data%PostStart
      CALL extract_psy_data%ProvideVariable("df_post", df)
      CALL extract_psy_data%PostEnd
      !
      ! ExtractEnd"""

    assert output in code

    # Test extract with OMP Parallel optimisation
    psy, invoke = get_invoke("15.1.1_builtin_and_normal_kernel_invoke_2.f90",
                             DYNAMO_API, idx=0, dist_mem=False)
    schedule = invoke.schedule

    schedule, _ = otrans.apply(schedule.children[1])
    schedule, _ = etrans.apply(schedule.children[1])
    code_omp = str(psy.gen)
    output = """
      ! ExtractStart
      !
      CALL extract_psy_data%PreStart("single_invoke_psy", """ \
      """"invoke_0:inc_ax_plus_y:r0", 0, 1)
      CALL extract_psy_data%PreDeclareVariable("df_post", df)
      CALL extract_psy_data%PreEndDeclaration
      CALL extract_psy_data%PreEnd
      !$omp parallel do default(shared), private(df), schedule(static)
      DO df=1,undf_aspc1_f1
        f1_proxy%data(df) = 0.5*f1_proxy%data(df) + f2_proxy%data(df)
      END DO
      !$omp end parallel do
      CALL extract_psy_data%PostStart
      CALL extract_psy_data%ProvideVariable("df_post", df)
      CALL extract_psy_data%PostEnd
      !
      ! ExtractEnd"""
    assert output in code_omp

    # TODO #646
    # At this stage not all required parameters are passed via PSyData.
    # This is an excerpt of missing lines, which will cause this test to x-fail
    not_yet_working = ['CALL extract_psy_data%ProvideVariable("f1", f1)',
                       'CALL extract_psy_data%ProvideVariable("f2", f2)']
    for line in not_yet_working:
        if line not in code:
            pytest.xfail("#646 LFRic extraction not fully supported yet.")
        if line not in code_omp:
            pytest.xfail("#646 LFRic extraction not fully supported yet.")
    assert False, "X-failing test suddenly working: #646 lfric extraction."


def test_extract_kernel_and_builtin_dynamo0p3():
    ''' Test that extraction of a Kernel and a BuiltIny in an Invoke
    produces the correct result in Dynamo0.3 API.

    '''
    etrans = LFRicExtractTrans()

    psy, invoke = get_invoke("15.1.2_builtin_and_normal_kernel_invoke.f90",
                             DYNAMO_API, idx=0, dist_mem=False)
    schedule = invoke.schedule

    schedule, _ = etrans.apply(schedule.children[1:3])
    code = str(psy.gen)
    output = """
      ! ExtractStart
      !
      CALL extract_psy_data%PreStart("single_invoke_builtin_then_kernel_psy", """ \
      """"invoke_0:r0", 1, 3)
<<<<<<< HEAD
      CALL psy_data%PreDeclareVariable("f2", f2)
      CALL psy_data%PreDeclareVariable("cell_post", cell)
      CALL psy_data%PreDeclareVariable("df_post", df)
      CALL psy_data%PreDeclareVariable("f3_post", f3)
      CALL psy_data%PreEndDeclaration
      CALL psy_data%ProvideVariable("f2", f2)
      CALL psy_data%PreEnd
      DO df=1,undf_aspc1_f2
=======
      CALL extract_psy_data%PreDeclareVariable("f2", f2)
      CALL extract_psy_data%PreDeclareVariable("cell_post", cell)
      CALL extract_psy_data%PreDeclareVariable("df_post", df)
      CALL extract_psy_data%PreDeclareVariable("f3_post", f3)
      CALL extract_psy_data%PreEndDeclaration
      CALL extract_psy_data%ProvideVariable("f2", f2)
      CALL extract_psy_data%PreEnd
      DO df=1,undf_any_space_1_f2
>>>>>>> 2025d75f
        f2_proxy%data(df) = 0.0
      END DO
      DO cell=1,f3_proxy%vspace%get_ncell()
        !
        CALL testkern_code_w2_only(nlayers, f3_proxy%data, """ + \
        """f2_proxy%data, ndf_w2, undf_w2, map_w2(:,cell))
      END DO
      CALL extract_psy_data%PostStart
      CALL extract_psy_data%ProvideVariable("cell_post", cell)
      CALL extract_psy_data%ProvideVariable("df_post", df)
      CALL extract_psy_data%ProvideVariable("f3_post", f3)
      CALL extract_psy_data%PostEnd
      !
      ! ExtractEnd"""

    assert output in code

    # TODO #706: Compilation for LFRic extraction not supported yet.
    # assert LFRicBuild(tmpdir).code_compiles(psy)

    # TODO #646 (LFRic not fully supported) and #637 (no builtin support)
    # This is an excerpt of missing lines, which will cause this test to x-fail
    not_yet_working = ['CALL extract_psy_data%PreDeclareVariable("f2_post", '
                       'f2)',
                       'CALL extract_psy_data%ProvideVariable("f2_post", f2)',
                       'CALL extract_psy_data%ProvideVariable("nlayers", '
                       'nlayers)',
                       'CALL extract_psy_data%ProvideVariable("ndf_w2", '
                       'ndf_w2)',
                       'CALL extract_psy_data%ProvideVariable("undf_w2", '
                       'undf_w2)']
    for line in not_yet_working:
        if line not in code:
            pytest.xfail("#646 LFRic extraction not fully supported yet.")
    assert False, "X-failing test suddenly working: #646 LFRic extraction."


def test_extract_colouring_omp_dynamo0p3():
    ''' Test that extraction of a Kernel in an Invoke after applying
    colouring and OpenMP optimisations produces the correct result
    in Dynamo0.3 API. '''
    from psyclone.transformations import Dynamo0p3ColourTrans, \
        DynamoOMPParallelLoopTrans
    from psyclone.dynamo0p3 import VALID_DISCONTINUOUS_FUNCTION_SPACE_NAMES

    etrans = LFRicExtractTrans()
    ctrans = Dynamo0p3ColourTrans()
    otrans = DynamoOMPParallelLoopTrans()

    psy, invoke = get_invoke("4.8_multikernel_invokes.f90",
                             DYNAMO_API, idx=0, dist_mem=False)
    schedule = invoke.schedule

    # First colour all of the loops over cells unless they are on
    # discontinuous spaces
    cschedule = schedule
    for child in schedule.children:
        if isinstance(child, Loop) and child.field_space.orig_name \
           not in VALID_DISCONTINUOUS_FUNCTION_SPACE_NAMES \
           and child.iteration_space == "cells":
            cschedule, _ = ctrans.apply(child)
    # Then apply OpenMP to each of the colour loops
    schedule = cschedule
    for child in schedule.children:
        if isinstance(child, Loop):
            if child.loop_type == "colours":
                schedule, _ = otrans.apply(child.loop_body[0])
            else:
                schedule, _ = otrans.apply(child)

    # Extract the second instance of ru_kernel_type after colouring
    # and OpenMP are applied
    child = schedule.children[2]
    schedule, _ = etrans.apply(child)

    code = str(psy.gen)
    output = ("""
      ! ExtractStart
      !
      CALL extract_psy_data%PreStart("multikernel_invokes_7_psy", """
              """"invoke_0:ru_code:r0", 6, 3)
      CALL extract_psy_data%PreDeclareVariable("a", a)
      CALL extract_psy_data%PreDeclareVariable("b", b)
      CALL extract_psy_data%PreDeclareVariable("c", c)
      CALL extract_psy_data%PreDeclareVariable("e", e)
      CALL extract_psy_data%PreDeclareVariable("istp", istp)
      CALL extract_psy_data%PreDeclareVariable("rdt", rdt)
      CALL extract_psy_data%PreDeclareVariable("b_post", b)
      CALL extract_psy_data%PreDeclareVariable("cell_post", cell)
      CALL extract_psy_data%PreDeclareVariable("colour_post", colour)
      CALL extract_psy_data%PreEndDeclaration
      CALL extract_psy_data%ProvideVariable("a", a)
      CALL extract_psy_data%ProvideVariable("b", b)
      CALL extract_psy_data%ProvideVariable("c", c)
      CALL extract_psy_data%ProvideVariable("e", e)
      CALL extract_psy_data%ProvideVariable("istp", istp)
      CALL extract_psy_data%ProvideVariable("rdt", rdt)
      CALL extract_psy_data%PreEnd
      DO colour=1,ncolour
        !$omp parallel do default(shared), private(cell), schedule(static)
        DO cell=1,mesh%get_last_edge_cell_per_colour(colour)
          !
          CALL ru_code(nlayers, b_proxy%data, a_proxy%data, istp, rdt, """
              "c_proxy%data, e_proxy(1)%data, e_proxy(2)%data, "
              "e_proxy(3)%data, ndf_w2, undf_w2, "
              "map_w2(:,cmap(colour, cell)), "
              "basis_w2_qr, diff_basis_w2_qr, ndf_w3, undf_w3, "
              "map_w3(:,cmap(colour, cell)), basis_w3_qr, ndf_w0, undf_w0, "
              "map_w0(:,cmap(colour, cell)), basis_w0_qr, diff_basis_w0_qr, "
              """np_xy_qr, np_z_qr, weights_xy_qr, weights_z_qr)
        END DO
        !$omp end parallel do
      END DO
      CALL extract_psy_data%PostStart
      CALL extract_psy_data%ProvideVariable("b_post", b)
      CALL extract_psy_data%ProvideVariable("cell_post", cell)
      CALL extract_psy_data%ProvideVariable("colour_post", colour)
      CALL extract_psy_data%PostEnd
      !
      ! ExtractEnd""")
    assert output in code

    # TODO #706: Compilation for LFRic extraction not supported yet.
    # assert LFRicBuild(tmpdir).code_compiles(psy)

    # TODO #646
    # At this stage not all required parameters are passed via PSyData.
    # This is an excerpt of missing lines, which will cause this test to x-fail
    not_yet_working = ['CALL extract_psy_data%ProvideVariable("nlayers", '
                       'nlayers)',
                       'CALL extract_psy_data%ProvideVariable("ndf_w2", '
                       'ndf_w2)',
                       'CALL extract_psy_data%ProvideVariable("undf_w2", '
                       'undf_w2)',
                       'CALL extract_psy_data%ProvideVariable("weights_z_qr", '
                       'weights_z_qr)']
    for line in not_yet_working:
        if line not in code:
            pytest.xfail("#646 LFRic extraction not fully supported yet.")
    assert False, "X-failing test suddenly working: #646 LFRic extraction."<|MERGE_RESOLUTION|>--- conflicted
+++ resolved
@@ -379,16 +379,6 @@
       !
       CALL extract_psy_data%PreStart("single_invoke_builtin_then_kernel_psy", """ \
       """"invoke_0:r0", 1, 3)
-<<<<<<< HEAD
-      CALL psy_data%PreDeclareVariable("f2", f2)
-      CALL psy_data%PreDeclareVariable("cell_post", cell)
-      CALL psy_data%PreDeclareVariable("df_post", df)
-      CALL psy_data%PreDeclareVariable("f3_post", f3)
-      CALL psy_data%PreEndDeclaration
-      CALL psy_data%ProvideVariable("f2", f2)
-      CALL psy_data%PreEnd
-      DO df=1,undf_aspc1_f5
-=======
       CALL extract_psy_data%PreDeclareVariable("f2", f2)
       CALL extract_psy_data%PreDeclareVariable("cell_post", cell)
       CALL extract_psy_data%PreDeclareVariable("df_post", df)
@@ -396,8 +386,7 @@
       CALL extract_psy_data%PreEndDeclaration
       CALL extract_psy_data%ProvideVariable("f2", f2)
       CALL extract_psy_data%PreEnd
-      DO df=1,undf_any_space_1_f5
->>>>>>> 2025d75f
+      DO df=1,undf_aspc1_f5
         f5_proxy%data(df) = 0.0
       END DO
       DO df=1,undf_aspc1_f2
@@ -453,24 +442,6 @@
       !
       CALL extract_psy_data%PreStart("single_invoke_builtin_then_kernel_psy", """ \
       """"invoke_0:setval_c:r0", 4, 5)
-<<<<<<< HEAD
-      CALL psy_data%PreDeclareVariable("map_w2", map_w2)
-      CALL psy_data%PreDeclareVariable("ndf_w2", ndf_w2)
-      CALL psy_data%PreDeclareVariable("nlayers", nlayers)
-      CALL psy_data%PreDeclareVariable("undf_w2", undf_w2)
-      CALL psy_data%PreDeclareVariable("cell_post", cell)
-      CALL psy_data%PreDeclareVariable("df_post", df)
-      CALL psy_data%PreDeclareVariable("f2_post", f2)
-      CALL psy_data%PreDeclareVariable("f3_post", f3)
-      CALL psy_data%PreDeclareVariable("f5_post", f5)
-      CALL psy_data%PreEndDeclaration
-      CALL psy_data%ProvideVariable("map_w2", map_w2)
-      CALL psy_data%ProvideVariable("ndf_w2", ndf_w2)
-      CALL psy_data%ProvideVariable("nlayers", nlayers)
-      CALL psy_data%ProvideVariable("undf_w2", undf_w2)
-      CALL psy_data%PreEnd
-      DO df=1,undf_aspc1_f5
-=======
       CALL extract_psy_data%PreDeclareVariable("map_w2", map_w2)
       CALL extract_psy_data%PreDeclareVariable("ndf_w2", ndf_w2)
       CALL extract_psy_data%PreDeclareVariable("nlayers", nlayers)
@@ -486,8 +457,7 @@
       CALL extract_psy_data%ProvideVariable("nlayers", nlayers)
       CALL extract_psy_data%ProvideVariable("undf_w2", undf_w2)
       CALL extract_psy_data%PreEnd
-      DO df=1,undf_any_space_1_f5
->>>>>>> 2025d75f
+      DO df=1,undf_aspc1_f5
         f5_proxy%data(df) = 0.0
       END DO
       DO df=1,undf_aspc1_f2
@@ -531,17 +501,10 @@
       !
       CALL extract_psy_data%PreStart("single_invoke_builtin_then_kernel_psy", """ \
       """"invoke_0:setval_c:r0", 0, 1)
-<<<<<<< HEAD
-      CALL psy_data%PreDeclareVariable("df_post", df)
-      CALL psy_data%PreEndDeclaration
-      CALL psy_data%PreEnd
-      DO df=1,undf_aspc1_f2
-=======
       CALL extract_psy_data%PreDeclareVariable("df_post", df)
       CALL extract_psy_data%PreEndDeclaration
       CALL extract_psy_data%PreEnd
-      DO df=1,undf_any_space_1_f2
->>>>>>> 2025d75f
+      DO df=1,undf_aspc1_f2
         f2_proxy%data(df) = 0.0
       END DO
       CALL extract_psy_data%PostStart
@@ -611,16 +574,6 @@
       !
       CALL extract_psy_data%PreStart("single_invoke_builtin_then_kernel_psy", """ \
       """"invoke_0:r0", 1, 3)
-<<<<<<< HEAD
-      CALL psy_data%PreDeclareVariable("f2", f2)
-      CALL psy_data%PreDeclareVariable("cell_post", cell)
-      CALL psy_data%PreDeclareVariable("df_post", df)
-      CALL psy_data%PreDeclareVariable("f3_post", f3)
-      CALL psy_data%PreEndDeclaration
-      CALL psy_data%ProvideVariable("f2", f2)
-      CALL psy_data%PreEnd
-      DO df=1,undf_aspc1_f2
-=======
       CALL extract_psy_data%PreDeclareVariable("f2", f2)
       CALL extract_psy_data%PreDeclareVariable("cell_post", cell)
       CALL extract_psy_data%PreDeclareVariable("df_post", df)
@@ -628,8 +581,7 @@
       CALL extract_psy_data%PreEndDeclaration
       CALL extract_psy_data%ProvideVariable("f2", f2)
       CALL extract_psy_data%PreEnd
-      DO df=1,undf_any_space_1_f2
->>>>>>> 2025d75f
+      DO df=1,undf_aspc1_f2
         f2_proxy%data(df) = 0.0
       END DO
       DO cell=1,f3_proxy%vspace%get_ncell()
