--- conflicted
+++ resolved
@@ -19,14 +19,12 @@
 
 	8) PR #1489 for #1488. Configure MD link checker to skip links to MO wiki.
 
-<<<<<<< HEAD
-	8) PR #1476 for #1456. Fix precision problems in the PSyAD harness
-	code generation and add harness documentation.
-=======
 	9) PR #1501 for #1484. Remove Python2 validation, update
 	documentation, start removing Python2-specific code and start
 	using any pylint-suggested Python3-specific code constructs.
->>>>>>> bc78f2ea
+
+	10) PR #1476 for #1456. Fix precision problems in the PSyAD harness
+	code generation and add harness documentation.
 
 release 2.1.0 3rd November 2021
 
