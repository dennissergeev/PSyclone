# -----------------------------------------------------------------------------
# BSD 3-Clause License
#
# Copyright (c) 2017-2019, Science and Technology Facilities Council.
# All rights reserved.
#
# Redistribution and use in source and binary forms, with or without
# modification, are permitted provided that the following conditions are met:
#
# * Redistributions of source code must retain the above copyright notice, this
#   list of conditions and the following disclaimer.
#
# * Redistributions in binary form must reproduce the above copyright notice,
#   this list of conditions and the following disclaimer in the documentation
#   and/or other materials provided with the distribution.
#
# * Neither the name of the copyright holder nor the names of its
#   contributors may be used to endorse or promote products derived from
#   this software without specific prior written permission.
#
# THIS SOFTWARE IS PROVIDED BY THE COPYRIGHT HOLDERS AND CONTRIBUTORS
# "AS IS" AND ANY EXPRESS OR IMPLIED WARRANTIES, INCLUDING, BUT NOT
# LIMITED TO, THE IMPLIED WARRANTIES OF MERCHANTABILITY AND FITNESS
# FOR A PARTICULAR PURPOSE ARE DISCLAIMED. IN NO EVENT SHALL THE
# COPYRIGHT HOLDER OR CONTRIBUTORS BE LIABLE FOR ANY DIRECT, INDIRECT,
# INCIDENTAL, SPECIAL, EXEMPLARY, OR CONSEQUENTIAL DAMAGES (INCLUDING,
# BUT NOT LIMITED TO, PROCUREMENT OF SUBSTITUTE GOODS OR SERVICES;
# LOSS OF USE, DATA, OR PROFITS; OR BUSINESS INTERRUPTION) HOWEVER
# CAUSED AND ON ANY THEORY OF LIABILITY, WHETHER IN CONTRACT, STRICT
# LIABILITY, OR TORT (INCLUDING NEGLIGENCE OR OTHERWISE) ARISING IN
# ANY WAY OUT OF THE USE OF THIS SOFTWARE, EVEN IF ADVISED OF THE
# POSSIBILITY OF SUCH DAMAGE.
# -----------------------------------------------------------------------------
# Authors R. W. Ford, A. R. Porter and S. Siso, STFC Daresbury Lab
# Modified I. Kavcic, Met Office
# -----------------------------------------------------------------------------

''' Performs py.test tests on the psygen module '''


# internal classes requiring tests
# PSy,Invokes,Dependencies,NameSpaceFactory,NameSpace,Invoke,Node,Schedule,
# LoopDirective,OMPLoopDirective,Loop,Call,Inf,SetInfCall,Kern,Arguments,
# InfArguments,Argument,KernelArgument,InfArgument

# user classes requiring tests
# PSyFactory, TransInfo, Transformation
from __future__ import absolute_import, print_function
import os
import re
import pytest
from fparser import api as fpapi
from psyclone_test_utils import get_invoke
from psyclone.psyGen import TransInfo, Transformation, PSyFactory, NameSpace, \
    NameSpaceFactory, OMPParallelDoDirective, PSy, \
    OMPParallelDirective, OMPDoDirective, OMPDirective, Directive, CodeBlock, \
    Assignment, Reference, BinaryOperation, Array, Literal, Node, IfBlock, \
<<<<<<< HEAD
    KernelSchedule, UnaryOperation, Return
=======
    KernelSchedule, Schedule, Symbol, SymbolTable, UnaryOperation, Return
>>>>>>> e2499cc9
from psyclone.psyGen import Fparser2ASTProcessor
from psyclone.psyGen import GenerationError, FieldNotFoundError, \
     InternalError, HaloExchange, Invoke, DataAccess
from psyclone.psyGen import Symbol, SymbolTable, FortranInterface, SymbolAccess
from psyclone.dynamo0p3 import DynKern, DynKernMetadata, DynInvokeSchedule
from psyclone.parse.algorithm import parse, InvokeCall
from psyclone.transformations import OMPParallelLoopTrans, \
    DynamoLoopFuseTrans, Dynamo0p3RedundantComputationTrans
from psyclone.generator import generate
from psyclone.configuration import Config

BASE_PATH = os.path.join(os.path.dirname(os.path.abspath(__file__)),
                         "test_files", "dynamo0p3")
GOCEAN_BASE_PATH = os.path.join(os.path.dirname(os.path.abspath(__file__)),
                                "test_files", "gocean1p0")


# Module fixtures

@pytest.fixture(scope="module")
def f2008_parser():
    '''Initialise fparser2 with Fortran2008 standard'''
    from fparser.two.parser import ParserFactory
    return ParserFactory().create(std="f2008")

# Tests for utilities


def test_object_index():
    ''' Tests for the object_index() utility. '''
    from psyclone.psyGen import object_index
    two = "two"
    my_list = ["one", two, "three"]
    assert object_index(my_list, two) == 1
    with pytest.raises(InternalError) as err:
        _ = object_index(my_list, None)
    assert "Cannot search for None item in list" in str(err)

# PSyFactory class unit tests


def test_invalid_api():
    '''test that psyfactory raises appropriate error when an invalid api
    is supplied'''
    with pytest.raises(GenerationError):
        _ = PSyFactory(api="invalid")


def test_psyfactory_valid_return_object():
    '''test that psyfactory returns a psyfactory object for all supported
    inputs'''
    psy_factory = PSyFactory()
    assert isinstance(psy_factory, PSyFactory)
    _config = Config.get()
    apis = _config.supported_apis[:]
    apis.insert(0, "")
    for api in apis:
        psy_factory = PSyFactory(api=api)
        assert isinstance(psy_factory, PSyFactory)


def test_psyfactory_valid_dm_flag():
    '''test that a PSyFactory instance raises an exception if the
    optional distributed_memory flag is set to an invalid value
    and does not if the value is valid '''
    with pytest.raises(GenerationError) as excinfo:
        _ = PSyFactory(distributed_memory="ellie")
    assert "distributed_memory flag" in str(excinfo.value)
    _ = PSyFactory(distributed_memory=True)
    _ = PSyFactory(distributed_memory=False)


# PSy class unit tests

def test_psy_base_err(monkeypatch):
    ''' Check that we cannot call gen or psy_module on the base class
    directly '''
    # We have no easy way to create the extra information which
    # the PSy constructor requires. Therefore, we use a PSyFactory
    # object and monkey-patch it so that it has a name attribute.
    factory = PSyFactory()
    monkeypatch.setattr(factory, "name",
                        value="fred", raising=False)
    psy = PSy(factory)
    with pytest.raises(NotImplementedError) as excinfo:
        _ = psy.gen
    assert "must be implemented by subclass" in str(excinfo)


# Transformation class unit tests

def test_base_class_not_callable():
    '''make sure we can not instantiate abstract Transformation class
    directly'''
    with pytest.raises(TypeError):
        _ = Transformation()  # pylint: disable=abstract-class-instantiated


# TransInfo class unit tests

def test_new_module():
    '''check that we can change the module where we look for
    transformations.  There should be no transformations
    available as the new module uses a different
    transformation base class'''
    from test_files import dummy_transformations
    trans = TransInfo(module=dummy_transformations)
    assert trans.num_trans == 0


def test_new_baseclass():
    '''check that we can change the transformations baseclass. There
    should be no transformations available as the default
    transformations module does not use the specified base
    class'''
    from test_files.dummy_transformations import \
        LocalTransformation
    trans = TransInfo(base_class=LocalTransformation)
    assert trans.num_trans == 0


def test_new_module_and_baseclass():
    '''check that we can change the module where we look for
    transformations and the baseclass. There should be one
    transformation available as the module specifies one test
    transformation using the specified base class '''
    from test_files import dummy_transformations
    trans = TransInfo(module=dummy_transformations,
                      base_class=dummy_transformations.LocalTransformation)
    assert trans.num_trans == 1


def test_list_valid_return_object():
    ''' check the list method returns the valid type '''
    trans = TransInfo()
    assert isinstance(trans.list, str)


def test_list_return_data():
    ''' check the list method returns sensible information '''
    trans = TransInfo()
    assert trans.list.find("available") != -1


def test_invalid_low_number():
    '''check an out-of-range low number for get_trans_num method raises
    correct exception'''
    trans = TransInfo()
    with pytest.raises(GenerationError):
        _ = trans.get_trans_num(0)


def test_invalid_high_number():
    '''check an out-of-range high number for get_trans_num method raises
    correct exception'''
    trans = TransInfo()
    with pytest.raises(GenerationError):
        _ = trans.get_trans_num(999)


def test_valid_return_object_from_number():
    ''' check get_trans_num method returns expected type of instance '''
    trans = TransInfo()
    transform = trans.get_trans_num(1)
    assert isinstance(transform, Transformation)


def test_invalid_name():
    '''check get_trans_name method fails correctly when an invalid name
    is provided'''
    trans = TransInfo()
    with pytest.raises(GenerationError):
        _ = trans.get_trans_name("invalid")


def test_valid_return_object_from_name():
    ''' check get_trans_name method return the correct object type '''
    trans = TransInfo()
    transform = trans.get_trans_name("LoopFuse")
    assert isinstance(transform, Transformation)


# NameSpace class unit tests

def test_fail_context_label():
    '''check an error is raised if one of context and label is not None'''
    namespace = NameSpace()
    with pytest.raises(RuntimeError):
        namespace.create_name(context="dummy_context")
    with pytest.raises(RuntimeError):
        namespace.create_name(label="dummy_context")


def test_case_sensitive_names():
    ''' tests that in the case sensitive option, names that only differ by
    case are treated as being distinct'''
    namespace_cs = NameSpace(case_sensitive=True)
    name = "Rupert"
    name1 = namespace_cs.create_name(root_name=name)
    name2 = namespace_cs.create_name(root_name=name.lower())
    assert name1 == name
    assert name2 == name.lower()


def test_case_insensitive_names():
    ''' tests that in the case insensitive option (the default), names that
    only differ by case are treated as being the same '''
    namespace = NameSpace()
    name = "Rupert"
    name1 = namespace.create_name(root_name=name)
    name2 = namespace.create_name(root_name=name.lower())
    assert name1 == name.lower()
    assert name2 == name1 + "_1"


def test_new_labels():
    '''tests that different labels and contexts are treated as being
    distinct'''
    namespace = NameSpace()
    name = "Rupert"
    name1 = namespace.create_name(root_name=name, context="home",
                                  label="me")
    name2 = namespace.create_name(root_name=name, context="work",
                                  label="me")
    name3 = namespace.create_name(root_name=name, context="home",
                                  label="a bear")
    name4 = namespace.create_name(root_name=name, context="work",
                                  label="a bear")
    assert name1 == name.lower()
    assert name2 == name1+"_1"
    assert name3 == name1+"_2"
    assert name4 == name1+"_3"


def test_new_labels_case_sensitive():
    '''tests that different labels and contexts are treated as being
    distinct for case sensitive names'''
    namespace = NameSpace(case_sensitive=True)
    name = "Rupert"
    name1 = namespace.create_name(root_name=name, context="home",
                                  label="me")
    name2 = namespace.create_name(root_name=name, context="work",
                                  label="me")
    name3 = namespace.create_name(root_name=name, context="home",
                                  label="Me")
    name4 = namespace.create_name(root_name=name, context="Work",
                                  label="me")
    assert name1 == name
    assert name2 == name1+"_1"
    assert name3 == name1+"_2"
    assert name4 == name1+"_3"


def test_existing_labels():
    '''tests that existing labels and contexts return the previous name'''
    namespace = NameSpace()
    name = "Rupert"
    name1 = namespace.create_name(root_name=name, context="home",
                                  label="me")
    name2 = namespace.create_name(root_name=name, context="work",
                                  label="me")
    name3 = namespace.create_name(root_name=name, context="home",
                                  label="Me")
    name4 = namespace.create_name(root_name=name, context="Work",
                                  label="me")
    assert name1 == name.lower()
    assert name2 == name1+"_1"
    assert name3 == name1
    assert name4 == name2


def test_existing_labels_case_sensitive():
    '''tests that existing labels and contexts return the previous name'''
    namespace = NameSpace(case_sensitive=True)
    name = "Rupert"
    name1 = namespace.create_name(root_name=name, context="home",
                                  label="me")
    name2 = namespace.create_name(root_name=name, context="Work",
                                  label="Me")
    name3 = namespace.create_name(root_name=name, context="home",
                                  label="me")
    name4 = namespace.create_name(root_name=name, context="Work",
                                  label="Me")
    assert name1 == name
    assert name2 == name1+"_1"
    assert name3 == name1
    assert name4 == name2


def test_reserved_names():
    '''tests that reserved names are not returned by the name space
    manager'''
    namea = "PSyclone"
    nameb = "Dynamo"
    namespace = NameSpace()
    namespace.add_reserved_name(namea)
    name1 = namespace.create_name(root_name=namea.lower())
    assert name1 == namea.lower()+"_1"
    namespace.add_reserved_names([nameb.lower()])
    name1 = namespace.create_name(root_name=nameb)
    assert name1 == nameb.lower()+"_1"


def test_reserved_names_case_sensitive():
    '''tests that reserved names are not returned by the case sensitive
    name space manager'''
    namea = "PSyclone"
    nameb = "Dynamo"
    namespace = NameSpace(case_sensitive=True)
    namespace.add_reserved_name(namea)
    name1 = namespace.create_name(root_name=namea)
    assert name1 == namea+"_1"
    name1 = namespace.create_name(root_name=namea.lower())
    assert name1 == namea.lower()
    namespace.add_reserved_names([nameb])
    name1 = namespace.create_name(root_name=nameb)
    assert name1 == nameb+"_1"
    name1 = namespace.create_name(root_name=nameb.lower())
    assert name1 == nameb.lower()


def test_reserved_name_exists():
    '''tests that an error is generated if a reserved name has already
    been used as a name'''
    name = "PSyclone"
    namespace = NameSpace()
    _ = namespace.create_name(root_name=name)
    with pytest.raises(RuntimeError):
        namespace.add_reserved_name(name)
    with pytest.raises(RuntimeError):
        namespace.add_reserved_name(name.lower())


def test_reserved_name_exists_case_sensitive():
    '''tests that an error is generated if a reserved name has already
    been used as a name'''
    name = "PSyclone"
    namespace = NameSpace(case_sensitive=True)
    _ = namespace.create_name(root_name=name)
    namespace.add_reserved_name(name.lower())
    with pytest.raises(RuntimeError):
        namespace.add_reserved_name(name)
    with pytest.raises(RuntimeError):
        namespace.add_reserved_names([name])


def test_anonymous_name():
    ''' tests that anonymous names are successfully created '''
    namespace = NameSpace()
    name1 = namespace.create_name()
    assert name1 == "anon"
    name2 = namespace.create_name()
    assert name2 == "anon_1"


def test_internal_name_clashes():
    ''' tests that names that are generated internally by the namespace
    manager can be used as root names'''
    anon_name = "Anon"
    namespace = NameSpace()
    name1 = namespace.create_name()
    name2 = namespace.create_name(root_name=anon_name)
    assert name1 == anon_name.lower()
    assert name2 == name1+"_1"
    name3 = namespace.create_name(root_name=anon_name+"_1")
    assert name3 == name2+"_1"


def test_intern_name_clash_case_sensitive():
    '''tests that names that are generated internally by the case
    sensitive namespace manager can be used as root names'''
    anon_name = "Anon"
    namespace = NameSpace(case_sensitive=True)
    _ = namespace.create_name()
    name2 = namespace.create_name(root_name=anon_name)
    assert name2 == anon_name
    name3 = namespace.create_name(root_name=anon_name.lower())
    assert name3 == anon_name.lower()+"_1"


# tests that the NameSpaceFactory class is working correctly

def test_create():
    '''tests that a NameSpace object is returned from the create method'''
    nsf = NameSpaceFactory()
    nspace = nsf.create()
    assert isinstance(nspace, NameSpace)


def test_singleton():
    '''test that the same NameSpace object is returned from different
    NameSpaceFactory's by default'''
    nsf = NameSpaceFactory()
    ns1 = nsf.create()
    nsf = NameSpaceFactory()
    ns2 = nsf.create()
    assert ns1 == ns2


def test_reset():
    ''' test that different NameSpace objects are returned from different
    NameSpaceFactory's when the reset option is set'''
    nsf = NameSpaceFactory()
    ns1 = nsf.create()
    nsf = NameSpaceFactory(reset=True)
    ns2 = nsf.create()
    assert ns1 != ns2

# tests for class Call


def test_invokes_can_always_be_printed():
    '''Test that an Invoke instance can always be printed (i.e. is
    initialised fully)'''
    inv = Invoke(None, None, None)
    assert inv.__str__() == "invoke()"

    invoke_call = InvokeCall([], "TestName")
    inv = Invoke(invoke_call, 12, DynInvokeSchedule)
    # Name is converted to lower case if set in constructor of InvokeCall:
    assert inv.__str__() == "invoke_testname()"

    invoke_call._name = None
    inv = Invoke(invoke_call, 12, DynInvokeSchedule)
    assert inv.__str__() == "invoke_12()"

    # Last test case: one kernel call - to avoid constructing
    # the InvokeCall, parse an existing Fortran file"

    _, invoke = parse(
        os.path.join(BASE_PATH, "1.12_single_invoke_deref_name_clash.f90"),
        api="dynamo0.3")

    alg_invocation = invoke.calls[0]
    inv = Invoke(alg_invocation, 0, DynInvokeSchedule)
    assert inv.__str__() == \
        "invoke_0_testkern_type(a, f1_my_field, f1 % my_field, m1, m2)"


def test_same_name_invalid():
    '''test that we raise an error if the same name is passed into the
    same kernel or built-in instance. We need to choose a particular
    API to check this although the code is in psyGen.py '''
    with pytest.raises(GenerationError) as excinfo:
        _, _ = generate(
            os.path.join(BASE_PATH, "1.10_single_invoke_same_name.f90"),
            api="dynamo0.3")
    assert ("Argument 'f1' is passed into kernel 'testkern_code' code "
            "more than once") in str(excinfo.value)


def test_same_name_invalid_array():
    '''test that we raise an error if the same name is passed into the
    same kernel or built-in instance. In this case arguments have
    array references and mixed case. We need to choose a particular
    API to check this although the code is in psyGen.py. '''
    with pytest.raises(GenerationError) as excinfo:
        _, _ = generate(
            os.path.join(BASE_PATH, "1.11_single_invoke_same_name_array.f90"),
            api="dynamo0.3")
    assert ("Argument 'f1(1, n)' is passed into kernel 'testkern_code' code "
            "more than once") in str(excinfo.value)


def test_derived_type_deref_naming():
    ''' Test that we do not get a name clash for dummy arguments in the PSy
    layer when the name generation for the component of a derived type
    may lead to a name already taken by another argument. '''
    _, invoke = parse(
        os.path.join(BASE_PATH, "1.12_single_invoke_deref_name_clash.f90"),
        api="dynamo0.3")
    psy = PSyFactory("dynamo0.3", distributed_memory=True).create(invoke)
    generated_code = str(psy.gen)
    print(generated_code)
    output = (
        "    SUBROUTINE invoke_0_testkern_type"
        "(a, f1_my_field, f1_my_field_1, m1, m2)\n"
        "      USE testkern, ONLY: testkern_code\n"
        "      USE mesh_mod, ONLY: mesh_type\n"
        "      REAL(KIND=r_def), intent(in) :: a\n"
        "      TYPE(field_type), intent(inout) :: f1_my_field\n"
        "      TYPE(field_type), intent(in) :: f1_my_field_1, m1, m2\n")
    assert output in generated_code


FAKE_KERNEL_METADATA = '''
module dummy_mod
  type, extends(kernel_type) :: dummy_type
     type(arg_type), meta_args(3) =                    &
          (/ arg_type(gh_field, gh_write,     w3),     &
             arg_type(gh_field, gh_readwrite, wtheta), &
             arg_type(gh_field, gh_inc,       w1)      &
           /)
     integer :: iterates_over = cells
   contains
     procedure, nopass :: code => dummy_code
  end type dummy_type
contains
  subroutine dummy_code()
  end subroutine dummy_code
end module dummy_mod
'''


# Schedule class tests

def test_sched_view(capsys):
    ''' Check the view method of the Schedule class'''
    from psyclone.psyGen import Schedule, colored, SCHEDULE_COLOUR_MAP
    _, invoke_info = parse(os.path.join(BASE_PATH,
                                        "15.9.1_X_innerproduct_Y_builtin.f90"),
                           api="dynamo0.3")
    psy = PSyFactory("dynamo0.3", distributed_memory=True).create(invoke_info)

    # For this test use the generic class
    psy.invokes.invoke_list[0].schedule.__class__ = Schedule
    psy.invokes.invoke_list[0].schedule.view()

    output, _ = capsys.readouterr()
    assert colored("Schedule", SCHEDULE_COLOUR_MAP["Schedule"]) in output


def test_sched_can_be_printed():
    ''' Check the schedule class can always be printed'''
    from psyclone.psyGen import Schedule
    _, invoke_info = parse(os.path.join(BASE_PATH,
                                        "15.9.1_X_innerproduct_Y_builtin.f90"),
                           api="dynamo0.3")
    psy = PSyFactory("dynamo0.3", distributed_memory=True).create(invoke_info)

    # For this test use the generic class
    psy.invokes.invoke_list[0].schedule.__class__ = Schedule
    output = str(psy.invokes.invoke_list[0].schedule)

    assert "Schedule:\n" in output


# InvokeSchedule class tests

def test_invokeschedule_view(capsys):
    ''' Check the view method of the InvokeSchedule class. We need an
    InvokeSchedule object for this so go via the dynamo0.3 sub-class '''
    from psyclone import dynamo0p3
    from psyclone.psyGen import colored, SCHEDULE_COLOUR_MAP
    _, invoke_info = parse(os.path.join(BASE_PATH,
                                        "15.9.1_X_innerproduct_Y_builtin.f90"),
                           api="dynamo0.3")
    psy = PSyFactory("dynamo0.3", distributed_memory=True).create(invoke_info)
    super(dynamo0p3.DynInvokeSchedule,
          psy.invokes.invoke_list[0].schedule).view()
    output, _ = capsys.readouterr()
    assert colored("InvokeSchedule", SCHEDULE_COLOUR_MAP["Schedule"]) in output


def test_sched_ocl_setter():
    ''' Check that the opencl setter raises the expected error if not passed
    a bool. '''
    _, invoke_info = parse(os.path.join(BASE_PATH,
                                        "15.9.1_X_innerproduct_Y_builtin.f90"),
                           api="dynamo0.3")
    psy = PSyFactory("dynamo0.3", distributed_memory=True).create(invoke_info)
    with pytest.raises(ValueError) as err:
        psy.invokes.invoke_list[0].schedule.opencl = "a string"
    assert "Schedule.opencl must be a bool but got " in str(err)


def test_invokeschedule_can_be_printed():
    ''' Check the InvokeSchedule class can always be printed'''
    from psyclone.psyGen import InvokeSchedule
    _, invoke_info = parse(os.path.join(BASE_PATH,
                                        "15.9.1_X_innerproduct_Y_builtin.f90"),
                           api="dynamo0.3")
    psy = PSyFactory("dynamo0.3", distributed_memory=True).create(invoke_info)

    # For this test use the generic class
    psy.invokes.invoke_list[0].schedule.__class__ = InvokeSchedule
    output = str(psy.invokes.invoke_list[0].schedule)

    assert "InvokeSchedule:\n" in output


# Kern class test

def test_kern_get_kernel_schedule():
    ''' Tests the get_kernel_schedule method in the Kern class.
    '''
    ast = fpapi.parse(FAKE_KERNEL_METADATA, ignore_comments=False)
    metadata = DynKernMetadata(ast)
    my_kern = DynKern()
    my_kern.load_meta(metadata)
    schedule = my_kern.get_kernel_schedule()
    assert isinstance(schedule, KernelSchedule)


def test_kern_class_view(capsys):
    ''' Tests the view method in the Kern class. The simplest way to
    do this is via the dynamo0.3 subclass '''
    from psyclone.psyGen import colored, SCHEDULE_COLOUR_MAP
    ast = fpapi.parse(FAKE_KERNEL_METADATA, ignore_comments=False)
    metadata = DynKernMetadata(ast)
    my_kern = DynKern()
    my_kern.load_meta(metadata)
    my_kern.view()
    out, _ = capsys.readouterr()
    expected_output = (
        colored("KernCall", SCHEDULE_COLOUR_MAP["KernCall"]) +
        " dummy_code(field_1,field_2,field_3) [module_inline=False]")
    assert expected_output in out


def test_kern_coloured_text():
    ''' Check that the coloured_text method of Kern returns what we expect '''
    from psyclone.psyGen import colored, SCHEDULE_COLOUR_MAP
    ast = fpapi.parse(FAKE_KERNEL_METADATA, ignore_comments=False)
    metadata = DynKernMetadata(ast)
    my_kern = DynKern()
    my_kern.load_meta(metadata)
    ret_str = my_kern.coloured_text
    assert colored("KernCall", SCHEDULE_COLOUR_MAP["KernCall"]) in ret_str


def test_kern_abstract_methods():
    ''' Check that the abstract methods of the Kern class raise the
    NotImplementedError. '''
    # We need to get a valid kernel object
    from psyclone import dynamo0p3
    ast = fpapi.parse(FAKE_KERNEL_METADATA, ignore_comments=False)
    metadata = DynKernMetadata(ast)
    my_kern = DynKern()
    my_kern.load_meta(metadata)
    with pytest.raises(NotImplementedError) as err:
        super(dynamo0p3.DynKern, my_kern).gen_arg_setter_code(None)
    assert "gen_arg_setter_code must be implemented by sub-class" in str(err)


def test_call_abstract_methods():
    ''' Check that calling the abstract methods of Call raises
    the expected exceptions '''
    from psyclone.psyGen import Call, Arguments
    my_arguments = Arguments(None)

    class KernType(object):  # pylint: disable=too-few-public-methods
        ''' temporary dummy class '''
        def __init__(self):
            self.iterates_over = "stuff"
    my_ktype = KernType()

    class DummyClass(object):  # pylint: disable=too-few-public-methods
        ''' temporary dummy class '''
        def __init__(self, ktype):
            self.module_name = "dummy_module"
            self.ktype = ktype

    dummy_call = DummyClass(my_ktype)
    my_call = Call(None, dummy_call, "dummy", my_arguments)
    with pytest.raises(NotImplementedError) as excinfo:
        my_call.local_vars()
    assert "Call.local_vars should be implemented" in str(excinfo.value)

    with pytest.raises(NotImplementedError) as excinfo:
        my_call.__str__()
    assert "Call.__str__ should be implemented" in str(excinfo.value)

    with pytest.raises(NotImplementedError) as excinfo:
        my_call.gen_code(None)
    assert "Call.gen_code should be implemented" in str(excinfo.value)


def test_arguments_abstract():
    ''' Check that we raise NotImplementedError if any of the virtual methods
    of the Arguments class are called. '''
    from psyclone.psyGen import Arguments
    my_arguments = Arguments(None)
    with pytest.raises(NotImplementedError) as err:
        _ = my_arguments.acc_args
    assert "Arguments.acc_args must be implemented in sub-class" in str(err)
    with pytest.raises(NotImplementedError) as err:
        _ = my_arguments.scalars
    assert "Arguments.scalars must be implemented in sub-class" in str(err)
    with pytest.raises(NotImplementedError) as err:
        _ = my_arguments.raw_arg_list()
    assert ("Arguments.raw_arg_list must be implemented in sub-class"
            in str(err))


def test_incremented_arg():
    ''' Check that we raise the expected exception when
    Kern.incremented_arg() is called for a kernel that does not have
    an argument that is incremented '''
    from psyclone.psyGen import Kern
    # Change the kernel metadata so that the the incremented kernel
    # argument has read access
    import fparser
    fparser.logging.disable(fparser.logging.CRITICAL)
    # If we change the meta-data then we trip the check in the parser.
    # Therefore, we change the object produced by parsing the meta-data
    # instead
    ast = fpapi.parse(FAKE_KERNEL_METADATA, ignore_comments=False)
    metadata = DynKernMetadata(ast)
    for descriptor in metadata.arg_descriptors:
        if descriptor.access == "gh_inc":
            descriptor._access = "gh_read"
    my_kern = DynKern()
    my_kern.load_meta(metadata)
    with pytest.raises(FieldNotFoundError) as excinfo:
        Kern.incremented_arg(my_kern, mapping={"inc": "gh_inc"})
    assert ("does not have an argument with gh_inc access"
            in str(excinfo.value))


def test_written_arg():
    ''' Check that we raise the expected exception when
    Kern.written_arg() is called for a kernel that does not have
    an argument that is written or readwritten to '''
    from psyclone.psyGen import Kern
    # Change the kernel metadata so that the only kernel argument has
    # read access
    import fparser
    fparser.logging.disable(fparser.logging.CRITICAL)
    # If we change the meta-data then we trip the check in the parser.
    # Therefore, we change the object produced by parsing the meta-data
    # instead
    ast = fpapi.parse(FAKE_KERNEL_METADATA, ignore_comments=False)
    metadata = DynKernMetadata(ast)
    for descriptor in metadata.arg_descriptors:
        if descriptor.access in ["gh_write", "gh_readwrite"]:
            descriptor._access = "gh_read"
    my_kern = DynKern()
    my_kern.load_meta(metadata)
    with pytest.raises(FieldNotFoundError) as excinfo:
        Kern.written_arg(my_kern,
                         mapping={"write": "gh_write",
                                  "readwrite": "gh_readwrite"})
    assert ("does not have an argument with gh_write or "
            "gh_readwrite access" in str(excinfo.value))


def test_ompdo_constructor():
    ''' Check that we can make an OMPDoDirective with and without
    children '''
    _, invoke_info = parse(os.path.join(BASE_PATH, "1_single_invoke.f90"),
                           api="dynamo0.3")
    psy = PSyFactory("dynamo0.3", distributed_memory=False).create(invoke_info)
    schedule = psy.invokes.invoke_list[0].schedule
    ompdo = OMPDoDirective(parent=schedule)
    assert not ompdo.children
    ompdo = OMPDoDirective(parent=schedule, children=[schedule.children[0]])
    assert len(ompdo.children) == 1


def test_ompdo_directive_class_view(capsys):
    '''tests the view method in the OMPDoDirective class. We create a
    sub-class object then call this method from it '''
    from psyclone.psyGen import colored, SCHEDULE_COLOUR_MAP
    _, invoke_info = parse(os.path.join(BASE_PATH, "1_single_invoke.f90"),
                           api="dynamo0.3")

    cases = [
        {"current_class": OMPParallelDoDirective,
         "current_string": "[OMP parallel do]"},
        {"current_class": OMPDoDirective, "current_string": "[OMP do]"},
        {"current_class": OMPParallelDirective,
         "current_string": "[OMP parallel]"},
        {"current_class": OMPDirective, "current_string": "[OMP]"},
        {"current_class": Directive, "current_string": ""}]
    otrans = OMPParallelLoopTrans()
    for case in cases:
        for dist_mem in [False, True]:

            psy = PSyFactory("dynamo0.3", distributed_memory=dist_mem).\
                create(invoke_info)
            schedule = psy.invokes.invoke_list[0].schedule

            if dist_mem:
                idx = 3
            else:
                idx = 0

            _, _ = otrans.apply(schedule.children[idx])
            omp_parallel_loop = schedule.children[idx]

            # call the OMPDirective view method
            case["current_class"].view(omp_parallel_loop)

            out, _ = capsys.readouterr()
            expected_output = (
                colored("Directive", SCHEDULE_COLOUR_MAP["Directive"]) +
                case["current_string"] + "\n"
                "    "+colored("Loop", SCHEDULE_COLOUR_MAP["Loop"]) +
                "[type='',field_space='w1',it_space='cells', "
                "upper_bound='ncells']\n"
                "        "+colored("KernCall",
                                   SCHEDULE_COLOUR_MAP["KernCall"]) +
                " testkern_code(a,f1,f2,m1,m2) "
                "[module_inline=False]")
            print(out)
            print(expected_output)
            assert expected_output in out


def test_acc_dir_view(capsys):
    ''' Test the view() method of OpenACC directives '''
    from psyclone.transformations import ACCEnterDataTrans, ACCLoopTrans, \
        ACCParallelTrans
    from psyclone.psyGen import colored, SCHEDULE_COLOUR_MAP

    acclt = ACCLoopTrans()
    accdt = ACCEnterDataTrans()
    accpt = ACCParallelTrans()

    _, invoke = get_invoke("single_invoke.f90", "gocean1.0", idx=0)
    colour = SCHEDULE_COLOUR_MAP["Directive"]
    schedule = invoke.schedule
    # Enter-data
    new_sched, _ = accdt.apply(schedule)
    # Artificially add a child to this directive so as to get full
    # coverage of the associated view() method
    new_sched.children[0].addchild(new_sched.children[1])
    new_sched.children[0].view()
    out, _ = capsys.readouterr()
    assert out.startswith(
        colored("Directive", colour)+"[ACC enter data]")

    # Parallel region
    new_sched, _ = accpt.apply(new_sched.children[1])
    new_sched.children[1].view()
    out, _ = capsys.readouterr()
    assert out.startswith(
        colored("Directive", colour)+"[ACC Parallel]")

    # Loop directive
    new_sched, _ = acclt.apply(new_sched.children[1].children[0])
    new_sched.children[1].children[0].view()
    out, _ = capsys.readouterr()
    assert out.startswith(
        colored("Directive", colour)+"[ACC Loop, independent]")

    # Loop directive with collapse
    new_sched, _ = acclt.apply(new_sched.children[1].children[0].children[0],
                               collapse=2)
    new_sched.children[1].children[0].children[0].view()
    out, _ = capsys.readouterr()
    assert out.startswith(
        colored("Directive", colour)+"[ACC Loop, collapse=2, independent]")


def test_haloexchange_unknown_halo_depth():
    '''test the case when the halo exchange base class is called without
    a halo depth'''
    halo_exchange = HaloExchange(None)
    assert halo_exchange._halo_depth is None


def test_globalsum_view(capsys):
    '''test the view method in the GlobalSum class. The simplest way to do
    this is to use a dynamo0p3 builtin example which contains a scalar and
    then call view() on that.'''
    from psyclone.psyGen import colored, SCHEDULE_COLOUR_MAP
    from psyclone import dynamo0p3
    _, invoke_info = parse(os.path.join(BASE_PATH,
                                        "15.9.1_X_innerproduct_Y_builtin.f90"),
                           api="dynamo0.3")
    psy = PSyFactory("dynamo0.3", distributed_memory=True).create(invoke_info)
    psy.invokes.invoke_list[0].schedule.view()
    output, _ = capsys.readouterr()
    print(output)
    expected_output = (colored("GlobalSum",
                               SCHEDULE_COLOUR_MAP["GlobalSum"]) +
                       "[scalar='asum']")
    assert expected_output in output
    gsum = None
    for child in psy.invokes.invoke_list[0].schedule.children:
        if isinstance(child, dynamo0p3.DynGlobalSum):
            gsum = child
            break
    assert gsum
    ret_str = super(dynamo0p3.DynGlobalSum, gsum).coloured_text
    assert colored("GlobalSum", SCHEDULE_COLOUR_MAP["GlobalSum"]) in ret_str


def test_args_filter():
    '''the args_filter() method is in both Loop() and Arguments() classes
    with the former method calling the latter. This example tests the
    case when unique is set to True and therefore any replicated names
    are not returned. The simplest way to do this is to use a
    dynamo0p3 example which includes two kernels which share argument
    names. We choose dm=False to make it easier to fuse the loops.'''
    _, invoke_info = parse(os.path.join(BASE_PATH, "1.2_multi_invoke.f90"),
                           api="dynamo0.3")
    psy = PSyFactory("dynamo0.3",
                     distributed_memory=False).create(invoke_info)
    # fuse our loops so we have more than one Kernel in a loop
    schedule = psy.invokes.invoke_list[0].schedule
    ftrans = DynamoLoopFuseTrans()
    schedule, _ = ftrans.apply(schedule.children[0],
                               schedule.children[1])
    # get our loop and call our method ...
    loop = schedule.children[0]
    args = loop.args_filter(unique=True)
    expected_output = ["a", "f1", "f2", "m1", "m2", "f3"]
    for arg in args:
        assert arg.name in expected_output
    assert len(args) == len(expected_output)


def test_args_filter2():
    '''the args_filter() method is in both Loop() and Arguments() classes
    with the former method calling the latter. This example tests the cases
    when one or both of the intent and type arguments are not specified.'''
    _, invoke_info = parse(os.path.join(BASE_PATH, "10_operator.f90"),
                           api="dynamo0.3")
    psy = PSyFactory("dynamo0.3", distributed_memory=True).create(invoke_info)
    schedule = psy.invokes.invoke_list[0].schedule
    loop = schedule.children[3]

    # arg_accesses
    args = loop.args_filter(arg_accesses=["gh_read"])
    expected_output = ["chi", "a"]
    for arg in args:
        assert arg.name in expected_output
    assert len(args) == len(expected_output)

    # arg_types
    args = loop.args_filter(arg_types=["gh_operator", "gh_integer"])
    expected_output = ["mm_w0", "a"]
    for arg in args:
        assert arg.name in expected_output
    assert len(args) == len(expected_output)

    # neither
    args = loop.args_filter()
    expected_output = ["chi", "mm_w0", "a"]
    for arg in args:
        assert arg.name in expected_output
    assert len(args) == len(expected_output)


def test_reduction_var_error():
    '''Check that we raise an exception if the zero_reduction_variable()
    method is provided with an incorrect type of argument'''
    _, invoke_info = parse(os.path.join(BASE_PATH, "1_single_invoke.f90"),
                           api="dynamo0.3")
    for dist_mem in [False, True]:
        psy = PSyFactory("dynamo0.3",
                         distributed_memory=dist_mem).create(invoke_info)
        schedule = psy.invokes.invoke_list[0].schedule
        call = schedule.calls()[0]
        # args[1] is of type gh_field
        call._reduction_arg = call.arguments.args[1]
        with pytest.raises(GenerationError) as err:
            call.zero_reduction_variable(None)
        assert ("zero_reduction variable should be one of ['gh_real', "
                "'gh_integer']") in str(err)


def test_reduction_sum_error():
    '''Check that we raise an exception if the reduction_sum_loop()
    method is provided with an incorrect type of argument'''
    _, invoke_info = parse(os.path.join(BASE_PATH, "1_single_invoke.f90"),
                           api="dynamo0.3")
    for dist_mem in [False, True]:
        psy = PSyFactory("dynamo0.3",
                         distributed_memory=dist_mem).create(invoke_info)
        schedule = psy.invokes.invoke_list[0].schedule
        call = schedule.calls()[0]
        # args[1] is of type gh_field
        call._reduction_arg = call.arguments.args[1]
        with pytest.raises(GenerationError) as err:
            call.reduction_sum_loop(None)
        assert (
            "unsupported reduction access 'gh_write' found in DynBuiltin:"
            "reduction_sum_loop(). Expected one of '['gh_sum']") in str(err)


def test_call_multi_reduction_error(monkeypatch):
    '''Check that we raise an exception if we try to create a Call (a
    Kernel or a Builtin) with more than one reduction in it. Since we have
    a rule that only Builtins can write to scalars we need a built-in that
    attempts to perform two reductions. '''
    from psyclone import dynamo0p3_builtins
    monkeypatch.setattr(dynamo0p3_builtins, "BUILTIN_DEFINITIONS_FILE",
                        value=os.path.join(BASE_PATH,
                                           "multi_reduction_builtins_mod.f90"))
    for dist_mem in [False, True]:
        _, invoke_info = parse(
            os.path.join(BASE_PATH, "16.4.1_multiple_scalar_sums2.f90"),
            api="dynamo0.3")
        with pytest.raises(GenerationError) as err:
            _ = PSyFactory("dynamo0.3",
                           distributed_memory=dist_mem).create(invoke_info)
        assert (
            "PSyclone currently only supports a single reduction in a kernel "
            "or builtin" in str(err))


def test_invoke_name():
    ''' Check that specifying the name of an invoke in the Algorithm
    layer results in a correctly-named routine in the PSy layer '''
    _, invoke_info = parse(os.path.join(BASE_PATH,
                                        "1.0.1_single_named_invoke.f90"),
                           api="dynamo0.3")
    psy = PSyFactory("dynamo0.3", distributed_memory=True).create(invoke_info)
    gen = str(psy.gen)
    print(gen)
    assert "SUBROUTINE invoke_important_invoke" in gen


def test_multi_kern_named_invoke():
    ''' Check that specifying the name of an invoke containing multiple
    kernel invocations result in a correctly-named routine in the PSy layer '''
    _, invoke_info = parse(os.path.join(BASE_PATH,
                                        "4.9_named_multikernel_invokes.f90"),
                           api="dynamo0.3")
    psy = PSyFactory("dynamo0.3", distributed_memory=True).create(invoke_info)
    gen = str(psy.gen)
    print(gen)
    assert "SUBROUTINE invoke_some_name" in gen


def test_named_multi_invokes():
    ''' Check that we generate correct code when we have more than one
    named invoke in an Algorithm file '''
    _, invoke_info = parse(
        os.path.join(BASE_PATH,
                     "3.2_multi_functions_multi_named_invokes.f90"),
        api="dynamo0.3")
    psy = PSyFactory("dynamo0.3", distributed_memory=True).create(invoke_info)
    gen = str(psy.gen)
    print(gen)
    assert "SUBROUTINE invoke_my_first(" in gen
    assert "SUBROUTINE invoke_my_second(" in gen


def test_named_invoke_name_clash():
    ''' Check that we do not get a name clash when the name of a variable
    in the PSy layer would normally conflict with the name given to the
    subroutine generated by an Invoke. '''
    _, invoke_info = parse(os.path.join(BASE_PATH,
                                        "4.11_named_invoke_name_clash.f90"),
                           api="dynamo0.3")
    psy = PSyFactory("dynamo0.3", distributed_memory=True).create(invoke_info)
    gen = str(psy.gen)
    print(gen)
    assert "SUBROUTINE invoke_a(invoke_a_1, b, c, istp, rdt," in gen
    assert "TYPE(field_type), intent(inout) :: invoke_a_1" in gen


def test_invalid_reprod_pad_size(monkeypatch, dist_mem):
    '''Check that we raise an exception if the pad size in psyclone.cfg is
    set to an invalid value '''
    # Make sure we monkey patch the correct Config object
    config = Config.get()
    monkeypatch.setattr(config._instance, "_reprod_pad_size", 0)
    _, invoke_info = parse(os.path.join(BASE_PATH,
                                        "15.9.1_X_innerproduct_Y_builtin.f90"),
                           api="dynamo0.3")
    psy = PSyFactory("dynamo0.3",
                     distributed_memory=dist_mem).create(invoke_info)
    invoke = psy.invokes.invoke_list[0]
    schedule = invoke.schedule
    from psyclone.transformations import Dynamo0p3OMPLoopTrans, \
        OMPParallelTrans
    otrans = Dynamo0p3OMPLoopTrans()
    rtrans = OMPParallelTrans()
    # Apply an OpenMP do directive to the loop
    schedule, _ = otrans.apply(schedule.children[0], reprod=True)
    # Apply an OpenMP Parallel directive around the OpenMP do directive
    schedule, _ = rtrans.apply(schedule.children[0])
    invoke.schedule = schedule
    with pytest.raises(GenerationError) as excinfo:
        _ = str(psy.gen)
    assert (
        "REPROD_PAD_SIZE in {0} should be a positive "
        "integer".format(Config.get().filename) in str(excinfo.value))


def test_argument_depends_on():
    '''Check that the depends_on method returns the appropriate boolean
    value for arguments with combinations of read and write access'''
    _, invoke_info = parse(os.path.join(BASE_PATH,
                                        "4.5_multikernel_invokes.f90"),
                           api="dynamo0.3")
    psy = PSyFactory("dynamo0.3", distributed_memory=False).create(invoke_info)
    invoke = psy.invokes.invoke_list[0]
    schedule = invoke.schedule
    arg_f1_inc_1 = schedule.children[0].children[0].arguments.args[0]
    arg_f1_inc_2 = schedule.children[2].children[0].arguments.args[0]
    arg_f2_read_1 = schedule.children[0].children[0].arguments.args[2]
    arg_f2_inc = schedule.children[1].children[0].arguments.args[0]
    arg_f2_read_2 = schedule.children[2].children[0].arguments.args[1]
    # different names returns False
    assert not arg_f2_inc._depends_on(arg_f1_inc_1)
    # same name both reads returns False
    assert not arg_f2_read_1._depends_on(arg_f2_read_2)
    # same name both incs (write to read) returns True
    assert arg_f1_inc_2._depends_on(arg_f1_inc_1)
    # read to write returns True
    assert arg_f2_read_1._depends_on(arg_f2_inc)
    # write to read returns True
    assert arg_f2_inc._depends_on(arg_f2_read_1)
    # same name both writes (the 4.5 example only uses inc) returns True
    _, invoke_info = parse(
        os.path.join(BASE_PATH,
                     "15.14.4_builtin_and_normal_kernel_invoke.f90"),
        api="dynamo0.3")
    psy = PSyFactory("dynamo0.3", distributed_memory=False).create(invoke_info)
    invoke = psy.invokes.invoke_list[0]
    schedule = invoke.schedule
    arg_f1_write_1 = schedule.children[0].children[0].arguments.args[1]
    arg_f1_write_2 = schedule.children[1].children[0].arguments.args[0]
    assert arg_f1_write_1._depends_on(arg_f1_write_2)


def test_argument_find_argument():
    '''Check that the find_argument method returns the first dependent
    argument in a list of nodes, or None if none are found'''
    _, invoke_info = parse(
        os.path.join(BASE_PATH, "15.14.1_multi_aX_plus_Y_builtin.f90"),
        api="dynamo0.3")
    psy = PSyFactory("dynamo0.3", distributed_memory=True).create(invoke_info)
    invoke = psy.invokes.invoke_list[0]
    schedule = invoke.schedule
    # 1: returns none if none found
    f1_first_read = schedule.children[0].children[0].arguments.args[2]
    # a) empty node list
    assert not f1_first_read._find_argument([])
    # b) check many reads
    call_nodes = schedule.calls()
    assert not f1_first_read._find_argument(call_nodes)
    # 2: returns first dependent kernel arg when there are many
    # dependencies (check first read returned)
    f3_write = schedule.children[3].children[0].arguments.args[0]
    f3_first_read = schedule.children[0].children[0].arguments.args[3]
    result = f3_write._find_argument(call_nodes)
    assert result == f3_first_read
    # 3: haloexchange node
    _, invoke_info = parse(
        os.path.join(BASE_PATH,
                     "15.14.4_builtin_and_normal_kernel_invoke.f90"),
        api="dynamo0.3")
    psy = PSyFactory("dynamo0.3", distributed_memory=True).create(invoke_info)
    invoke = psy.invokes.invoke_list[0]
    schedule = invoke.schedule
    # a) kern arg depends on halo arg
    m2_read_arg = schedule.children[3].children[0].arguments.args[4]
    m2_halo_field = schedule.children[2].field
    result = m2_read_arg._find_argument(schedule.children)
    assert result == m2_halo_field
    # b) halo arg depends on kern arg
    result = m2_halo_field._find_argument([schedule.children[3].children[0]])
    assert result == m2_read_arg
    # 4: globalsum node
    _, invoke_info = parse(
        os.path.join(BASE_PATH, "15.14.3_sum_setval_field_builtin.f90"),
        api="dynamo0.3")
    psy = PSyFactory("dynamo0.3", distributed_memory=True).create(invoke_info)
    invoke = psy.invokes.invoke_list[0]
    schedule = invoke.schedule
    # a) globalsum arg depends on kern arg
    kern_asum_arg = schedule.children[3].children[0].arguments.args[1]
    glob_sum_arg = schedule.children[2].scalar
    result = kern_asum_arg._find_argument(schedule.children)
    assert result == glob_sum_arg
    # b) kern arg depends on globalsum arg
    result = glob_sum_arg._find_argument([schedule.children[3].children[0]])
    assert result == kern_asum_arg


def test_argument_find_read_arguments():
    '''Check that the find_read_arguments method returns the appropriate
    arguments in a list of nodes.'''
    _, invoke_info = parse(
        os.path.join(BASE_PATH, "15.14.1_multi_aX_plus_Y_builtin.f90"),
        api="dynamo0.3")
    psy = PSyFactory("dynamo0.3", distributed_memory=True).create(invoke_info)
    invoke = psy.invokes.invoke_list[0]
    schedule = invoke.schedule
    # 1: returns [] if not a writer. f1 is read, not written.
    f1_first_read = schedule.children[0].children[0].arguments.args[2]
    call_nodes = schedule.calls()
    assert f1_first_read._find_read_arguments(call_nodes) == []
    # 2: return list of readers (f3 is written to and then read by
    # three following calls)
    f3_write = schedule.children[3].children[0].arguments.args[0]
    result = f3_write._find_read_arguments(call_nodes[4:])
    assert len(result) == 3
    for idx in range(3):
        loop = schedule.children[idx+4]
        assert result[idx] == loop.children[0].arguments.args[3]
    # 3: Return empty list if no readers (f2 is written to but not
    # read)
    f2_write = schedule.children[0].children[0].arguments.args[0]
    assert f2_write._find_read_arguments(call_nodes[1:]) == []
    # 4: Return list of readers before a subsequent writer
    f3_write = schedule.children[3].children[0].arguments.args[0]
    result = f3_write._find_read_arguments(call_nodes)
    assert len(result) == 3
    for idx in range(3):
        loop = schedule.children[idx]
        assert result[idx] == loop.children[0].arguments.args[3]


def test_globalsum_arg():
    ''' Check that the globalsum argument is defined as gh_readwrite and
    points to the GlobalSum node '''
    _, invoke_info = parse(
        os.path.join(BASE_PATH, "15.14.3_sum_setval_field_builtin.f90"),
        api="dynamo0.3")
    psy = PSyFactory("dynamo0.3", distributed_memory=True).create(invoke_info)
    invoke = psy.invokes.invoke_list[0]
    schedule = invoke.schedule
    glob_sum = schedule.children[2]
    glob_sum_arg = glob_sum.scalar
    assert glob_sum_arg.access == "gh_readwrite"
    assert glob_sum_arg.call == glob_sum


def test_haloexchange_arg():
    '''Check that the HaloExchange argument is defined as gh_readwrite and
    points to the HaloExchange node'''
    _, invoke_info = parse(
        os.path.join(BASE_PATH,
                     "15.14.4_builtin_and_normal_kernel_invoke.f90"),
        api="dynamo0.3")
    psy = PSyFactory("dynamo0.3", distributed_memory=True).create(invoke_info)
    invoke = psy.invokes.invoke_list[0]
    schedule = invoke.schedule
    halo_exchange = schedule.children[2]
    halo_exchange_arg = halo_exchange.field
    assert halo_exchange_arg.access == "gh_readwrite"
    assert halo_exchange_arg.call == halo_exchange


def test_argument_forward_read_dependencies():
    '''Check that the forward_read_dependencies method returns the appropriate
    arguments in a schedule.'''
    _, invoke_info = parse(
        os.path.join(BASE_PATH, "15.14.1_multi_aX_plus_Y_builtin.f90"),
        api="dynamo0.3")
    psy = PSyFactory("dynamo0.3", distributed_memory=True).create(invoke_info)
    invoke = psy.invokes.invoke_list[0]
    schedule = invoke.schedule
    # 1: returns [] if not a writer. f1 is read, not written.
    f1_first_read = schedule.children[0].children[0].arguments.args[2]
    _ = schedule.calls()
    assert f1_first_read.forward_read_dependencies() == []
    # 2: return list of readers (f3 is written to and then read by
    # three following calls)
    f3_write = schedule.children[3].children[0].arguments.args[0]
    result = f3_write.forward_read_dependencies()
    assert len(result) == 3
    for idx in range(3):
        loop = schedule.children[idx+4]
        assert result[idx] == loop.children[0].arguments.args[3]
    # 3: Return empty list if no readers (f2 is written to but not
    # read)
    f2_write = schedule.children[0].children[0].arguments.args[0]
    assert f2_write.forward_read_dependencies() == []


def test_argument_forward_dependence(monkeypatch, annexed):
    '''Check that forward_dependence method returns the first dependent
    argument after the current Node in the schedule or None if none
    are found. We also test when annexed is False and True as it
    affects how many halo exchanges are generated.

    '''
    config = Config.get()
    dyn_config = config.api_conf("dynamo0.3")
    monkeypatch.setattr(dyn_config, "_compute_annexed_dofs", annexed)
    _, invoke_info = parse(
        os.path.join(BASE_PATH, "15.14.1_multi_aX_plus_Y_builtin.f90"),
        api="dynamo0.3")
    psy = PSyFactory("dynamo0.3", distributed_memory=True).create(invoke_info)
    invoke = psy.invokes.invoke_list[0]
    schedule = invoke.schedule
    f1_first_read = schedule.children[0].children[0].arguments.args[2]
    # 1: returns none if none found (check many reads)
    assert not f1_first_read.forward_dependence()
    # 2: returns first dependent kernel arg when there are many
    # dependencies (check first read returned)
    f3_write = schedule.children[3].children[0].arguments.args[0]
    f3_next_read = schedule.children[4].children[0].arguments.args[3]
    result = f3_write.forward_dependence()
    assert result == f3_next_read
    # 3: haloexchange dependencies
    _, invoke_info = parse(
        os.path.join(BASE_PATH, "4.5_multikernel_invokes.f90"),
        api="dynamo0.3")
    psy = PSyFactory("dynamo0.3", distributed_memory=True).create(invoke_info)
    invoke = psy.invokes.invoke_list[0]
    schedule = invoke.schedule
    if annexed:
        index = 7
    else:
        index = 8
    f2_prev_arg = schedule.children[index-1].children[0].arguments.args[0]
    f2_halo_field = schedule.children[index].field
    f2_next_arg = schedule.children[index+1].children[0].arguments.args[1]
    # a) previous kern arg depends on halo arg
    result = f2_prev_arg.forward_dependence()
    assert result == f2_halo_field
    # b) halo arg depends on following kern arg
    result = f2_halo_field.forward_dependence()
    assert result == f2_next_arg
    # 4: globalsum dependencies
    _, invoke_info = parse(
        os.path.join(BASE_PATH, "15.14.3_sum_setval_field_builtin.f90"),
        api="dynamo0.3")
    psy = PSyFactory("dynamo0.3", distributed_memory=True).create(invoke_info)
    invoke = psy.invokes.invoke_list[0]
    schedule = invoke.schedule
    prev_arg = schedule.children[0].children[0].arguments.args[1]
    sum_arg = schedule.children[1].children[0].arguments.args[0]
    global_sum_arg = schedule.children[2].scalar
    next_arg = schedule.children[3].children[0].arguments.args[1]
    # a) prev kern arg depends on sum
    result = prev_arg.forward_dependence()
    assert result == sum_arg
    # b) sum arg depends on global sum arg
    result = sum_arg.forward_dependence()
    assert result == global_sum_arg
    # c) global sum arg depends on next kern arg
    result = global_sum_arg.forward_dependence()
    assert result == next_arg


def test_argument_backward_dependence(monkeypatch, annexed):
    '''Check that backward_dependence method returns the first dependent
    argument before the current Node in the schedule or None if none
    are found. We also test when annexed is False and True as it
    affects how many halo exchanges are generated.

    '''
    config = Config.get()
    dyn_config = config.api_conf("dynamo0.3")
    monkeypatch.setattr(dyn_config, "_compute_annexed_dofs", annexed)
    _, invoke_info = parse(
        os.path.join(BASE_PATH, "15.14.1_multi_aX_plus_Y_builtin.f90"),
        api="dynamo0.3")
    psy = PSyFactory("dynamo0.3", distributed_memory=True).create(invoke_info)
    invoke = psy.invokes.invoke_list[0]
    schedule = invoke.schedule
    f1_last_read = schedule.children[6].children[0].arguments.args[2]
    # 1: returns none if none found (check many reads)
    assert not f1_last_read.backward_dependence()
    # 2: returns first dependent kernel arg when there are many
    # dependencies (check first read returned)
    f3_write = schedule.children[3].children[0].arguments.args[0]
    f3_prev_read = schedule.children[2].children[0].arguments.args[3]
    result = f3_write.backward_dependence()
    assert result == f3_prev_read
    # 3: haloexchange dependencies
    _, invoke_info = parse(
        os.path.join(BASE_PATH, "4.5_multikernel_invokes.f90"),
        api="dynamo0.3")
    psy = PSyFactory("dynamo0.3", distributed_memory=True).create(invoke_info)
    invoke = psy.invokes.invoke_list[0]
    schedule = invoke.schedule
    if annexed:
        index = 7
    else:
        index = 8
    f2_prev_arg = schedule.children[index-1].children[0].arguments.args[0]
    f2_halo_field = schedule.children[index].field
    f2_next_arg = schedule.children[index+1].children[0].arguments.args[1]
    # a) following kern arg depends on halo arg
    result = f2_next_arg.backward_dependence()
    assert result == f2_halo_field
    # b) halo arg depends on previous kern arg
    result = f2_halo_field.backward_dependence()
    assert result == f2_prev_arg
    # 4: globalsum dependencies
    _, invoke_info = parse(
        os.path.join(BASE_PATH, "15.14.3_sum_setval_field_builtin.f90"),
        api="dynamo0.3")
    psy = PSyFactory("dynamo0.3", distributed_memory=True).create(invoke_info)
    invoke = psy.invokes.invoke_list[0]
    schedule = invoke.schedule
    prev_arg = schedule.children[0].children[0].arguments.args[1]
    sum_arg = schedule.children[1].children[0].arguments.args[0]
    global_sum_arg = schedule.children[2].scalar
    next_arg = schedule.children[3].children[0].arguments.args[1]
    # a) next kern arg depends on global sum arg
    result = next_arg.backward_dependence()
    assert result == global_sum_arg
    # b) global sum arg depends on sum arg
    result = global_sum_arg.backward_dependence()
    assert result == sum_arg
    # c) sum depends on prev kern arg
    result = sum_arg.backward_dependence()
    assert result == prev_arg


def test_node_depth():
    '''
    Test that the Node class depth method returns the correct value for a
    Node in a tree. The start depth to determine a Node's depth is set to
    0. Depth of a Schedule is 1 and increases for its descendants.
    '''
    _, invoke_info = parse(
        os.path.join(BASE_PATH, "1_single_invoke.f90"),
        api="dynamo0.3")
    psy = PSyFactory("dynamo0.3", distributed_memory=True).create(invoke_info)
    invoke = psy.invokes.invoke_list[0]
    schedule = invoke.schedule
    # Assert that start_depth of any Node (including Schedule) is 0
    assert schedule.START_DEPTH == 0
    # Assert that Schedule depth is 1
    assert schedule.depth == 1
    # Depth increases by 1 for descendants at each level
    for child in schedule.children:
        assert child.depth == 2
    for child in schedule.children[3].children:
        assert child.depth == 3


def test_node_position():
    '''
    Test that the Node class position and abs_position methods return
    the correct value for a Node in a tree. The start position is
    set to 0. Relative position starts from 0 and absolute from 1.
    '''
    _, invoke_info = parse(
        os.path.join(BASE_PATH, "4.7_multikernel_invokes.f90"),
        api="dynamo0.3")
    psy = PSyFactory("dynamo0.3", distributed_memory=True).create(invoke_info)
    invoke = psy.invokes.invoke_list[0]
    schedule = invoke.schedule
    child = schedule.children[6]
    # Assert that position of a Schedule (no parent Node) is 0
    assert schedule.position == 0
    # Assert that start_position of any Node is 0
    assert child.START_POSITION == 0
    # Assert that relative and absolute positions return correct values
    assert child.position == 6
    assert child.abs_position == 7
    # Test InternalError for _find_position with an incorrect position
    with pytest.raises(InternalError) as excinfo:
        _, _ = child._find_position(child.root.children, -2)
    assert "started from -2 instead of 0" in str(excinfo.value)
    # Test InternalError for abs_position with a Node that does
    # not belong to the Schedule
    ompdir = OMPDoDirective()
    with pytest.raises(InternalError) as excinfo:
        _ = ompdir.abs_position
    assert ("PSyclone internal error: Error in search for Node position "
            "in the tree") in str(excinfo.value)


def test_node_root():
    '''
    Test that the Node class root method returns the correct instance
    for a Node in a tree.
    '''
    _, invoke_info = parse(
        os.path.join(BASE_PATH, "4.7_multikernel_invokes.f90"),
        api="dynamo0.3")
    psy = PSyFactory("dynamo0.3", distributed_memory=False).create(invoke_info)
    invoke = psy.invokes.invoke_list[0]
    ru_schedule = invoke.schedule
    # Select a loop and the kernel inside
    ru_loop = ru_schedule.children[1]
    ru_kern = ru_loop.children[0]
    # Assert that the absolute root is a Schedule
    from psyclone.psyGen import Schedule
    assert isinstance(ru_kern.root, Schedule)


def test_node_args():
    '''Test that the Node class args method returns the correct arguments
    for Nodes that do not have arguments themselves'''
    _, invoke_info = parse(
        os.path.join(BASE_PATH, "4_multikernel_invokes.f90"),
        api="dynamo0.3")
    psy = PSyFactory("dynamo0.3", distributed_memory=False).create(invoke_info)
    invoke = psy.invokes.invoke_list[0]
    schedule = invoke.schedule
    loop1 = schedule.children[0]
    kern1 = loop1.children[0]
    loop2 = schedule.children[1]
    kern2 = loop2.children[0]
    # 1) Schedule (not that this is useful)
    all_args = kern1.arguments.args
    all_args.extend(kern2.arguments.args)
    schedule_args = schedule.args
    for idx, arg in enumerate(all_args):
        assert arg == schedule_args[idx]
    # 2) Loop1
    loop1_args = loop1.args
    for idx, arg in enumerate(kern1.arguments.args):
        assert arg == loop1_args[idx]
    # 3) Loop2
    loop2_args = loop2.args
    for idx, arg in enumerate(kern2.arguments.args):
        assert arg == loop2_args[idx]
    # 4) Loopfuse
    ftrans = DynamoLoopFuseTrans()
    schedule, _ = ftrans.apply(schedule.children[0], schedule.children[1],
                               same_space=True)
    loop = schedule.children[0]
    kern1 = loop.children[0]
    kern2 = loop.children[1]
    loop_args = loop.args
    kern_args = kern1.arguments.args
    kern_args.extend(kern2.arguments.args)
    for idx, arg in enumerate(kern_args):
        assert arg == loop_args[idx]


def test_call_args():
    '''Test that the call class args method returns the appropriate
    arguments '''
    _, invoke_info = parse(
        os.path.join(BASE_PATH,
                     "15.14.4_builtin_and_normal_kernel_invoke.f90"),
        api="dynamo0.3")
    psy = PSyFactory("dynamo0.3", distributed_memory=False).create(invoke_info)
    invoke = psy.invokes.invoke_list[0]
    schedule = invoke.schedule
    kern = schedule.children[0].children[0]
    builtin = schedule.children[1].children[0]
    # 1) kern
    for idx, arg in enumerate(kern.args):
        assert arg == kern.arguments.args[idx]
    # 2) builtin
    for idx, arg in enumerate(builtin.args):
        assert arg == builtin.arguments.args[idx]


def test_haloexchange_can_be_printed():
    '''Test that the HaloExchange class can always be printed'''
    _, invoke_info = parse(
        os.path.join(BASE_PATH, "1_single_invoke.f90"),
        api="dynamo0.3")
    psy = PSyFactory("dynamo0.3", distributed_memory=True).create(invoke_info)
    invoke = psy.invokes.invoke_list[0]
    schedule = invoke.schedule
    for haloexchange in schedule.children[:2]:
        assert "HaloExchange[field='" in str(haloexchange)
        assert "', type='" in str(haloexchange)
        assert "', depth='" in str(haloexchange)
        assert "', check_dirty='" in str(haloexchange)


def test_haloexchange_args():
    '''Test that the haloexchange class args method returns the appropriate
    argument '''
    _, invoke_info = parse(
        os.path.join(BASE_PATH, "1_single_invoke.f90"),
        api="dynamo0.3")
    psy = PSyFactory("dynamo0.3", distributed_memory=True).create(invoke_info)
    invoke = psy.invokes.invoke_list[0]
    schedule = invoke.schedule
    for haloexchange in schedule.children[:2]:
        assert len(haloexchange.args) == 1
        assert haloexchange.args[0] == haloexchange.field


def test_globalsum_args():
    '''Test that the globalsum class args method returns the appropriate
    argument '''
    _, invoke_info = parse(
        os.path.join(BASE_PATH, "15.14.3_sum_setval_field_builtin.f90"),
        api="dynamo0.3")
    psy = PSyFactory("dynamo0.3", distributed_memory=True).create(invoke_info)
    invoke = psy.invokes.invoke_list[0]
    schedule = invoke.schedule
    global_sum = schedule.children[2]
    assert len(global_sum.args) == 1
    assert global_sum.args[0] == global_sum.scalar


def test_node_forward_dependence():
    '''Test that the Node class forward_dependence method returns the
    closest dependent Node after the current Node in the schedule or
    None if none are found.'''
    _, invoke_info = parse(
        os.path.join(BASE_PATH, "15.14.1_multi_aX_plus_Y_builtin.f90"),
        api="dynamo0.3")
    psy = PSyFactory("dynamo0.3", distributed_memory=True).create(invoke_info)
    invoke = psy.invokes.invoke_list[0]
    schedule = invoke.schedule
    read4 = schedule.children[4]
    # 1: returns none if none found
    # a) check many reads
    assert not read4.forward_dependence()
    # b) check no dependencies for a call
    assert not read4.children[0].forward_dependence()
    # 2: returns first dependent kernel arg when there are many
    # dependencies
    # a) check first read returned
    writer = schedule.children[3]
    next_read = schedule.children[4]
    assert writer.forward_dependence() == next_read
    # a) check writer returned
    first_loop = schedule.children[0]
    assert first_loop.forward_dependence() == writer
    # 3: haloexchange dependencies
    _, invoke_info = parse(
        os.path.join(BASE_PATH, "4.5_multikernel_invokes.f90"),
        api="dynamo0.3")
    psy = PSyFactory("dynamo0.3", distributed_memory=True).create(invoke_info)
    invoke = psy.invokes.invoke_list[0]
    schedule = invoke.schedule
    prev_loop = schedule.children[7]
    halo_field = schedule.children[8]
    next_loop = schedule.children[9]
    # a) previous loop depends on halo exchange
    assert prev_loop.forward_dependence() == halo_field
    # b) halo exchange depends on following loop
    assert halo_field.forward_dependence() == next_loop

    # 4: globalsum dependencies
    _, invoke_info = parse(
        os.path.join(BASE_PATH, "15.14.3_sum_setval_field_builtin.f90"),
        api="dynamo0.3")
    psy = PSyFactory("dynamo0.3", distributed_memory=True).create(invoke_info)
    invoke = psy.invokes.invoke_list[0]
    schedule = invoke.schedule
    prev_loop = schedule.children[0]
    sum_loop = schedule.children[1]
    global_sum_loop = schedule.children[2]
    next_loop = schedule.children[3]
    # a) prev loop depends on sum loop
    assert prev_loop.forward_dependence() == sum_loop
    # b) sum loop depends on global sum loop
    assert sum_loop.forward_dependence() == global_sum_loop
    # c) global sum loop depends on next loop
    assert global_sum_loop.forward_dependence() == next_loop


def test_node_backward_dependence():
    '''Test that the Node class backward_dependence method returns the
    closest dependent Node before the current Node in the schedule or
    None if none are found.'''
    _, invoke_info = parse(
        os.path.join(BASE_PATH, "15.14.1_multi_aX_plus_Y_builtin.f90"),
        api="dynamo0.3")
    psy = PSyFactory("dynamo0.3", distributed_memory=True).create(invoke_info)
    invoke = psy.invokes.invoke_list[0]
    schedule = invoke.schedule
    # 1: loop no backwards dependence
    loop3 = schedule.children[2]
    assert not loop3.backward_dependence()
    # 2: loop to loop backward dependence
    # a) many steps
    last_loop_node = schedule.children[6]
    prev_dep_loop_node = schedule.children[3]
    assert last_loop_node.backward_dependence() == prev_dep_loop_node
    # b) previous
    assert prev_dep_loop_node.backward_dependence() == loop3
    # 3: haloexchange dependencies
    _, invoke_info = parse(
        os.path.join(BASE_PATH, "4.5_multikernel_invokes.f90"),
        api="dynamo0.3")
    psy = PSyFactory("dynamo0.3", distributed_memory=True).create(invoke_info)
    invoke = psy.invokes.invoke_list[0]
    schedule = invoke.schedule
    loop2 = schedule.children[7]
    halo_exchange = schedule.children[8]
    loop3 = schedule.children[9]
    # a) following loop node depends on halo exchange node
    result = loop3.backward_dependence()
    assert result == halo_exchange
    # b) halo exchange node depends on previous loop node
    result = halo_exchange.backward_dependence()
    assert result == loop2
    # 4: globalsum dependencies
    _, invoke_info = parse(
        os.path.join(BASE_PATH, "15.14.3_sum_setval_field_builtin.f90"),
        api="dynamo0.3")
    psy = PSyFactory("dynamo0.3", distributed_memory=True).create(invoke_info)
    invoke = psy.invokes.invoke_list[0]
    schedule = invoke.schedule
    loop1 = schedule.children[0]
    loop2 = schedule.children[1]
    global_sum = schedule.children[2]
    loop3 = schedule.children[3]
    # a) loop3 depends on global sum
    assert loop3.backward_dependence() == global_sum
    # b) global sum depends on loop2
    assert global_sum.backward_dependence() == loop2
    # c) loop2 (sum) depends on loop1
    assert loop2.backward_dependence() == loop1


def test_call_forward_dependence():
    '''Test that the Call class forward_dependence method returns the
    closest dependent call after the current call in the schedule or
    None if none are found. This is achieved by loop fusing first.'''
    _, invoke_info = parse(
        os.path.join(BASE_PATH, "15.14.1_multi_aX_plus_Y_builtin.f90"),
        api="dynamo0.3")
    psy = PSyFactory("dynamo0.3", distributed_memory=False).create(invoke_info)
    invoke = psy.invokes.invoke_list[0]
    schedule = invoke.schedule
    ftrans = DynamoLoopFuseTrans()
    for _ in range(6):
        schedule, _ = ftrans.apply(schedule.children[0], schedule.children[1],
                                   same_space=True)
    read4 = schedule.children[0].children[4]
    # 1: returns none if none found
    # a) check many reads
    assert not read4.forward_dependence()
    # 2: returns first dependent kernel arg when there are many
    # dependencies
    # a) check first read returned
    writer = schedule.children[0].children[3]
    next_read = schedule.children[0].children[4]
    assert writer.forward_dependence() == next_read
    # a) check writer returned
    first_loop = schedule.children[0].children[0]
    assert first_loop.forward_dependence() == writer


def test_call_backward_dependence():
    '''Test that the Call class backward_dependence method returns the
    closest dependent call before the current call in the schedule or
    None if none are found. This is achieved by loop fusing first.'''
    _, invoke_info = parse(
        os.path.join(BASE_PATH, "15.14.1_multi_aX_plus_Y_builtin.f90"),
        api="dynamo0.3")
    psy = PSyFactory("dynamo0.3", distributed_memory=False).create(invoke_info)
    invoke = psy.invokes.invoke_list[0]
    schedule = invoke.schedule
    ftrans = DynamoLoopFuseTrans()
    for _ in range(6):
        schedule, _ = ftrans.apply(schedule.children[0], schedule.children[1],
                                   same_space=True)
    # 1: loop no backwards dependence
    call3 = schedule.children[0].children[2]
    assert not call3.backward_dependence()
    # 2: call to call backward dependence
    # a) many steps
    last_call_node = schedule.children[0].children[6]
    prev_dep_call_node = schedule.children[0].children[3]
    assert last_call_node.backward_dependence() == prev_dep_call_node
    # b) previous
    assert prev_dep_call_node.backward_dependence() == call3


def test_omp_forward_dependence():
    '''Test that the forward_dependence method works for Directives,
    returning the closest dependent Node after the current Node in the
    schedule or None if none are found. '''
    _, invoke_info = parse(
        os.path.join(BASE_PATH, "15.14.1_multi_aX_plus_Y_builtin.f90"),
        api="dynamo0.3")
    psy = PSyFactory("dynamo0.3", distributed_memory=True).create(invoke_info)
    invoke = psy.invokes.invoke_list[0]
    schedule = invoke.schedule
    from psyclone.transformations import DynamoOMPParallelLoopTrans
    otrans = DynamoOMPParallelLoopTrans()
    for child in schedule.children:
        schedule, _ = otrans.apply(child)
    read4 = schedule.children[4]
    # 1: returns none if none found
    # a) check many reads
    assert not read4.forward_dependence()
    # b) check no dependencies for the loop
    assert not read4.children[0].forward_dependence()
    # 2: returns first dependent kernel arg when there are many
    # dependencies
    # a) check first read returned
    writer = schedule.children[3]
    next_read = schedule.children[4]
    assert writer.forward_dependence() == next_read
    # b) check writer returned
    first_omp = schedule.children[0]
    assert first_omp.forward_dependence() == writer
    # 3: directive and globalsum dependencies
    _, invoke_info = parse(
        os.path.join(BASE_PATH, "15.14.3_sum_setval_field_builtin.f90"),
        api="dynamo0.3")
    psy = PSyFactory("dynamo0.3", distributed_memory=True).create(invoke_info)
    invoke = psy.invokes.invoke_list[0]
    schedule = invoke.schedule
    schedule, _ = otrans.apply(schedule.children[0])
    schedule, _ = otrans.apply(schedule.children[1])
    schedule, _ = otrans.apply(schedule.children[3])
    prev_omp = schedule.children[0]
    sum_omp = schedule.children[1]
    global_sum_loop = schedule.children[2]
    next_omp = schedule.children[3]
    # a) prev omp depends on sum omp
    assert prev_omp.forward_dependence() == sum_omp
    # b) sum omp depends on global sum loop
    assert sum_omp.forward_dependence() == global_sum_loop
    # c) global sum loop depends on next omp
    assert global_sum_loop.forward_dependence() == next_omp


def test_directive_backward_dependence():
    '''Test that the backward_dependence method works for Directives,
    returning the closest dependent Node before the current Node in
    the schedule or None if none are found.'''
    _, invoke_info = parse(
        os.path.join(BASE_PATH, "15.14.1_multi_aX_plus_Y_builtin.f90"),
        api="dynamo0.3")
    psy = PSyFactory("dynamo0.3", distributed_memory=True).create(invoke_info)
    invoke = psy.invokes.invoke_list[0]
    schedule = invoke.schedule
    from psyclone.transformations import DynamoOMPParallelLoopTrans
    otrans = DynamoOMPParallelLoopTrans()
    for child in schedule.children:
        schedule, _ = otrans.apply(child)
    # 1: omp directive no backwards dependence
    omp3 = schedule.children[2]
    assert not omp3.backward_dependence()
    # 2: omp to omp backward dependence
    # a) many steps
    last_omp_node = schedule.children[6]
    prev_dep_omp_node = schedule.children[3]
    assert last_omp_node.backward_dependence() == prev_dep_omp_node
    # b) previous
    assert prev_dep_omp_node.backward_dependence() == omp3
    # 3: globalsum dependencies
    _, invoke_info = parse(
        os.path.join(BASE_PATH, "15.14.3_sum_setval_field_builtin.f90"),
        api="dynamo0.3")
    psy = PSyFactory("dynamo0.3", distributed_memory=True).create(invoke_info)
    invoke = psy.invokes.invoke_list[0]
    schedule = invoke.schedule
    schedule, _ = otrans.apply(schedule.children[0])
    schedule, _ = otrans.apply(schedule.children[1])
    schedule, _ = otrans.apply(schedule.children[3])
    omp1 = schedule.children[0]
    omp2 = schedule.children[1]
    global_sum = schedule.children[2]
    omp3 = schedule.children[3]
    # a) omp3 depends on global sum
    assert omp3.backward_dependence() == global_sum
    # b) global sum depends on omp2
    assert global_sum.backward_dependence() == omp2
    # c) omp2 (sum) depends on omp1
    assert omp2.backward_dependence() == omp1


def test_directive_get_private(monkeypatch):
    ''' Tests for the _get_private_list() method of OMPParallelDirective. '''
    _, invoke_info = parse(
        os.path.join(BASE_PATH, "1_single_invoke.f90"), api="dynamo0.3")
    psy = PSyFactory("dynamo0.3",
                     distributed_memory=False).create(invoke_info)
    invoke = psy.invokes.invoke_list[0]
    schedule = invoke.schedule
    # We use Transformations to introduce the necessary directives
    from psyclone.transformations import Dynamo0p3OMPLoopTrans, \
        OMPParallelTrans
    otrans = Dynamo0p3OMPLoopTrans()
    rtrans = OMPParallelTrans()
    # Apply an OpenMP do directive to the loop
    schedule, _ = otrans.apply(schedule.children[0], reprod=True)
    # Apply an OpenMP Parallel directive around the OpenMP do directive
    schedule, _ = rtrans.apply(schedule.children[0])
    directive = schedule.children[0]
    assert isinstance(directive, OMPParallelDirective)
    # Now check that _get_private_list returns what we expect
    pvars = directive._get_private_list()
    assert pvars == ['cell']
    # Now use monkeypatch to break the Call within the loop
    call = directive.children[0].children[0].children[0]
    monkeypatch.setattr(call, "local_vars", lambda: [""])
    with pytest.raises(InternalError) as err:
        _ = directive._get_private_list()
    assert ("call 'testkern_code' has a local variable but its name is "
            "not set" in str(err))


def test_node_is_valid_location():
    '''Test that the Node class is_valid_location method returns True if
    the new location does not break any data dependencies, otherwise it
    returns False'''
    _, invoke_info = parse(
        os.path.join(BASE_PATH, "1_single_invoke.f90"),
        api="dynamo0.3")
    psy = PSyFactory("dynamo0.3", distributed_memory=True).create(invoke_info)
    invoke = psy.invokes.invoke_list[0]
    schedule = invoke.schedule
    # 1: new node argument is invalid
    node = schedule.children[0]
    with pytest.raises(GenerationError) as excinfo:
        node.is_valid_location("invalid_node_argument")
    assert "argument is not a Node, it is a 'str'." in str(excinfo.value)
    # 2: optional position argument is invalid
    with pytest.raises(GenerationError) as excinfo:
        node.is_valid_location(node, position="invalid_node_argument")
    assert "The position argument in the psyGen" in str(excinfo.value)
    assert "method must be one of" in str(excinfo.value)
    # 3: parents of node and new_node are not the same
    with pytest.raises(GenerationError) as excinfo:
        node.is_valid_location(schedule.children[3].children[0])
    assert ("the node and the location do not have the same "
            "parent") in str(excinfo.value)
    # 4: positions are the same
    prev_node = schedule.children[0]
    node = schedule.children[1]
    next_node = schedule.children[2]
    # a) before this node
    with pytest.raises(GenerationError) as excinfo:
        node.is_valid_location(node, position="before")
    assert "the node and the location are the same" in str(excinfo.value)
    # b) after this node
    with pytest.raises(GenerationError) as excinfo:
        node.is_valid_location(node, position="after")
    assert "the node and the location are the same" in str(excinfo.value)
    # c) after previous node
    with pytest.raises(GenerationError) as excinfo:
        node.is_valid_location(prev_node, position="after")
    assert "the node and the location are the same" in str(excinfo.value)
    # d) before next node
    with pytest.raises(GenerationError) as excinfo:
        node.is_valid_location(next_node, position="before")
    assert "the node and the location are the same" in str(excinfo.value)
    # 5: valid no previous dependency
    _, invoke_info = parse(
        os.path.join(BASE_PATH, "15.14.1_multi_aX_plus_Y_builtin.f90"),
        api="dynamo0.3")
    psy = PSyFactory("dynamo0.3", distributed_memory=True).create(invoke_info)
    invoke = psy.invokes.invoke_list[0]
    schedule = invoke.schedule
    # 6: valid no prev dep
    node = schedule.children[2]
    assert node.is_valid_location(schedule.children[0])
    # 7: valid prev dep (after)
    node = schedule.children[6]
    assert node.is_valid_location(schedule.children[3], position="after")
    # 8: invalid prev dep (before)
    assert not node.is_valid_location(schedule.children[3], position="before")
    # 9: valid no following dep
    node = schedule.children[4]
    assert node.is_valid_location(schedule.children[6], position="after")
    # 10: valid following dep (before)
    node = schedule.children[0]
    assert node.is_valid_location(schedule.children[3], position="before")
    # 11: invalid following dep (after)
    node = schedule.children[0]
    assert not node.is_valid_location(schedule.children[3], position="after")


def test_node_ancestor():
    ''' Test the Node.ancestor() method '''
    from psyclone.psyGen import Loop
    _, invoke = get_invoke("single_invoke.f90", "gocean1.0", idx=0)
    sched = invoke.schedule
    kern = sched.children[0].children[0].children[0]
    node = kern.ancestor(Node)
    assert isinstance(node, Loop)
    node = kern.ancestor(Node, excluding=[Loop])
    assert node is sched


def test_dag_names():
    '''test that the dag_name method returns the correct value for the
    node class and its specialisations'''
    _, invoke_info = parse(
        os.path.join(BASE_PATH, "1_single_invoke.f90"),
        api="dynamo0.3")
    psy = PSyFactory("dynamo0.3", distributed_memory=True).create(invoke_info)
    invoke = psy.invokes.invoke_list[0]
    schedule = invoke.schedule
    from psyclone.psyGen import Schedule
    assert super(Schedule, schedule).dag_name == "node_0"
    assert schedule.dag_name == "schedule"
    assert schedule.children[0].dag_name == "checkhaloexchange(f2)_0"
    assert schedule.children[3].dag_name == "loop_4"
    schedule.children[3].loop_type = "colour"
    assert schedule.children[3].dag_name == "loop_[colour]_4"
    schedule.children[3].loop_type = ""
    assert (schedule.children[3].children[0].dag_name ==
            "kernel_testkern_code_5")
    _, invoke_info = parse(
        os.path.join(BASE_PATH, "15.14.3_sum_setval_field_builtin.f90"),
        api="dynamo0.3")
    psy = PSyFactory("dynamo0.3", distributed_memory=True).create(invoke_info)
    invoke = psy.invokes.invoke_list[0]
    schedule = invoke.schedule
    global_sum = schedule.children[2]
    assert global_sum.dag_name == "globalsum(asum)_2"
    builtin = schedule.children[1].children[0]
    assert builtin.dag_name == "builtin_sum_x_4"


def test_openmp_pdo_dag_name():
    '''Test that we generate the correct dag name for the OpenMP parallel
    do node'''
    _, info = parse(os.path.join(BASE_PATH,
                                 "15.7.2_setval_X_builtin.f90"),
                    api="dynamo0.3")
    psy = PSyFactory("dynamo0.3", distributed_memory=False).create(info)
    invoke = psy.invokes.invoke_list[0]
    schedule = invoke.schedule
    from psyclone.transformations import DynamoOMPParallelLoopTrans
    otrans = DynamoOMPParallelLoopTrans()
    # Apply OpenMP parallelisation to the loop
    schedule, _ = otrans.apply(schedule.children[0])
    assert schedule.children[0].dag_name == "OMP_parallel_do_1"


def test_omp_dag_names():
    '''Test that we generate the correct dag names for omp parallel, omp
    do, omp directive and directive nodes'''
    _, info = parse(os.path.join(os.path.dirname(os.path.abspath(__file__)),
                                 "test_files", "dynamo0p3",
                                 "1_single_invoke.f90"),
                    api="dynamo0.3")
    psy = PSyFactory("dynamo0.3", distributed_memory=False).create(info)
    invoke = psy.invokes.get('invoke_0_testkern_type')
    schedule = invoke.schedule
    from psyclone.transformations import Dynamo0p3OMPLoopTrans, \
        OMPParallelTrans
    olooptrans = Dynamo0p3OMPLoopTrans()
    ptrans = OMPParallelTrans()
    # Put an OMP PARALLEL around this loop
    child = schedule.children[0]
    oschedule, _ = ptrans.apply(child)
    # Put an OMP DO around this loop
    schedule, _ = olooptrans.apply(oschedule.children[0].children[0])
    # Replace the original loop schedule with the transformed one
    omp_par_node = schedule.children[0]
    assert omp_par_node.dag_name == "OMP_parallel_1"
    assert omp_par_node.children[0].dag_name == "OMP_do_2"
    omp_directive = super(OMPParallelDirective, omp_par_node)
    assert omp_directive.dag_name == "OMP_directive_1"
    print(type(omp_directive))
    directive = super(OMPDirective, omp_par_node)
    assert directive.dag_name == "directive_1"


def test_acc_dag_names():
    ''' Check that we generate the correct dag names for ACC parallel,
    ACC enter-data and ACC loop directive Nodes '''
    from psyclone.psyGen import ACCEnterDataDirective
    from psyclone.transformations import ACCEnterDataTrans, ACCParallelTrans, \
        ACCLoopTrans
    _, invoke = get_invoke("single_invoke.f90", "gocean1.0", idx=0)
    schedule = invoke.schedule

    acclt = ACCLoopTrans()
    accdt = ACCEnterDataTrans()
    accpt = ACCParallelTrans()
    # Enter-data
    new_sched, _ = accdt.apply(schedule)
    assert schedule.children[0].dag_name == "ACC_data_1"
    # Parallel region
    new_sched, _ = accpt.apply(new_sched.children[1])
    assert schedule.children[1].dag_name == "ACC_parallel_2"
    # Loop directive
    new_sched, _ = acclt.apply(new_sched.children[1].children[0])
    assert schedule.children[1].children[0].dag_name == "ACC_loop_3"
    # Base class
    name = super(ACCEnterDataDirective, schedule.children[0]).dag_name
    assert name == "ACC_directive_1"


def test_acc_datadevice_virtual():
    ''' Check that we can't instantiate an instance of
    ACCEnterDataDirective. '''
    from psyclone.psyGen import ACCEnterDataDirective
    # pylint:disable=abstract-class-instantiated
    with pytest.raises(TypeError) as err:
        ACCEnterDataDirective()
    # pylint:enable=abstract-class-instantiated
    assert ("instantiate abstract class ACCEnterDataDirective with abstract "
            "methods data_on_device" in str(err))


def test_node_dag_no_graphviz(tmpdir, monkeypatch):
    '''test that dag generation does nothing if graphviz is not
    installed. We monkeypatch sys.modules to ensure that it always
    appears that graphviz is not installed on this system. '''
    import sys
    monkeypatch.setitem(sys.modules, 'graphviz', None)
    _, invoke_info = parse(
        os.path.join(BASE_PATH, "1_single_invoke.f90"),
        api="dynamo0.3")
    psy = PSyFactory("dynamo0.3",
                     distributed_memory=False).create(invoke_info)
    invoke = psy.invokes.invoke_list[0]
    schedule = invoke.schedule
    my_file = tmpdir.join('test')
    schedule.dag(file_name=my_file.strpath)
    assert not os.path.exists(my_file.strpath)


# Use a regex to allow for whitespace differences between graphviz
# versions. Need a raw-string (r"") to get new-lines handled nicely.
EXPECTED2 = re.compile(
    r"digraph {\n"
    r"\s*schedule_start\n"
    r"\s*schedule_end\n"
    r"\s*loop_1_start\n"
    r"\s*loop_1_end\n"
    r"\s*loop_1_end -> loop_3_start \[color=green\]\n"
    r"\s*schedule_start -> loop_1_start \[color=blue\]\n"
    r"\s*kernel_testkern_qr_code_2\n"
    r"\s*kernel_testkern_qr_code_2 -> loop_1_end \[color=blue\]\n"
    r"\s*loop_1_start -> kernel_testkern_qr_code_2 \[color=blue\]\n"
    r"\s*loop_3_start\n"
    r"\s*loop_3_end\n"
    r"\s*loop_3_end -> schedule_end \[color=blue\]\n"
    r"\s*loop_1_end -> loop_3_start \[color=red\]\n"
    r"\s*kernel_testkern_qr_code_4\n"
    r"\s*kernel_testkern_qr_code_4 -> loop_3_end \[color=blue\]\n"
    r"\s*loop_3_start -> kernel_testkern_qr_code_4 \[color=blue\]\n"
    r"}")
# pylint: enable=anomalous-backslash-in-string


def test_node_dag(tmpdir, have_graphviz):
    '''test that dag generation works correctly. Skip the test if
    graphviz is not installed'''
    if not have_graphviz:
        return
    _, invoke_info = parse(
        os.path.join(BASE_PATH, "4.1_multikernel_invokes.f90"),
        api="dynamo0.3")
    psy = PSyFactory("dynamo0.3",
                     distributed_memory=False).create(invoke_info)
    invoke = psy.invokes.invoke_list[0]
    schedule = invoke.schedule
    my_file = tmpdir.join('test')
    schedule.dag(file_name=my_file.strpath)
    result = my_file.read()
    print(result)
    assert EXPECTED2.match(result)
    my_file = tmpdir.join('test.svg')
    result = my_file.read()
    for name in ["<title>schedule_start</title>",
                 "<title>schedule_end</title>",
                 "<title>loop_1_start</title>",
                 "<title>loop_1_end</title>",
                 "<title>kernel_testkern_qr_code_2</title>",
                 "<title>kernel_testkern_qr_code_4</title>",
                 "<svg", "</svg>", ]:
        assert name in result
    for colour_name, colour_code in [("blue", "#0000ff"),
                                     ("green", "#00ff00"),
                                     ("red", "#ff0000")]:
        assert colour_name in result or colour_code in result

    with pytest.raises(GenerationError) as excinfo:
        schedule.dag(file_name=my_file.strpath, file_format="rubbish")
    assert "unsupported graphviz file format" in str(excinfo.value)


def test_haloexchange_halo_depth_get_set():
    '''test that the halo_exchange getter and setter work correctly '''
    halo_depth = 4
    halo_exchange = HaloExchange(None)
    # getter
    assert halo_exchange.halo_depth is None
    # setter
    halo_exchange.halo_depth = halo_depth
    assert halo_exchange.halo_depth == halo_depth


def test_haloexchange_vector_index_depend():
    '''check that _find_read_arguments does not return a haloexchange as a
    read dependence if the source node is a halo exchange and its
    field is a vector and the other halo exchange accesses a different
    element of the vector

    '''
    _, invoke_info = parse(os.path.join(BASE_PATH,
                                        "4.9_named_multikernel_invokes.f90"),
                           api="dynamo0.3")
    psy = PSyFactory("dynamo0.3", distributed_memory=True).create(invoke_info)
    invoke = psy.invokes.invoke_list[0]
    schedule = invoke.schedule
    first_d_field_halo_exchange = schedule.children[3]
    field = first_d_field_halo_exchange.field
    all_nodes = schedule.walk(schedule.children, Node)
    following_nodes = all_nodes[4:]
    result_list = field._find_read_arguments(following_nodes)
    assert len(result_list) == 1
    assert result_list[0].call.name == 'ru_code'


def test_find_write_arguments_for_write():
    '''when backward_write_dependencies is called from an field argument
    that does not read then we should return an empty list. This test
    checks this functionality. We use the dynamo0p3 api to create the
    required objects

    '''
    _, invoke_info = parse(
        os.path.join(BASE_PATH, "1_single_invoke.f90"),
        api="dynamo0.3")
    psy = PSyFactory("dynamo0.3",
                     distributed_memory=True).create(invoke_info)
    invoke = psy.invokes.invoke_list[0]
    schedule = invoke.schedule
    loop = schedule.children[3]
    kernel = loop.children[0]
    field_writer = kernel.arguments.args[1]
    node_list = field_writer.backward_write_dependencies()
    assert node_list == []


def test_find_w_args_hes_no_vec(monkeypatch, annexed):
    '''when backward_write_dependencies, or forward_read_dependencies, are
    called and a dependence is found between two halo exchanges, then
    the field must be a vector field. If the field is not a vector
    then an exception is raised. This test checks that the exception
    is raised correctly. Also test with and without annexed dofs being
    computed as this affects the generated code.

    '''
    config = Config.get()
    dyn_config = config.api_conf("dynamo0.3")
    monkeypatch.setattr(dyn_config, "_compute_annexed_dofs", annexed)
    _, invoke_info = parse(
        os.path.join(BASE_PATH, "4.9_named_multikernel_invokes.f90"),
        api="dynamo0.3")
    psy = PSyFactory("dynamo0.3",
                     distributed_memory=True).create(invoke_info)
    invoke = psy.invokes.invoke_list[0]
    schedule = invoke.schedule
    if annexed:
        index = 4
    else:
        index = 5
    halo_exchange_d_v3 = schedule.children[index]
    field_d_v3 = halo_exchange_d_v3.field
    monkeypatch.setattr(field_d_v3, "_vector_size", 1)
    with pytest.raises(InternalError) as excinfo:
        _ = field_d_v3.backward_write_dependencies()
    assert ("DataAccess.overlaps(): vector sizes differ for field 'd' in two "
            "halo exchange calls. Found '1' and '3'" in str(excinfo.value))


def test_find_w_args_hes_diff_vec(monkeypatch, annexed):
    '''when backward_write_dependencies, or forward_read_dependencies, are
    called and a dependence is found between two halo exchanges, then
    the associated fields must be equal size vectors . If the fields
    are not vectors of equal size then an exception is raised. This
    test checks that the exception is raised correctly. Also test with
    and without annexed dofs being computed as this affects the
    generated code.

    '''
    config = Config.get()
    dyn_config = config.api_conf("dynamo0.3")
    monkeypatch.setattr(dyn_config, "_compute_annexed_dofs", annexed)
    _, invoke_info = parse(
        os.path.join(BASE_PATH, "4.9_named_multikernel_invokes.f90"),
        api="dynamo0.3")
    psy = PSyFactory("dynamo0.3",
                     distributed_memory=True).create(invoke_info)
    invoke = psy.invokes.invoke_list[0]
    schedule = invoke.schedule
    if annexed:
        index = 4
    else:
        index = 5
    halo_exchange_d_v3 = schedule.children[index]
    field_d_v3 = halo_exchange_d_v3.field
    monkeypatch.setattr(field_d_v3, "_vector_size", 2)
    with pytest.raises(InternalError) as excinfo:
        _ = field_d_v3.backward_write_dependencies()
    assert ("DataAccess.overlaps(): vector sizes differ for field 'd' in two "
            "halo exchange calls. Found '2' and '3'" in str(excinfo.value))


def test_find_w_args_hes_vec_idx(monkeypatch, annexed):
    '''when backward_write_dependencies, or forward_read_dependencies are
    called, and a dependence is found between two halo exchanges, then
    the vector indices of the two halo exchanges must be different. If
    the vector indices have the same value then an exception is
    raised. This test checks that the exception is raised
    correctly. Also test with and without annexed dofs being computed
    as this affects the generated code.

    '''
    config = Config.get()
    dyn_config = config.api_conf("dynamo0.3")
    monkeypatch.setattr(dyn_config, "_compute_annexed_dofs", annexed)
    _, invoke_info = parse(
        os.path.join(BASE_PATH, "4.9_named_multikernel_invokes.f90"),
        api="dynamo0.3")
    psy = PSyFactory("dynamo0.3",
                     distributed_memory=True).create(invoke_info)
    invoke = psy.invokes.invoke_list[0]
    schedule = invoke.schedule
    if annexed:
        index = 4
    else:
        index = 5
    halo_exchange_d_v3 = schedule.children[index]
    field_d_v3 = halo_exchange_d_v3.field
    halo_exchange_d_v2 = schedule.children[index-1]
    monkeypatch.setattr(halo_exchange_d_v2, "_vector_index", 3)
    with pytest.raises(InternalError) as excinfo:
        _ = field_d_v3.backward_write_dependencies()
    assert ("DataAccess:update_coverage() The halo exchange vector indices "
            "for 'd' are the same. This should never happen"
            in str(excinfo.value))


def test_find_w_args_hes_vec_no_dep():
    '''when _find_write_arguments, or _find_read_arguments, are called,
    halo exchanges with the same field but a different index should
    not depend on each other. This test checks that this behaviour is
    working correctly
    '''

    _, invoke_info = parse(
        os.path.join(BASE_PATH, "4.9_named_multikernel_invokes.f90"),
        api="dynamo0.3")
    psy = PSyFactory("dynamo0.3",
                     distributed_memory=True).create(invoke_info)
    invoke = psy.invokes.invoke_list[0]
    schedule = invoke.schedule
    halo_exchange_d_v3 = schedule.children[5]
    field_d_v3 = halo_exchange_d_v3.field
    # there are two halo exchanges before d_v3 which should not count
    # as dependencies
    node_list = field_d_v3.backward_write_dependencies()
    assert node_list == []


def test_check_vect_hes_differ_wrong_argtype():
    '''when the check_vector_halos_differ method is called from a halo
    exchange object the argument being passed should be a halo
    exchange. If this is not the case an exception should be
    raised. This test checks that this exception is working correctly.
    '''

    _, invoke_info = parse(os.path.join(BASE_PATH, "1_single_invoke.f90"),
                           api="dynamo0.3")
    psy = PSyFactory("dynamo0.3",
                     distributed_memory=True).create(invoke_info)
    invoke = psy.invokes.invoke_list[0]
    schedule = invoke.schedule
    halo_exchange = schedule.children[0]
    with pytest.raises(GenerationError) as excinfo:
        # pass an incorrect object to the method
        halo_exchange.check_vector_halos_differ(psy)
    assert (
        "the argument passed to HaloExchange.check_vector_halos_differ() "
        "is not a halo exchange object" in str(excinfo.value))


def test_check_vec_hes_differ_diff_names():
    '''when the check_vector_halos_differ method is called from a halo
    exchange object the argument being passed should be a halo
    exchange with an argument having the same name as the local halo
    exchange argument name. If this is not the case an exception
    should be raised. This test checks that this exception is working
    correctly.
    '''

    _, invoke_info = parse(os.path.join(BASE_PATH, "1_single_invoke.f90"),
                           api="dynamo0.3")
    psy = PSyFactory("dynamo0.3",
                     distributed_memory=True).create(invoke_info)
    invoke = psy.invokes.invoke_list[0]
    schedule = invoke.schedule
    halo_exchange = schedule.children[0]
    # obtain another halo exchange object which has an argument with a
    # different name
    different_halo_exchange = schedule.children[1]
    with pytest.raises(GenerationError) as excinfo:
        # pass halo exchange with different name to the method
        halo_exchange.check_vector_halos_differ(different_halo_exchange)
    assert (
        "the halo exchange object passed to "
        "HaloExchange.check_vector_halos_differ() has a "
        "different field name 'm1' to self 'f2'" in str(excinfo.value))


def test_find_w_args_multiple_deps_error(monkeypatch, annexed):
    '''when _find_write_arguments finds a write that causes it to return
    there should not be any previous dependencies. This test checks
    that an error is raised if this is not the case. We test with
    annexed dofs is True and False as different numbers of halo
    exchanges are created.

    '''

    config = Config.get()
    dyn_config = config.api_conf("dynamo0.3")
    monkeypatch.setattr(dyn_config, "_compute_annexed_dofs", annexed)

    _, invoke_info = parse(
        os.path.join(BASE_PATH, "8.3_multikernel_invokes_vector.f90"),
        api="dynamo0.3")
    psy = PSyFactory("dynamo0.3",
                     distributed_memory=True).create(invoke_info)
    invoke = psy.invokes.invoke_list[0]
    schedule = invoke.schedule
    # create halo exchanges between the two loops via redundant
    # computation
    if annexed:
        index = 1
    else:
        index = 4
    rc_trans = Dynamo0p3RedundantComputationTrans()
    rc_trans.apply(schedule.children[index], depth=2)
    del schedule.children[index]
    loop = schedule.children[index+2]
    kernel = loop.children[0]
    d_field = kernel.arguments.args[0]
    with pytest.raises(InternalError) as excinfo:
        d_field.backward_write_dependencies()
    assert (
        "Found a writer dependence but there are already dependencies"
        in str(excinfo.value))


def test_find_write_arguments_no_more_nodes(monkeypatch, annexed):
    '''when _find_write_arguments has looked through all nodes but has not
    returned it should mean that is has not found any write
    dependencies. This test checks that an error is raised if this is
    not the case. We test with and without computing annexed dofs as
    different numbers of halo exchanges are created.

    '''

    config = Config.get()
    dyn_config = config.api_conf("dynamo0.3")
    monkeypatch.setattr(dyn_config, "_compute_annexed_dofs", annexed)

    _, invoke_info = parse(
        os.path.join(BASE_PATH, "4.9_named_multikernel_invokes.f90"),
        api="dynamo0.3")
    psy = PSyFactory("dynamo0.3",
                     distributed_memory=True).create(invoke_info)
    invoke = psy.invokes.invoke_list[0]
    schedule = invoke.schedule
    if annexed:
        index = 3
    else:
        index = 4
    del schedule.children[index]
    loop = schedule.children[index+1]
    kernel = loop.children[0]
    d_field = kernel.arguments.args[5]
    with pytest.raises(InternalError) as excinfo:
        d_field.backward_write_dependencies()
    assert (
        "no more nodes but there are already dependencies"
        in str(excinfo.value))


def test_find_w_args_multiple_deps(monkeypatch, annexed):
    '''_find_write_arguments should return as many halo exchange
    dependencies as the vector size of the associated field. This test
    checks that this is the case and that the returned objects are
    what is expected. We test with annexed dofs is True and False as
    different numbers of halo exchanges are created.

    '''

    config = Config.get()
    dyn_config = config.api_conf("dynamo0.3")
    monkeypatch.setattr(dyn_config, "_compute_annexed_dofs", annexed)

    _, invoke_info = parse(
        os.path.join(BASE_PATH, "8.3_multikernel_invokes_vector.f90"),
        api="dynamo0.3")
    psy = PSyFactory("dynamo0.3",
                     distributed_memory=True).create(invoke_info)
    invoke = psy.invokes.invoke_list[0]
    schedule = invoke.schedule
    # create halo exchanges between the two loops via redundant
    # computation
    if annexed:
        index = 1
    else:
        index = 4
    rc_trans = Dynamo0p3RedundantComputationTrans()
    rc_trans.apply(schedule.children[index], depth=2)
    loop = schedule.children[index+3]
    kernel = loop.children[0]
    d_field = kernel.arguments.args[0]
    vector_size = d_field.vector_size
    result_list = d_field.backward_write_dependencies()
    # we have as many dependencies as the field vector size
    assert vector_size == len(result_list)
    indices = set()
    for result in result_list:
        # each dependence is a halo exchange nodes
        assert isinstance(result.call, HaloExchange)
        # the name of the halo exchange field and the initial
        # field are the same
        assert result.name == d_field.name
        # the size of the halo exchange field vector and the initial
        # field vector are the same
        assert result.vector_size == vector_size
        indices.add(result.call.vector_index)
    # each of the indices are unique (otherwise the set would be
    # smaller)
    assert len(indices) == vector_size


def test_loop_props():
    ''' Tests for the properties of a Loop object. '''
    from psyclone.psyGen import Loop
    _, invoke = get_invoke("single_invoke.f90", "gocean1.0", idx=0)
    sched = invoke.schedule
    loop = sched.children[0].children[0]
    assert isinstance(loop, Loop)
    with pytest.raises(GenerationError) as err:
        loop.loop_type = "not_a_valid_type"
    assert ("loop_type value (not_a_valid_type) is invalid. Must be one of "
            "['inner', 'outer']" in str(err))


def test_node_abstract_methods():
    ''' Tests that the abstract methods of the Node class raise appropriate
    errors. '''
    _, invoke = get_invoke("single_invoke.f90", "gocean1.0", idx=0)
    sched = invoke.schedule
    loop = sched.children[0].children[0]
    with pytest.raises(NotImplementedError) as err:
        Node.gen_code(loop)
    assert "Please implement me" in str(err)
    with pytest.raises(NotImplementedError) as err:
        Node.gen_c_code(loop)
    assert "Please implement me" in str(err)
    with pytest.raises(NotImplementedError) as err:
        Node.view(loop)
    assert "BaseClass of a Node must implement the view method" in str(err)


def test_kern_ast():
    ''' Test that we can obtain the fparser2 AST of a kernel. '''
    from psyclone.gocean1p0 import GOKern
    from fparser.two import Fortran2003
    _, invoke = get_invoke("nemolite2d_alg_mod.f90", "gocean1.0", idx=0)
    sched = invoke.schedule
    kern = sched.children[0].children[0].children[0]
    assert isinstance(kern, GOKern)
    assert kern.ast
    assert isinstance(kern.ast, Fortran2003.Program)


def test_dataaccess_vector():
    '''Test that the DataAccess class works as expected when we have a
    vector field argument that depends on more than one halo exchange
    (due to halo exchanges working separately on components of
    vectors).

    '''
    _, invoke_info = parse(
        os.path.join(BASE_PATH, "4.9_named_multikernel_invokes.f90"),
        api="dynamo0.3")
    psy = PSyFactory("dynamo0.3",
                     distributed_memory=True).create(invoke_info)
    invoke = psy.invokes.invoke_list[0]
    schedule = invoke.schedule

    # d from halo exchange vector 1
    halo_exchange_d_v1 = schedule.children[3]
    field_d_v1 = halo_exchange_d_v1.field
    # d from halo exchange vector 2
    halo_exchange_d_v2 = schedule.children[4]
    field_d_v2 = halo_exchange_d_v2.field
    # d from halo exchange vector 3
    halo_exchange_d_v3 = schedule.children[5]
    field_d_v3 = halo_exchange_d_v3.field
    # d from a kernel argument
    loop = schedule.children[6]
    kernel = loop.children[0]
    d_arg = kernel.arguments.args[5]

    access = DataAccess(d_arg)
    assert not access.covered

    access.update_coverage(field_d_v3)
    assert not access.covered
    access.update_coverage(field_d_v2)
    assert not access.covered

    with pytest.raises(InternalError) as excinfo:
        access.update_coverage(field_d_v3)
    assert (
        "Found more than one dependent halo exchange with the same vector "
        "index" in str(excinfo.value))

    access.update_coverage(field_d_v1)
    assert access.covered

    access.reset_coverage()
    assert not access.covered
    assert not access._vector_index_access


def test_dataaccess_same_vector_indices(monkeypatch):
    '''If update_coverage() is called from DataAccess and the arguments
    are the same vector field, and the field vector indices are the
    same then check that an exception is raised. This particular
    exception is difficult to raise as it is caught by an earlier
    method (overlaps()).

    '''
    _, invoke_info = parse(
        os.path.join(BASE_PATH, "4.9_named_multikernel_invokes.f90"),
        api="dynamo0.3")
    psy = PSyFactory("dynamo0.3",
                     distributed_memory=True).create(invoke_info)
    invoke = psy.invokes.invoke_list[0]
    schedule = invoke.schedule
    # d for this halo exchange is for vector component 2
    halo_exchange_d_v2 = schedule.children[4]
    field_d_v2 = halo_exchange_d_v2.field
    # modify d from vector component 3 to be component 2
    halo_exchange_d_v3 = schedule.children[5]
    field_d_v3 = halo_exchange_d_v3.field
    monkeypatch.setattr(halo_exchange_d_v3, "_vector_index", 2)

    # Now raise an exception with our erroneous vector indices (which
    # are the same but should not be), but first make sure that the
    # overlaps() method returns True otherwise an earlier exception
    # will be raised.
    access = DataAccess(field_d_v2)
    monkeypatch.setattr(access, "overlaps", lambda arg: True)

    with pytest.raises(InternalError) as excinfo:
        access.update_coverage(field_d_v3)
    assert (
        "The halo exchange vector indices for 'd' are the same. This should "
        "never happen" in str(excinfo.value))


# Test CodeBlock class


def test_codeblock_view(capsys):
    ''' Check the view and colored_text methods of the Code Block class.'''
    from psyclone.psyGen import colored, SCHEDULE_COLOUR_MAP
    cblock = CodeBlock([])
    coloredtext = colored("CodeBlock", SCHEDULE_COLOUR_MAP["CodeBlock"])
    cblock.view()
    output, _ = capsys.readouterr()
    assert coloredtext+"[" in output
    assert "]" in output


def test_codeblock_can_be_printed():
    '''Test that a CodeBlock instance can always be printed (i.e. is
    initialised fully)'''
    cblock = CodeBlock([])
    assert "CodeBlock[" in str(cblock)
    assert "]" in str(cblock)


def test_codeblock_gen_c_code():
    '''Test that a CodeBlock node fails to generate c code with a
    GenerationError'''
    cblock = CodeBlock([])
    with pytest.raises(GenerationError) as err:
        cblock.gen_c_code()
    assert "CodeBlock can not be translated to C" in str(err.value)


# Test IfBlock class

def test_ifblock_invalid_annotation():
    ''' Test that initialising IfBlock with invalid annotations produce the
    expected error.'''

    with pytest.raises(InternalError) as err:
        _ = IfBlock(annotation="invalid")
    assert ("IfBlock with unrecognized annotation 'invalid', valid "
            "annotations are:") in str(err.value)


def test_ifblock_view(capsys):
    ''' Check the view and colored_text methods of the IfBlock class.'''
    from psyclone.psyGen import colored, SCHEDULE_COLOUR_MAP

    coloredtext = colored("If", SCHEDULE_COLOUR_MAP["If"])

    ifblock = IfBlock()
    ifblock.view()
    output, _ = capsys.readouterr()
    assert coloredtext+"[]" in output

    ifblock = IfBlock(annotation='was_elseif')
    ifblock.view()
    output, _ = capsys.readouterr()
    assert coloredtext+"[annotations='was_elseif']" in output


def test_ifblock_can_be_printed():
    '''Test that an IfBlock instance can always be printed (i.e. is
    initialised fully)'''
    ifblock = IfBlock()
    ref1 = Reference('condition1', parent=ifblock)
    ifblock.addchild(ref1)
    sch = Schedule(parent=ifblock)
    ifblock.addchild(sch)
    ret = Return(parent=sch)
    sch.addchild(ret)

    assert "If[]\n" in str(ifblock)
    assert "condition1" in str(ifblock)  # Test condition is printed
    assert "Return[]" in str(ifblock)  # Test if_body is printed


def test_ifblock_properties():
    '''Test that an IfBlock node properties can be retrieved'''
    ifblock = IfBlock()

    # Condition can't be retrieved before is added as a child.
    with pytest.raises(InternalError) as err:
        _ = ifblock.condition
    assert("IfBlock malformed or incomplete. It should have "
           "at least 2 children, but found 0." in str(err.value))

    ref1 = Reference('condition1', parent=ifblock)
    ifblock.addchild(ref1)

    # If_body can't be retrieved before is added as a child.
    with pytest.raises(InternalError) as err:
        _ = ifblock.if_body
    assert("IfBlock malformed or incomplete. It should have "
           "at least 2 children, but found 1." in str(err.value))

    sch = Schedule(parent=ifblock)
    ifblock.addchild(sch)
    ret = Return(parent=sch)
    sch.addchild(ret)

    # Now we can retrieve the condition and the if_body, but else is empty
    assert ifblock.condition is ref1
    assert ifblock.if_body[0] is ret
    assert not ifblock.else_body

    sch2 = Schedule(parent=ifblock)
    ifblock.addchild(sch2)
    ret2 = Return(parent=sch2)
    sch2.addchild(ret2)

    # Now we can retrieve else_body
    assert ifblock.else_body[0] is ret2


def test_ifblock_gen_c_code():
    '''Test that an IfBlock node can generate its C representation'''

    ifblock = IfBlock()
    with pytest.raises(InternalError) as err:
        _ = ifblock.gen_c_code()
    assert("IfBlock malformed or incomplete. It should have "
           "at least 2 children, but found 0." in str(err.value))

    ref1 = Reference('condition1', parent=ifblock)
    ifblock.addchild(ref1)
    with pytest.raises(InternalError) as err:
        _ = ifblock.gen_c_code()
    assert("IfBlock malformed or incomplete. It should have "
           "at least 2 children, but found 1." in str(err.value))

    sch = Schedule(parent=ifblock)
    ifblock.addchild(sch)
    ret = Return(parent=sch)
    sch.addchild(ret)

    assert "if (condition1) {\n" in ifblock.gen_c_code()
    assert "return;\n" in ifblock.gen_c_code()
    assert "}" in ifblock.gen_c_code()
    assert "else" not in ifblock.gen_c_code()

    sch = Schedule(parent=ifblock)
    ifblock.addchild(sch)
    ret = Return(parent=sch)
    sch.addchild(ret)
    assert "if (condition1) {\n    return;\n} else {\n    return;\n}\n" \
        in ifblock.gen_c_code()


# Test Assignment class

def test_assignment_view(capsys):
    ''' Check the view and colored_text methods of the Assignment class.'''
    from psyclone.psyGen import colored, SCHEDULE_COLOUR_MAP

    assignment = Assignment()
    coloredtext = colored("Assignment", SCHEDULE_COLOUR_MAP["Assignment"])
    assignment.view()
    output, _ = capsys.readouterr()
    assert coloredtext+"[]" in output


def test_assignment_can_be_printed():
    '''Test that an Assignment instance can always be printed (i.e. is
    initialised fully)'''
    assignment = Assignment()
    assert "Assignment[]\n" in str(assignment)


def test_assignment_gen_c_code():
    '''Test that an Assignment node can generate its C representation'''

    # Test with 'a=1'
    assignment = Assignment()
    with pytest.raises(GenerationError) as err:
        _ = assignment.gen_c_code()
    assert("Assignment malformed or incomplete. It should have "
           "exactly 2 children, but found 0." in str(err.value))
    ref = Reference("a", assignment)
    lit = Literal("1", assignment)
    assignment.addchild(ref)
    assignment.addchild(lit)
    assert assignment.gen_c_code() == 'a = 1;'

# Test Reference class


def test_reference_view(capsys):
    ''' Check the view and colored_text methods of the Reference class.'''
    from psyclone.psyGen import colored, SCHEDULE_COLOUR_MAP
    kschedule = KernelSchedule("kname")
    kschedule.symbol_table.declare("rname", "integer")
    assignment = Assignment(parent=kschedule)
    ref = Reference("rname", assignment)
    coloredtext = colored("Reference", SCHEDULE_COLOUR_MAP["Reference"])
    ref.view()
    output, _ = capsys.readouterr()
    assert coloredtext+"[name:'rname']" in output


def test_reference_can_be_printed():
    '''Test that a Reference instance can always be printed (i.e. is
    initialised fully)'''
    kschedule = KernelSchedule("kname")
    kschedule.symbol_table.declare("rname", "integer")
    assignment = Assignment(parent=kschedule)
    ref = Reference("rname", assignment)
    assert "Reference[name:'rname']\n" in str(ref)


def test_reference_gen_c_code():
    '''Test that a Reference node can generate its C representation'''
    ref = Reference("a", None)
    assert ref.gen_c_code() == 'a'


# Test Array class


def test_array_view(capsys):
    ''' Check the view and colored_text methods of the Array class.'''
    from psyclone.psyGen import colored, SCHEDULE_COLOUR_MAP
    kschedule = KernelSchedule("kname")
    kschedule.symbol_table.declare("aname", "integer", [None])
    assignment = Assignment(parent=kschedule)
    array = Array("aname", parent=assignment)
    coloredtext = colored("ArrayReference", SCHEDULE_COLOUR_MAP["Reference"])
    array.view()
    output, _ = capsys.readouterr()
    assert coloredtext+"[name:'aname']" in output


def test_array_can_be_printed():
    '''Test that an Array instance can always be printed (i.e. is
    initialised fully)'''
    kschedule = KernelSchedule("kname")
    kschedule.symbol_table.declare("aname", "integer")
    assignment = Assignment(parent=kschedule)
    array = Array("aname", assignment)
    assert "ArrayReference[name:'aname']\n" in str(array)


def test_array_gen_c_code():
    '''Test that an Array node can generate its C representation'''

    # Test 0 dimensions
    array = Array("array1", None)
    with pytest.raises(GenerationError) as err:
        _ = array.gen_c_code()
    assert "Array must have at least 1 dimension." in str(err.value)

    # Test access element '1'
    lit = Literal("1", array)
    array.addchild(lit)
    assert array.gen_c_code() == 'array1[1]'

    # Test access element (1,2)
    lit2 = Literal("2", array)
    array.addchild(lit2)
    assert array.gen_c_code() == 'array1[2 * array1LEN1 + 1]'

    # Test access element (1,2,3)
    lit3 = Literal("3", array)
    array.addchild(lit3)
    assert array.gen_c_code() == 'array1[3 * array1LEN2 * '\
        'array1LEN1 + 2 * array1LEN1 + 1]'

# Test Literal class


def test_literal_view(capsys):
    ''' Check the view and colored_text methods of the Literal class.'''
    from psyclone.psyGen import colored, SCHEDULE_COLOUR_MAP
    literal = Literal("1")
    coloredtext = colored("Literal", SCHEDULE_COLOUR_MAP["Literal"])
    literal.view()
    output, _ = capsys.readouterr()
    assert coloredtext+"[value:'1']" in output


def test_literal_can_be_printed():
    '''Test that an Literal instance can always be printed (i.e. is
    initialised fully)'''
    literal = Literal("1")
    assert "Literal[value:'1']\n" in str(literal)


def test_literal_gen_c_code():
    '''Test that a Literal node can generate its C representation'''
    lit = Literal("1", None)
    assert lit.gen_c_code() == '1'


# Test BinaryOperation class

def test_binaryoperation_view(capsys):
    ''' Check the view and colored_text methods of the Binary Operation
    class.'''
    from psyclone.psyGen import colored, SCHEDULE_COLOUR_MAP
    binary_operation = BinaryOperation("+")
    op1 = Literal("1", parent=binary_operation)
    op2 = Literal("1", parent=binary_operation)
    binary_operation.addchild(op1)
    binary_operation.addchild(op2)
    coloredtext = colored("BinaryOperation",
                          SCHEDULE_COLOUR_MAP["BinaryOperation"])
    binary_operation.view()
    output, _ = capsys.readouterr()
    assert coloredtext+"[operator:'+']" in output


def test_binaryoperation_can_be_printed():
    '''Test that a Binary Operation instance can always be printed (i.e. is
    initialised fully)'''
    binary_operation = BinaryOperation("+")
    op1 = Literal("1", parent=binary_operation)
    op2 = Literal("1", parent=binary_operation)
    binary_operation.addchild(op1)
    binary_operation.addchild(op2)
    assert "BinaryOperation[operator:'+']\n" in str(binary_operation)


def test_binaryoperation_gen_c_code():
    '''Test that a BinaryOperation node can generate its C representation'''

    binary_operation = BinaryOperation("+")
    with pytest.raises(GenerationError) as err:
        _ = binary_operation.gen_c_code()
    assert("BinaryOperation malformed or incomplete. It should have "
           "exactly 2 children, but found 0." in str(err.value))
    lit1 = Literal("1", binary_operation)
    lit2 = Literal("2", binary_operation)
    binary_operation.addchild(lit1)
    binary_operation.addchild(lit2)
    assert binary_operation.gen_c_code() == '(1 + 2)'


# Test UnaryOperation class

def test_unaryoperation_view(capsys):
    ''' Check the view and colored_text methods of the UnaryOperation
    class.'''
    from psyclone.psyGen import colored, SCHEDULE_COLOUR_MAP
    unary_operation = UnaryOperation("-")
    op1 = Literal("1", parent=unary_operation)
    unary_operation.addchild(op1)
    coloredtext = colored("UnaryOperation",
                          SCHEDULE_COLOUR_MAP["UnaryOperation"])
    unary_operation.view()
    output, _ = capsys.readouterr()
    assert coloredtext+"[operator:'-']" in output


def test_unaryoperation_can_be_printed():
    '''Test that a UnaryOperation instance can always be printed (i.e. is
    initialised fully)'''
    unary_operation = UnaryOperation("-")
    op1 = Literal("1", parent=unary_operation)
    unary_operation.addchild(op1)
    assert "UnaryOperation[operator:'-']\n" in str(unary_operation)


def test_unaryoperation_gen_c_code():
    '''Test that a UnaryOperation node can generate its C representation'''

    unary_operation = UnaryOperation("-")
    with pytest.raises(GenerationError) as err:
        _ = unary_operation.gen_c_code()
    assert("UnaryOperation malformed or incomplete. It should have "
           "exactly 1 child, but found 0." in str(err.value))
    lit1 = Literal("1", unary_operation)
    unary_operation.addchild(lit1)
    assert unary_operation.gen_c_code() == '(- 1)'


# Test Return class

def test_return_view(capsys):
    ''' Check the view and colored_text methods of the Return class.'''
    from psyclone.psyGen import colored, SCHEDULE_COLOUR_MAP
    return_stmt = Return()
    coloredtext = colored("Return", SCHEDULE_COLOUR_MAP["Return"])
    return_stmt.view()
    output, _ = capsys.readouterr()
    assert coloredtext+"[]" in output


def test_return_can_be_printed():
    '''Test that a Return instance can always be printed (i.e. is
    initialised fully)'''
    return_stmt = Return()
    assert "Return[]\n" in str(return_stmt)


def test_return_gen_c_code():
    '''Test that a Return node can generate its C representation'''
    return_stmt = Return()
    assert return_stmt.gen_c_code() == 'return;'


# Test KernelSchedule Class

def test_kernelschedule_view(capsys):
    '''Test the view method of the KernelSchedule part.'''
    from psyclone.psyGen import colored, SCHEDULE_COLOUR_MAP
    kschedule = KernelSchedule("kname")
    kschedule.symbol_table.declare("x", "integer")
    assignment = Assignment()
    kschedule.addchild(assignment)
    lhs = Reference("x", parent=assignment)
    rhs = Literal("1", parent=assignment)
    assignment.addchild(lhs)
    assignment.addchild(rhs)
    kschedule.view()
    coloredtext = colored("Schedule",
                          SCHEDULE_COLOUR_MAP["Schedule"])
    output, _ = capsys.readouterr()
    assert coloredtext+"[name:'kname']" in output
    assert "Assignment" in output  # Check child view method is called


def test_kernelschedule_can_be_printed():
    '''Test that a KernelSchedule instance can always be printed (i.e. is
    initialised fully)'''
    kschedule = KernelSchedule("kname")
    kschedule.symbol_table.declare("x", "integer")
    assignment = Assignment()
    kschedule.addchild(assignment)
    lhs = Reference("x", parent=assignment)
    rhs = Literal("1", parent=assignment)
    assignment.addchild(lhs)
    assignment.addchild(rhs)
    assert "Schedule[name:'kname']:\n" in str(kschedule)
    assert "Assignment" in str(kschedule)  # Check children are printed
    assert "End Schedule" in str(kschedule)


def test_kernelschedule_abstract_methods():
    ''' Test that the abstract methods produce the appropriate error.'''

    kschedule = KernelSchedule("kname")

    with pytest.raises(NotImplementedError) as error:
        kschedule.gen_ocl()
    assert "A generic implementation of this method is not available."\
        in str(error.value)


# Test Symbol Class
def test_symbol_initialisation():
    '''Test that a Symbol instance can be created when valid arguments are
    given, otherwise raise relevant exceptions.'''

    # Test with valid arguments
    assert isinstance(Symbol('a', 'real'), Symbol)
    assert isinstance(Symbol('a', 'integer'), Symbol)
    assert isinstance(Symbol('a', 'character'), Symbol)
    assert isinstance(Symbol('a', 'boolean'), Symbol)
    assert isinstance(Symbol('a', 'real', [None]), Symbol)
    assert isinstance(Symbol('a', 'real', [3]), Symbol)
    assert isinstance(Symbol('a', 'real', [3, None]), Symbol)
    assert isinstance(Symbol('a', 'real', []), Symbol)
    assert isinstance(Symbol('a', 'real', [], FortranInterface()), Symbol)
    assert isinstance(Symbol('a', 'real', [],
                             FortranInterface(access=SymbolAccess.READWRITE)),
                      Symbol)
    assert isinstance(Symbol('a', 'real', [],
                             FortranInterface(access=SymbolAccess.READ)),
                      Symbol)
    assert isinstance(
        Symbol('a', 'deferred',
               interface=FortranInterface(access=SymbolAccess.READ,
                                          module_use='some_mod')),
        Symbol)
    dim = Symbol('dim', 'integer', [])
    assert isinstance(Symbol('a', 'real', [dim]), Symbol)
    assert isinstance(Symbol('a', 'real', [3, dim, None]), Symbol)

    # Test with invalid arguments
    with pytest.raises(NotImplementedError) as error:
        Symbol('a', 'invalidtype', [])
    assert ("Symbol can only be initialised with {0} datatypes."
            "".format(str(Symbol.valid_data_types)))in str(error.value)

    with pytest.raises(TypeError) as error:
        Symbol('a', 'real', None, 'local')
    assert "Symbol shape attribute must be a list." in str(error.value)

    with pytest.raises(TypeError) as error:
        Symbol('a', 'real', ['invalidshape'], 'local')
    assert ("Symbol shape list elements can only be 'Symbol', "
            "'integer' or 'None'.") in str(error.value)

    with pytest.raises(TypeError) as error:
        bad_dim = Symbol('dim', 'real', [])
        Symbol('a', 'real', [bad_dim], 'local')
    assert ("Symbols that are part of another symbol shape can "
            "only be scalar integers, but found") in str(error.value)

    with pytest.raises(TypeError) as error:
        bad_dim = Symbol('dim', 'integer', [3])
        Symbol('a', 'real', [bad_dim], 'local')
    assert ("Symbols that are part of another symbol shape can "
            "only be scalar integers, but found") in str(error.value)


def test_symbol_can_be_printed():
    '''Test that a Symbol instance can always be printed. (i.e. is
    initialised fully.)'''
    symbol = Symbol("sname", "real")
    assert "sname: <real, local, Scalar>" in str(symbol)

    sym1 = Symbol("s1", "integer")
    assert "s1: <integer, local, Scalar>" in str(sym1)

    sym2 = Symbol("s2", "real", [None, 2, sym1])
    assert "s2: <real, local, Array['Unknown bound', 2, s1]>" in str(sym2)

    sym3 = Symbol("s3", "real",
                  interface=FortranInterface(module_use="my_mod"))
    assert ("s3: <real, global, Scalar, FortranModule(my_mod)"
            in str(sym3))

    sym2._shape.append('invalid')
    with pytest.raises(InternalError) as error:
        _ = str(sym2)
    assert ("Symbol shape list elements can only be 'Symbol', 'integer' or "
            "'None', but found") in str(error.value)


def test_symbol_invalid_interface():
    ''' Check that the Symbol.interface setter rejects the supplied value if
    it is not a SymbolInterface. '''
    sym = Symbol("some_var", "real")
    with pytest.raises(TypeError) as err:
        sym.interface = "invalid interface spec"
    assert "interface to a Symbol must be a SymbolInterface but" in str(err)


def test_symbol_interface():
    ''' Check the interface getter on a Symbol. '''
    symbol = Symbol("some_var", "real",
                    interface=FortranInterface(module_use="my_mod"))
    assert symbol.interface.module_name == "my_mod"


def test_symbol_gen_c_definition():
    '''Test that the Symbol gen_c_definition method generates the expected
    C definitions, or raises an error if the type is not supported.
    '''
    sym_1 = Symbol("name", "integer", [])
    assert sym_1.gen_c_definition() == "int name"

    sym_2 = Symbol("name", "character", [None])
    assert sym_2.gen_c_definition() == "char * restrict name"

    sym_3 = Symbol("name", "real", [None, None])
    assert sym_3.gen_c_definition() == "double * restrict name"

    sym_4 = Symbol("name", "boolean", [])
    assert sym_4.gen_c_definition() == "bool name"

    sym_1._datatype = "invalid"
    with pytest.raises(NotImplementedError) as err:
        _ = sym_1.gen_c_definition()
    assert ("Could not generate the C definition for the variable 'name', "
            "type 'invalid' is currently not supported.") in str(err)


# Test SymbolTable Class

def test_symboltable_declare():
    '''Test that the declare method inserts new symbols in the symbol
    table, but raises appropiate errors when provied with wrong parameters
    or duplicate declarations.'''
    sym_table = SymbolTable()

    # Declare a symbol
    sym_table.declare("var1", "real", [5, 1],
                      FortranInterface(access=SymbolAccess.READWRITE,
                                       module_use="some_mod"))
    assert sym_table._symbols["var1"].name == "var1"
    assert sym_table._symbols["var1"].datatype == "real"
    assert sym_table._symbols["var1"].shape == [5, 1]
    assert sym_table._symbols["var1"].scope == "global"
    assert sym_table._symbols["var1"].access is SymbolAccess.READWRITE
    assert not sym_table._symbols["var1"].interface.is_argument
    assert sym_table._symbols["var1"].interface.module_name == "some_mod"

    # Declare a duplicate name symbol
    with pytest.raises(KeyError) as error:
        sym_table.declare("var1", "real")
    assert ("Symbol table already contains a symbol with name "
            "'var1'.") in str(error.value)


def test_symboltable_lookup():
    '''Test that the lookup method retrives symbols from the symbol table
    if the name exists, otherwise it raises an error.'''
    sym_table = SymbolTable()
    sym_table.declare("var1", "real", [None, None])
    sym_table.declare("var2", "integer", [])
    sym_table.declare("var3", "real", [])

    assert isinstance(sym_table.lookup("var1"), Symbol)
    assert sym_table.lookup("var1").name == "var1"
    assert isinstance(sym_table.lookup("var2"), Symbol)
    assert sym_table.lookup("var2").name == "var2"
    assert isinstance(sym_table.lookup("var3"), Symbol)
    assert sym_table.lookup("var3").name == "var3"

    with pytest.raises(KeyError) as error:
        sym_table.lookup("notdeclared")
    assert "Could not find 'notdeclared' in the Symbol Table." in \
        str(error.value)


def test_symboltable_view(capsys):
    '''Test the view method of the SymbolTable class, it should print to
    standard out a representation of the full SymbolTable.'''
    sym_table = SymbolTable()
    sym_table.declare("var1", "real")
    sym_table.declare("var2", "integer")
    sym_table.view()
    output, _ = capsys.readouterr()
    assert "Symbol Table:\n" in output
    assert "var1" in output
    assert "var2" in output


def test_symboltable_can_be_printed():
    '''Test that a SymbolTable instance can always be printed. (i.e. is
    initialised fully)'''
    sym_table = SymbolTable()
    sym_table.declare("var1", "real")
    sym_table.declare("var2", "integer")
    sym_table.declare("var3", "deferred",
                      interface=FortranInterface(module_use="my_mod"))
    sym_table_text = str(sym_table)
    assert "Symbol Table:\n" in sym_table_text
    assert "var1" in sym_table_text
    assert "var2" in sym_table_text
    assert "FortranModule(my_mod)" in sym_table_text


def test_symboltable_specify_argument_list():
    '''Test that the specify argument list method sets the argument_list
    with references to each Symbol and updates the Symbol attributes when
    needed.'''
    sym_table = SymbolTable()
    sym_table.declare("var1", "real", [])
    sym_table.specify_argument_list(['var1'])

    assert len(sym_table.argument_list) == 1
    assert sym_table.argument_list[0].scope == 'global'
    assert sym_table.argument_list[0].interface.is_argument
    assert sym_table.argument_list[0].access == SymbolAccess.READWRITE

    # Test that repeated calls still produce a valid argument list
    sym_table.specify_argument_list(['var1'])
    assert len(sym_table.argument_list) == 1


def test_symboltable_contains():
    '''Test that the __contains__ method returns True if the given name
    is in the SymbolTable, otherwise returns False.'''
    sym_table = SymbolTable()

    sym_table.declare("var1", "real", [])
    sym_table.declare("var2", "real", [None])

    assert "var1" in sym_table
    assert "var2" in sym_table
    assert "var3" not in sym_table


def test_symboltable_local_symbols():
    '''Test that the local_symbols property returns a list with the
    symbols with local scope.'''
    sym_table = SymbolTable()
    assert [] == sym_table.local_symbols

    sym_table.declare("var1", "real", [])
    sym_table.declare("var2", "real", [None])
    sym_table.declare("var3", "real", [])

    assert len(sym_table.local_symbols) == 3
    assert sym_table.lookup("var1") in sym_table.local_symbols
    assert sym_table.lookup("var2") in sym_table.local_symbols
    assert sym_table.lookup("var3") in sym_table.local_symbols

    sym_table.specify_argument_list(['var1'])

    assert len(sym_table.local_symbols) == 2
    assert sym_table.lookup("var1") not in sym_table.local_symbols
    assert sym_table.lookup("var2") in sym_table.local_symbols
    assert sym_table.lookup("var3") in sym_table.local_symbols

    sym_table.declare("var4", "real", [],
                      interface=FortranInterface(module_use="my_mod"))
    assert len(sym_table.local_symbols) == 2
    assert sym_table.lookup("var4") not in sym_table.local_symbols


def test_symboltable_gen_c_local_variables():
    ''' Test that it returns a concatenation of just the multiple local
    symbols definitions .
    '''
    sym_table = SymbolTable()
    sym_table.declare("var1", "real", [])
    sym_table.declare("var2", "real", [])
    sym_table.declare("var3", "real", [None])
    sym_table.specify_argument_list(['var1'])

    c_local_vars = sym_table.gen_c_local_variables()
    assert sym_table.lookup("var1").gen_c_definition() not in c_local_vars
    assert sym_table.lookup("var2").gen_c_definition() in c_local_vars
    assert sym_table.lookup("var3").gen_c_definition() in c_local_vars


def test_symboltable_abstract_methods():
    '''Test that the SymbolTable abstract methods raise the appropriate
    error.'''
    sym_table = SymbolTable()

    for method in [sym_table.gen_ocl_argument_list,
                   sym_table.gen_ocl_iteration_indices,
                   sym_table.gen_ocl_array_length]:
        with pytest.raises(NotImplementedError) as error:
            method()
        assert "A generic implementation of this method is not available."\
            in str(error.value)


# Test Fparser2ASTProcessor

def test_fparser2astprocessor_generate_schedule_empty_subroutine():
    ''' Tests the fparser2AST generate_schedule method with an empty
    subroutine.
    '''
    ast1 = fpapi.parse(FAKE_KERNEL_METADATA, ignore_comments=True)
    metadata = DynKernMetadata(ast1)
    my_kern = DynKern()
    my_kern.load_meta(metadata)
    ast2 = my_kern.ast
    processor = Fparser2ASTProcessor()

    # Test properly formed but empty kernel module
    schedule = processor.generate_schedule("dummy_code", ast2)
    assert isinstance(schedule, KernelSchedule)

    # Test that we get an error for a nonexistant subroutine name
    with pytest.raises(GenerationError) as error:
        schedule = processor.generate_schedule("nonexistent_code", ast2)
    assert "Unexpected kernel AST. Could not find " \
           "subroutine: nonexistent_code" in str(error.value)

    # Test corrupting ast by deleting subroutine
    del ast2.content[0].content[2]
    with pytest.raises(GenerationError) as error:
        schedule = processor.generate_schedule("dummy_code", ast2)
    assert "Unexpected kernel AST. Could not find " \
           "subroutine: dummy_code" in str(error.value)


def test_fparser2astprocessor_generate_schedule_two_modules():
    ''' Tests the fparser2AST generate_schedule method raises an exception
    when more than one fparser2 module node is provided.
    '''
    ast1 = fpapi.parse(FAKE_KERNEL_METADATA*2, ignore_comments=True)
    metadata = DynKernMetadata(ast1)
    my_kern = DynKern()
    my_kern.load_meta(metadata)
    ast2 = my_kern.ast
    processor = Fparser2ASTProcessor()

    # Test kernel with two modules
    with pytest.raises(GenerationError) as error:
        _ = processor.generate_schedule("dummy_code", ast2)
    assert ("Unexpected AST when generating 'dummy_code' kernel schedule."
            " Just one module definition per file supported.") \
        in str(error.value)


def test_fparser2astprocessor_generate_schedule_dummy_subroutine():
    ''' Tests the fparser2AST generate_schedule method with a simple
    subroutine.
    '''
    dummy_kernel_metadata = '''
    module dummy_mod
      type, extends(kernel_type) :: dummy_type
         type(arg_type), meta_args(3) =                    &
              (/ arg_type(gh_field, gh_write,     w3),     &
                 arg_type(gh_field, gh_readwrite, wtheta), &
                 arg_type(gh_field, gh_inc,       w1)      &
               /)
         integer :: iterates_over = cells
       contains
         procedure, nopass :: code => dummy_code
      end type dummy_type
    contains
     subroutine dummy_code(f1, f2, f3)
        real(wp), dimension(:,:), intent(in)  :: f1
        real(wp), dimension(:,:), intent(out)  :: f2
        real(wp), dimension(:,:) :: f3
        f2 = f1 + 1
      end subroutine dummy_code
    end module dummy_mod
    '''
    ast1 = fpapi.parse(dummy_kernel_metadata, ignore_comments=True)
    metadata = DynKernMetadata(ast1)
    my_kern = DynKern()
    my_kern.load_meta(metadata)
    ast2 = my_kern.ast
    processor = Fparser2ASTProcessor()

    # Test properly formed kernel module
    schedule = processor.generate_schedule("dummy_code", ast2)
    assert isinstance(schedule, KernelSchedule)

    # Test argument intent is inferred when not available in the declaration
    assert schedule.symbol_table.lookup('f3').scope == 'global'
    assert schedule.symbol_table.lookup('f3').access is SymbolAccess.READWRITE

    # Test that a kernel subroutine without Execution_Part still creates a
    # valid KernelSchedule
    del ast2.content[0].content[2].content[1].content[2]
    schedule = processor.generate_schedule("dummy_code", ast2)
    assert isinstance(schedule, KernelSchedule)
    assert not schedule.children


def test_fparser2astprocessor_generate_schedule_no_args_subroutine():
    ''' Tests the fparser2AST generate_schedule method with a simple
    subroutine with no arguments.
    '''
    dummy_kernel_metadata = '''
    module dummy_mod
      type, extends(kernel_type) :: dummy_type
        type(arg_type), meta_args(3) =                    &
              (/ arg_type(gh_field, gh_write,     w3),     &
                 arg_type(gh_field, gh_readwrite, wtheta), &
                 arg_type(gh_field, gh_inc,       w1)      &
               /)
         integer :: iterates_over = cells
       contains
         procedure, nopass :: code => dummy_code
      end type dummy_type
    contains
     subroutine dummy_code()
        real(wp), dimension(:,:) :: f3
        f3 = f3 + 1
      end subroutine dummy_code
    end module dummy_mod
    '''
    ast1 = fpapi.parse(dummy_kernel_metadata, ignore_comments=True)
    metadata = DynKernMetadata(ast1)
    my_kern = DynKern()
    my_kern.load_meta(metadata)
    ast2 = my_kern.ast
    processor = Fparser2ASTProcessor()

    # Test kernel with no arguments, should still proceed
    schedule = processor.generate_schedule("dummy_code", ast2)
    assert isinstance(schedule, KernelSchedule)
    # TODO: In the future we could validate that metadata matches
    # the kernel arguments, then this test would fail. Issue #288


def test_fparser2astprocessor_generate_schedule_unmatching_arguments():
    ''' Tests the fparser2AST generate_schedule with unmatching kernel
    arguments and declarations raises the appropriate exception.
    '''
    dummy_kernel_metadata = '''
    module dummy_mod
      type, extends(kernel_type) :: dummy_type
         type(arg_type), meta_args(3) =                    &
              (/ arg_type(gh_field, gh_write,     w3),     &
                 arg_type(gh_field, gh_readwrite, wtheta), &
                 arg_type(gh_field, gh_inc,       w1)      &
               /)
         integer :: iterates_over = cells
       contains
         procedure, nopass :: code => dummy_code
      end type dummy_type
    contains
     subroutine dummy_code(f1, f2, f3, f4)
        real(wp), dimension(:,:), intent(in)  :: f1
        real(wp), dimension(:,:), intent(out)  :: f2
        real(wp), dimension(:,:) :: f3
        f2 = f1 + 1
      end subroutine dummy_code
    end module dummy_mod
    '''
    ast1 = fpapi.parse(dummy_kernel_metadata, ignore_comments=True)
    metadata = DynKernMetadata(ast1)
    my_kern = DynKern()
    my_kern.load_meta(metadata)
    ast2 = my_kern.ast
    processor = Fparser2ASTProcessor()

    # Test exception for unmatching argument list
    with pytest.raises(InternalError) as error:
        _ = processor.generate_schedule("dummy_code", ast2)
    assert "The kernel argument list" in str(error.value)
    assert "does not match the variable declarations for fparser nodes" \
        in str(error.value)


def test_fparser2astprocessor_process_declarations(f2008_parser):
    '''Test that process_declarations method of fparse2astprocessor
    converts the fparser2 declarations to symbols in the provided
    parent Kernel Schedule.
    '''
    from fparser.common.readfortran import FortranStringReader
    from fparser.two.Fortran2003 import Specification_Part
    fake_parent = KernelSchedule("dummy_schedule")
    processor = Fparser2ASTProcessor()

    # Test simple declarations
    reader = FortranStringReader("integer :: l1")
    fparser2spec = Specification_Part(reader).content[0]
    processor.process_declarations(fake_parent, [fparser2spec], [])
    assert fake_parent.symbol_table.lookup("l1").name == 'l1'
    assert fake_parent.symbol_table.lookup("l1").datatype == 'integer'
    assert fake_parent.symbol_table.lookup("l1").shape == []
    assert fake_parent.symbol_table.lookup("l1").scope == 'local'
    assert not fake_parent.symbol_table.lookup("l1").access
    assert not fake_parent.symbol_table.lookup("l1").interface

    reader = FortranStringReader("Real      ::      l2")
    fparser2spec = Specification_Part(reader).content[0]
    processor.process_declarations(fake_parent, [fparser2spec], [])
    assert fake_parent.symbol_table.lookup("l2").name == "l2"
    assert fake_parent.symbol_table.lookup("l2").datatype == 'real'

    reader = FortranStringReader("LOGICAL      ::      b")
    fparser2spec = Specification_Part(reader).content[0]
    processor.process_declarations(fake_parent, [fparser2spec], [])
    assert fake_parent.symbol_table.lookup("b").name == "b"
    assert fake_parent.symbol_table.lookup("b").datatype == 'boolean'

    # RHS array specifications
    reader = FortranStringReader("integer :: l3(l1)")
    fparser2spec = Specification_Part(reader).content[0]
    processor.process_declarations(fake_parent, [fparser2spec], [])
    assert fake_parent.symbol_table.lookup("l3").name == 'l3'
    assert fake_parent.symbol_table.lookup("l3").datatype == 'integer'
    assert len(fake_parent.symbol_table.lookup("l3").shape) == 1

    reader = FortranStringReader("integer :: l4(l1, 2)")
    fparser2spec = Specification_Part(reader).content[0]
    processor.process_declarations(fake_parent, [fparser2spec], [])
    assert fake_parent.symbol_table.lookup("l4").name == 'l4'
    assert fake_parent.symbol_table.lookup("l4").datatype == 'integer'
    assert len(fake_parent.symbol_table.lookup("l4").shape) == 2

    reader = FortranStringReader("integer :: l5(2), l6(3)")
    fparser2spec = Specification_Part(reader).content[0]
    processor.process_declarations(fake_parent, [fparser2spec], [])
    assert fake_parent.symbol_table.lookup("l5").shape == [2]
    assert fake_parent.symbol_table.lookup("l6").shape == [3]

    # Test that component-array-spec has priority over dimension attribute
    reader = FortranStringReader("integer, dimension(2) :: l7(3, 2)")
    fparser2spec = Specification_Part(reader).content[0]
    processor.process_declarations(fake_parent, [fparser2spec], [])
    assert fake_parent.symbol_table.lookup("l7").name == 'l7'
    assert fake_parent.symbol_table.lookup("l7").shape == [3, 2]

    # Test with unsupported data type
    reader = FortranStringReader("doubleprecision     ::      c2")
    fparser2spec = Specification_Part(reader).content[0]
    with pytest.raises(NotImplementedError) as error:
        processor.process_declarations(fake_parent, [fparser2spec], [])
    assert "Could not process " in str(error.value)
    assert (". Only 'real', 'integer', 'logical' and 'character' intrinsic "
            "types are supported.") in str(error.value)

    # Test with unsupported attribute
    reader = FortranStringReader("real, public :: p2")
    fparser2spec = Specification_Part(reader).content[0]
    with pytest.raises(NotImplementedError) as error:
        processor.process_declarations(fake_parent, [fparser2spec], [])
    assert "Could not process " in str(error.value)
    assert "Unrecognized attribute type " in str(error.value)

    # Initialisations are not supported
    reader = FortranStringReader("integer :: l1 = 1")
    fparser2spec = Specification_Part(reader).content[0]
    with pytest.raises(NotImplementedError) as error:
        processor.process_declarations(fake_parent, [fparser2spec], [])
    assert ("Initialisations on the declaration statements are not "
            "supported.") in str(error.value)

    # Char lengths are not supported
    # TODO: It would be simpler to do just a Specification_Part(reader) instead
    # of parsing a full program, but fparser/169 needs to be fixed first.
    reader = FortranStringReader("program dummy\ncharacter :: l*4"
                                 "\nend program")
    program = f2008_parser(reader)
    fparser2spec = program.content[0].content[1].content[0]
    with pytest.raises(NotImplementedError) as error:
        processor.process_declarations(fake_parent, [fparser2spec], [])
    assert ("Character length specifications are not "
            "supported.") in str(error.value)


def test_fparser2astprocessor_process_not_supported_declarations(f2008_parser):
    '''Test that process_declarations method raises the proper errors when
    declarations contain unsupported attributes.
    '''
    from fparser.common.readfortran import FortranStringReader
    from fparser.two.Fortran2003 import Specification_Part
    fake_parent = KernelSchedule("dummy_schedule")
    processor = Fparser2ASTProcessor()

    reader = FortranStringReader("integer, external :: arg1")
    fparser2spec = Specification_Part(reader).content[0]
    with pytest.raises(NotImplementedError) as error:
        processor.process_declarations(fake_parent, [fparser2spec], [])
    assert "Could not process " in str(error.value)
    assert ". Unrecognized attribute " in str(error.value)

    reader = FortranStringReader("integer, save :: arg1")
    fparser2spec = Specification_Part(reader).content[0]
    with pytest.raises(NotImplementedError) as error:
        processor.process_declarations(fake_parent, [fparser2spec], [])
    assert "Could not process " in str(error.value)
    assert ". Unrecognized attribute " in str(error.value)


def test_fparser2astprocessor_process_declarations_intent(f2008_parser):
    '''Test that process_declarations method handles various different
    specifications of variable attributes.
    '''
    from fparser.common.readfortran import FortranStringReader
    from fparser.two.Fortran2003 import Specification_Part
    fake_parent = KernelSchedule("dummy_schedule")
    processor = Fparser2ASTProcessor()

    reader = FortranStringReader("integer, intent(in) :: arg1")
    fparser2spec = Specification_Part(reader).content[0]
    processor.process_declarations(fake_parent, [fparser2spec], [])
    assert fake_parent.symbol_table.lookup("arg1").scope == 'global'
    assert fake_parent.symbol_table.lookup("arg1").access == SymbolAccess.READ
    assert fake_parent.symbol_table.lookup("arg1").interface.is_argument

    reader = FortranStringReader("integer, intent( IN ) :: arg2")
    fparser2spec = Specification_Part(reader).content[0]
    processor.process_declarations(fake_parent, [fparser2spec], [])
    assert fake_parent.symbol_table.lookup("arg2").scope == 'global'
    assert fake_parent.symbol_table.lookup("arg2").access == SymbolAccess.READ
    assert fake_parent.symbol_table.lookup("arg2").interface.is_argument

    reader = FortranStringReader("integer, intent( Out ) :: arg3")
    fparser2spec = Specification_Part(reader).content[0]
    processor.process_declarations(fake_parent, [fparser2spec], [])
    assert fake_parent.symbol_table.lookup("arg3").scope == 'global'
    assert fake_parent.symbol_table.lookup("arg3").access == SymbolAccess.WRITE
    assert fake_parent.symbol_table.lookup("arg3").interface.is_argument

    reader = FortranStringReader("integer, intent ( InOut ) :: arg4")
    fparser2spec = Specification_Part(reader).content[0]
    processor.process_declarations(fake_parent, [fparser2spec], [])
    assert fake_parent.symbol_table.lookup("arg4").scope == 'global'
    assert fake_parent.symbol_table.lookup("arg4").access is \
        SymbolAccess.READWRITE
    assert fake_parent.symbol_table.lookup("arg4").interface.is_argument


def test_fparser2astprocessor_parse_array_dimensions_attributes(
        f2008_parser):
    '''Test that process_declarations method parses multiple specifications
    of array attributes.
    '''
    from fparser.common.readfortran import FortranStringReader
    from fparser.two.Fortran2003 import Specification_Part
    from fparser.two.Fortran2003 import Dimension_Attr_Spec

    sym_table = SymbolTable()
    reader = FortranStringReader("dimension(:)")
    fparser2spec = Dimension_Attr_Spec(reader)
    shape = Fparser2ASTProcessor._parse_dimensions(fparser2spec, sym_table)
    assert shape == [None]

    reader = FortranStringReader("dimension(:,:,:)")
    fparser2spec = Dimension_Attr_Spec(reader)
    shape = Fparser2ASTProcessor._parse_dimensions(fparser2spec, sym_table)
    assert shape == [None, None, None]

    reader = FortranStringReader("dimension(3,5)")
    fparser2spec = Dimension_Attr_Spec(reader)
    shape = Fparser2ASTProcessor._parse_dimensions(fparser2spec, sym_table)
    assert shape == [3, 5]

    sym_table.declare('var1', 'integer', [])
    reader = FortranStringReader("dimension(var1)")
    fparser2spec = Dimension_Attr_Spec(reader)
    shape = Fparser2ASTProcessor._parse_dimensions(fparser2spec, sym_table)
    assert len(shape) == 1
    assert shape[0] == sym_table.lookup('var1')

    # Assumed size arrays not supported
    reader = FortranStringReader("dimension(*)")
    fparser2spec = Dimension_Attr_Spec(reader)
    with pytest.raises(NotImplementedError) as error:
        _ = Fparser2ASTProcessor._parse_dimensions(fparser2spec, sym_table)
    assert "Could not process " in str(error.value)
    assert "Assumed-size arrays are not supported." in str(error.value)

    # Explicit shape symbols must be integer
    reader = FortranStringReader("dimension(var2)")
    fparser2spec = Dimension_Attr_Spec(reader)
    with pytest.raises(NotImplementedError) as error:
        sym_table.declare("var2", "real", [])
        _ = Fparser2ASTProcessor._parse_dimensions(fparser2spec, sym_table)
    assert "Could not process " in str(error.value)
    assert ("Only scalar integer literals or symbols are supported for "
            "explicit shape array declarations.") in str(error.value)

    # Explicit shape symbols can only be Literal or Symbol
    with pytest.raises(NotImplementedError) as error:
        class UnrecognizedType(object):
            '''Type guaranteed to not be part of the _parse_dimensions
            conditional type handler.'''
            pass

        fparser2spec.items[1].items[1].__class__ = UnrecognizedType
        _ = Fparser2ASTProcessor._parse_dimensions(fparser2spec, sym_table)
    assert "Could not process " in str(error.value)
    assert ("Only scalar integer literals or symbols are supported for "
            "explicit shape array declarations.") in str(error.value)

    # Test dimension and intent arguments together
    fake_parent = KernelSchedule("dummy_schedule")
    processor = Fparser2ASTProcessor()
    reader = FortranStringReader("real, intent(in), dimension(:) :: array3")
    fparser2spec = Specification_Part(reader).content[0]
    processor.process_declarations(fake_parent, [fparser2spec], [])
    assert fake_parent.symbol_table.lookup("array3").name == "array3"
    assert fake_parent.symbol_table.lookup("array3").datatype == 'real'
    assert fake_parent.symbol_table.lookup("array3").shape == [None]
    assert fake_parent.symbol_table.lookup("array3").scope == "global"
    assert fake_parent.symbol_table.lookup("array3").access is \
        SymbolAccess.READ


def test_fparser2astprocessor_use(f2008_parser):
    ''' Check that SymbolTable entries are correctly created from
    module use statements. '''
    from fparser.common.readfortran import FortranStringReader
    from fparser.two.Fortran2003 import Specification_Part
    fake_parent = KernelSchedule("dummy_schedule")
    processor = Fparser2ASTProcessor()
    reader = FortranStringReader("use my_mod, only: some_var\n"
                                 "use this_mod\n"
                                 "use other_mod, only: var1, var2\n")
    fparser2spec = Specification_Part(reader)
    processor.process_declarations(fake_parent, fparser2spec.content, [])
    for var in ["some_var", "var1", "var2"]:
        assert fake_parent.symbol_table.lookup(var).name == var
        assert fake_parent.symbol_table.lookup(var).scope == "global"
    assert fake_parent.symbol_table.lookup("some_var").interface.module_name \
            == "my_mod"
    assert fake_parent.symbol_table.lookup("var2").interface.module_name == \
        "other_mod"


def test_fparser2astprocessor_parse_array_dimensions_unhandled(
        f2008_parser, monkeypatch):
    '''Test that process_declarations method parses multiple specifications
    of array attributes.
    '''
    from fparser.common.readfortran import FortranStringReader
    from fparser.two.Fortran2003 import Dimension_Attr_Spec
    import fparser

    def walk_ast_return(_1, _2):
        '''Function that returns a unique object that will not be part
        of the implemented handling in the walk_ast method caller.'''
        class invalid(object):
            '''Class that would be invalid to return from an fparser2 parse
            tree.'''
            pass
        newobject = invalid()
        return [newobject]

    monkeypatch.setattr(fparser.two.utils, 'walk_ast', walk_ast_return)

    reader = FortranStringReader("dimension(:)")
    fparser2spec = Dimension_Attr_Spec(reader)
    with pytest.raises(InternalError) as error:
        _ = Fparser2ASTProcessor._parse_dimensions(fparser2spec, None)
    assert "Reached end of loop body and" in str(error.value)
    assert " has not been handled." in str(error.value)


def test_fparser2astprocessor_handling_assignment_stmt(f2008_parser):
    ''' Test that fparser2 Assignment_Stmt is converted to the expected PSyIR
    tree structure.
    '''
    from fparser.common.readfortran import FortranStringReader
    from fparser.two.Fortran2003 import Execution_Part
    reader = FortranStringReader("x=1")
    fparser2assignment = Execution_Part.match(reader)[0][0]

    fake_parent = Node()
    processor = Fparser2ASTProcessor()
    processor.process_nodes(fake_parent, [fparser2assignment], None)
    # Check a new node was generated and connected to parent
    assert len(fake_parent.children) == 1
    new_node = fake_parent.children[0]
    assert isinstance(new_node, Assignment)
    assert len(new_node.children) == 2


def test_fparser2astprocessor_handling_name(f2008_parser):
    ''' Test that fparser2 Name is converted to the expected PSyIR
    tree structure.
    '''
    from fparser.common.readfortran import FortranStringReader
    from fparser.two.Fortran2003 import Execution_Part
    reader = FortranStringReader("x=1")
    fparser2name = Execution_Part.match(reader)[0][0].items[0]

    fake_parent = Node()
    processor = Fparser2ASTProcessor()
    processor.process_nodes(fake_parent, [fparser2name], None)
    # Check a new node was generated and connected to parent
    assert len(fake_parent.children) == 1
    new_node = fake_parent.children[0]
    assert isinstance(new_node, Reference)
    assert new_node._reference == "x"


def test_fparser2astprocessor_handling_parenthesis(f2008_parser):
    ''' Test that fparser2 Parenthesis is converted to the expected PSyIR
    tree structure.
    '''
    from fparser.common.readfortran import FortranStringReader
    from fparser.two.Fortran2003 import Execution_Part
    reader = FortranStringReader("x=(x+1)")
    fparser2parenthesis = Execution_Part.match(reader)[0][0].items[2]

    fake_parent = Node()
    processor = Fparser2ASTProcessor()
    processor.process_nodes(fake_parent, [fparser2parenthesis], None)
    # Check a new node was generated and connected to parent
    assert len(fake_parent.children) == 1
    new_node = fake_parent.children[0]
    # Check parenthesis are ignored and process_nodes uses its child
    assert isinstance(new_node, BinaryOperation)


def test_fparser2astprocessor_handling_part_ref(f2008_parser):
    ''' Test that fparser2 Part_Ref is converted to the expected PSyIR
    tree structure.
    '''
    from fparser.common.readfortran import FortranStringReader
    from fparser.two.Fortran2003 import Execution_Part
    reader = FortranStringReader("x(i)=1")
    fparser2part_ref = Execution_Part.match(reader)[0][0].items[0]

    fake_parent = Node()
    processor = Fparser2ASTProcessor()
    processor.process_nodes(fake_parent, [fparser2part_ref], None)
    # Check a new node was generated and connected to parent
    assert len(fake_parent.children) == 1
    new_node = fake_parent.children[0]
    assert isinstance(new_node, Array)
    assert new_node._reference == "x"
    assert len(new_node.children) == 1  # Array dimensions

    reader = FortranStringReader("x(i+3,j-4,(z*5)+1)=1")
    fparser2part_ref = Execution_Part.match(reader)[0][0].items[0]

    fake_parent = Node()
    processor.process_nodes(fake_parent, [fparser2part_ref], None)
    # Check a new node was generated and connected to parent
    assert len(fake_parent.children) == 1
    new_node = fake_parent.children[0]
    assert isinstance(new_node, Array)
    assert new_node._reference == "x"
    assert len(new_node.children) == 3  # Array dimensions


def test_fparser2astprocessor_handling_if_stmt(f2008_parser):
    ''' Test that fparser2 If_Stmt is converted to the expected PSyIR
    tree structure.
    '''
    from fparser.common.readfortran import FortranStringReader
    from fparser.two.Fortran2003 import Execution_Part
    reader = FortranStringReader("if(x==1)y=1")
    fparser2if_stmt = Execution_Part.match(reader)[0][0]

    fake_parent = Node()
    processor = Fparser2ASTProcessor()
    processor.process_nodes(fake_parent, [fparser2if_stmt], None)
    # Check a new node was generated and connected to parent
    assert len(fake_parent.children) == 1
    new_node = fake_parent.children[0]
    assert isinstance(new_node, IfBlock)
    assert len(new_node.children) == 2


def test_fparser2astprocessor_handling_if_construct(f2008_parser):
    ''' Test that fparser2 If_Construct is converted to the expected PSyIR
    tree structure.
    '''
    from fparser.common.readfortran import FortranStringReader
    from fparser.two.Fortran2003 import Execution_Part
    reader = FortranStringReader(
        '''if (condition1 == 1) then
            branch1 = 1
            branch1 = 2
        elseif (condition2 == 2) then
            branch2 = 1
        else
            branch3 = 1
        endif''')
    fparser2if_construct = Execution_Part.match(reader)[0][0]

    fake_parent = Node()
    processor = Fparser2ASTProcessor()
    processor.process_nodes(fake_parent, [fparser2if_construct], None)

    # Check a new node was properly generated and connected to parent
    assert len(fake_parent.children) == 1
    ifnode = fake_parent.children[0]
    assert isinstance(ifnode, IfBlock)
    assert ifnode.ast is fparser2if_construct
    assert 'was_elseif' not in ifnode.annotations

    # First level contains: condition1, branch1 and elsebody
    assert len(ifnode.children) == 3
    assert ifnode.condition.children[0].name == 'condition1'
    assert isinstance(ifnode.children[1], Schedule)
    assert ifnode.children[1].ast is fparser2if_construct.content[1]
    assert ifnode.children[1].ast_end is fparser2if_construct.content[2]
    assert ifnode.if_body[0].children[0].name == 'branch1'
    assert isinstance(ifnode.children[2], Schedule)
    assert ifnode.children[2].ast is fparser2if_construct.content[3]

    # Second level contains condition2, branch2, elsebody
    ifnode = ifnode.else_body[0]
    assert 'was_elseif' in ifnode.annotations
    assert ifnode.condition.children[0].name == 'condition2'
    assert isinstance(ifnode.children[1], Schedule)
    assert ifnode.if_body[0].children[0].name == 'branch2'
    assert isinstance(ifnode.children[2], Schedule)

    # Third level is just branch3
    elsebody = ifnode.else_body[0]
    assert elsebody.children[0].name == 'branch3'
    assert elsebody.ast is fparser2if_construct.content[6]


def test_fparser2astprocessor_handling_if_construct_errors(f2008_parser):
    ''' Test that unsupported If_Construct structures raise the proper
    errors.
    '''
    from fparser.common.readfortran import FortranStringReader
    from fparser.two.Fortran2003 import Execution_Part

    reader = FortranStringReader(
        '''if (condition1) then
        elseif (condition2) then
        endif''')

    fake_parent = Node()
    processor = Fparser2ASTProcessor()

    # Test with no opening If_Then_Stmt
    fparser2if_construct = Execution_Part.match(reader)[0][0]
    del fparser2if_construct.content[0]
    with pytest.raises(InternalError) as error:
        processor.process_nodes(fake_parent, [fparser2if_construct], None)
    assert "Failed to find opening if then statement in:" in str(error.value)

    reader = FortranStringReader(
        '''if (condition1) then
        elseif (condition2) then
        endif''')

    # Test with no closing End_If_Stmt
    fparser2if_construct = Execution_Part.match(reader)[0][0]
    del fparser2if_construct.content[-1]
    with pytest.raises(InternalError) as error:
        processor.process_nodes(fake_parent, [fparser2if_construct], None)
    assert "Failed to find closing end if statement in:" in str(error.value)

    reader = FortranStringReader(
        '''if (condition1) then
        elseif (condition2) then
        else
        endif''')

    # Test with else clause before and elseif clause
    fparser2if_construct = Execution_Part.match(reader)[0][0]
    children = fparser2if_construct.content
    children[1], children[2] = children[2], children[1]  # Swap clauses
    with pytest.raises(InternalError) as error:
        processor.process_nodes(fake_parent, [fparser2if_construct], None)
    assert ("Else clause should only be found next to last clause, but "
            "found") in str(error.value)

    reader = FortranStringReader(
        '''if (condition1) then
        elseif (condition2) then
        else
        endif''')

    # Test with unexpected clause
    fparser2if_construct = Execution_Part.match(reader)[0][0]
    children = fparser2if_construct.content
    children[1] = children[-1]  # Add extra End_If_Stmt
    with pytest.raises(InternalError) as error:
        processor.process_nodes(fake_parent, [fparser2if_construct], None)
    assert ("Only fparser2 If_Then_Stmt, Else_If_Stmt and Else_Stmt are "
            "expected, but found") in str(error.value)


def test_fparser2astprocessor_handling_complex_if_construct(f2008_parser):
    ''' Test that nested If_Construct structures and empty bodies are
    handled properly.
    '''
    from fparser.common.readfortran import FortranStringReader
    from fparser.two.Fortran2003 import Execution_Part
    reader = FortranStringReader(
        '''if (condition1) then
        elseif (condition2) then
            if (condition3) then
            elseif (condition4) then
                if (condition6) found = 1
            elseif (condition5) then
            else
            endif
        else
        endif''')
    fparser2if_construct = Execution_Part.match(reader)[0][0]

    fake_parent = Node()
    processor = Fparser2ASTProcessor()
    processor.process_nodes(fake_parent, [fparser2if_construct], None)

    elseif = fake_parent.children[0].children[2].children[0]
    assert 'was_elseif' in elseif.annotations
    nested_if = elseif.children[1].children[0]
    assert 'was_elseif' not in nested_if.annotations  # Was manually nested
    elseif2 = nested_if.children[2].children[0]
    assert 'was_elseif' in elseif2.annotations
    nested_if2 = elseif2.children[1].children[0]
    assert nested_if2.children[1].children[0].children[0].name == 'found'


def test_fparser2astprocessor_handling_Case_construct(f2008_parser):
    ''' Test that fparser2 Case_Construct is converted to the expected PSyIR
    tree structure.
    '''
    from fparser.common.readfortran import FortranStringReader
    from fparser.two.Fortran2003 import Execution_Part
    reader = FortranStringReader(
        '''SELECT CASE (selector)
            CASE (label1)
                branch1 = 1
            CASE (label2)
                branch2 = 1
            END SELECT''')
    fparser2case_construct = Execution_Part.match(reader)[0][0]

    fake_parent = Node()
    processor = Fparser2ASTProcessor()
    processor.process_nodes(fake_parent, [fparser2case_construct], None)

    # Check a new node was properly generated and connected to parent
    assert len(fake_parent.children) == 1
    ifnode = fake_parent.children[0]
    assert isinstance(ifnode, IfBlock)
    assert ifnode.ast is fparser2case_construct.content[1]
    assert ifnode.ast_end is fparser2case_construct.content[2]
    assert 'was_case' in ifnode.annotations
    assert ifnode.condition.children[0].name == 'selector'
    assert ifnode.condition.children[1].name == 'label1'
    assert ifnode.if_body[0].children[0].name == 'branch1'
    assert isinstance(ifnode.else_body[0], IfBlock)
    assert ifnode.else_body[0].condition.children[1].name == 'label2'
    assert ifnode.else_body[0].if_body[0].children[0].name == 'branch2'
    assert ifnode.else_body[0].ast is \
        fparser2case_construct.content[3]
    assert ifnode.else_body[0].children[1].ast is \
        fparser2case_construct.content[4]
    assert ifnode.else_body[0].children[1].ast_end is \
        fparser2case_construct.content[4]
    assert len(ifnode.else_body[0].children) == 2  # SELECT CASE ends here


def test_fparser2astprocessor_handling_invalid_Case_construct(f2008_parser):
    ''' Test that the Case_Construct handler raises the proper errors when
    it parses invalid or unsupported fparser2 trees.
    '''
    from fparser.common.readfortran import FortranStringReader
    from fparser.two.Fortran2003 import Execution_Part

    # CASE Value Ranges are not supported
    reader = FortranStringReader(
        '''SELECT CASE (selector)
            CASE (label1:)
                branch1 = 1
            END SELECT''')
    fparser2case_construct = Execution_Part.match(reader)[0][0]

    fake_parent = Node()
    processor = Fparser2ASTProcessor()
    processor.process_nodes(fake_parent, [fparser2case_construct], None)
    assert isinstance(fake_parent.children[0], CodeBlock)

    # CASE DEFAULT Statment not supported
    reader = FortranStringReader(
        '''SELECT CASE (selector)
            CASE DEFAULT
                branch3 = 1
            END SELECT''')
    fparser2case_construct = Execution_Part.match(reader)[0][0]

    fake_parent = Node()
    processor = Fparser2ASTProcessor()
    processor.process_nodes(fake_parent, [fparser2case_construct], None)
    assert isinstance(fake_parent.children[0], CodeBlock)

    # but CASE (default) is just a regular symbol named default
    reader = FortranStringReader(
        '''SELECT CASE (selector)
            CASE (default)
                branch3 = 1
            END SELECT''')
    fparser2case_construct = Execution_Part.match(reader)[0][0]

    fake_parent = Node()
    processor = Fparser2ASTProcessor()
    processor.process_nodes(fake_parent, [fparser2case_construct], None)
    assert isinstance(fake_parent.children[0], IfBlock)

    # Test with no opening Select_Case_Stmt
    reader = FortranStringReader(
        '''SELECT CASE (selector)
            CASE (label1)
                branch1 = 1
            CASE (label2)
                branch2 = 1
            END SELECT''')
    fparser2case_construct = Execution_Part.match(reader)[0][0]
    del fparser2case_construct.content[0]
    with pytest.raises(InternalError) as error:
        processor.process_nodes(fake_parent, [fparser2case_construct], None)
    assert "Failed to find opening case statement in:" in str(error.value)

    # Test with no closing End_Select_Stmt
    reader = FortranStringReader(
        '''SELECT CASE (selector)
            CASE (label1)
                branch1 = 1
            CASE (label2)
                branch2 = 1
            END SELECT''')
    fparser2case_construct = Execution_Part.match(reader)[0][0]
    del fparser2case_construct.content[-1]
    with pytest.raises(InternalError) as error:
        processor.process_nodes(fake_parent, [fparser2case_construct], None)
    assert "Failed to find closing case statement in:" in str(error.value)


def test_fparser2astprocessor_handling_numberbase(f2008_parser):
    ''' Test that fparser2 NumberBase is converted to the expected PSyIR
    tree structure.
    '''
    from fparser.common.readfortran import FortranStringReader
    from fparser.two.Fortran2003 import Execution_Part
    reader = FortranStringReader("x=1")
    fparser2number = Execution_Part.match(reader)[0][0].items[2]

    fake_parent = Node()
    processor = Fparser2ASTProcessor()
    processor.process_nodes(fake_parent, [fparser2number], None)
    # Check a new node was generated and connected to parent
    assert len(fake_parent.children) == 1
    new_node = fake_parent.children[0]
    assert isinstance(new_node, Literal)
    assert new_node._value == "1"


def test_fparser2astprocessor_handling_binaryopbase(f2008_parser):
    ''' Test that fparser2 BinaryOpBase is converted to the expected PSyIR
    tree structure.
    '''
    from fparser.common.readfortran import FortranStringReader
    from fparser.two.Fortran2003 import Execution_Part
    reader = FortranStringReader("x=1+4")
    fparser2binary_operation = Execution_Part.match(reader)[0][0].items[2]

    fake_parent = Node()
    processor = Fparser2ASTProcessor()
    processor.process_nodes(fake_parent, [fparser2binary_operation], None)
    # Check a new node was generated and connected to parent
    assert len(fake_parent.children) == 1
    new_node = fake_parent.children[0]
    assert isinstance(new_node, BinaryOperation)
    assert len(new_node.children) == 2
    assert new_node._operator == '+'


def test_fparser2astprocessor_handling_unaryopbase(f2008_parser):
    ''' Test that fparser2 UnaryOpBase is converted to the expected PSyIR
    tree structure.
    '''
    from fparser.common.readfortran import FortranStringReader
    from fparser.two.Fortran2003 import Execution_Part, UnaryOpBase
    reader = FortranStringReader("x=-4")
    fparser2unary_operation = Execution_Part.match(reader)[0][0].items[2]
    assert isinstance(fparser2unary_operation, UnaryOpBase)

    fake_parent = Node()
    processor = Fparser2ASTProcessor()
    processor.process_nodes(fake_parent, [fparser2unary_operation], None)
    # Check a new node was generated and connected to parent
    assert len(fake_parent.children) == 1
    new_node = fake_parent.children[0]
    assert isinstance(new_node, UnaryOperation)
    assert len(new_node.children) == 1
    assert new_node._operator == '-'


def test_fparser2astprocessor_handling_return_stmt(f2008_parser):
    ''' Test that fparser2 Return_Stmt is converted to the expected PSyIR
    tree structure.
    '''
    from fparser.common.readfortran import FortranStringReader
    from fparser.two.Fortran2003 import Execution_Part, Return_Stmt
    reader = FortranStringReader("return")
    return_stmt = Execution_Part.match(reader)[0][0]
    assert isinstance(return_stmt, Return_Stmt)

    fake_parent = Node()
    processor = Fparser2ASTProcessor()
    processor.process_nodes(fake_parent, [return_stmt], None)
    # Check a new node was generated and connected to parent
    assert len(fake_parent.children) == 1
    new_node = fake_parent.children[0]
    assert isinstance(new_node, Return)
    assert not new_node.children


def test_fparser2astprocessor_handling_end_do_stmt(f2008_parser):
    ''' Test that fparser2 End_Do_Stmt are ignored.'''
    from fparser.common.readfortran import FortranStringReader
    from fparser.two.Fortran2003 import Execution_Part
    reader = FortranStringReader('''
        do i=1,10
            a=a+1
        end do
        ''')
    fparser2enddo = Execution_Part.match(reader)[0][0].content[-1]

    fake_parent = Node()
    processor = Fparser2ASTProcessor()
    processor.process_nodes(fake_parent, [fparser2enddo], None)
    assert not fake_parent.children  # No new children created


def test_fparser2astprocessor_handling_end_subroutine_stmt(f2008_parser):
    ''' Test that fparser2 End_Subroutine_Stmt are ignored.'''
    from fparser.common.readfortran import FortranStringReader
    from fparser.two.Fortran2003 import Subroutine_Subprogram
    reader = FortranStringReader('''
        subroutine dummy_code()
        end subroutine dummy_code
        ''')
    fparser2endsub = Subroutine_Subprogram.match(reader)[0][-1]

    fake_parent = Node()
    processor = Fparser2ASTProcessor()
    processor.process_nodes(fake_parent, [fparser2endsub], None)
    assert not fake_parent.children  # No new children created<|MERGE_RESOLUTION|>--- conflicted
+++ resolved
@@ -55,11 +55,7 @@
     NameSpaceFactory, OMPParallelDoDirective, PSy, \
     OMPParallelDirective, OMPDoDirective, OMPDirective, Directive, CodeBlock, \
     Assignment, Reference, BinaryOperation, Array, Literal, Node, IfBlock, \
-<<<<<<< HEAD
-    KernelSchedule, UnaryOperation, Return
-=======
-    KernelSchedule, Schedule, Symbol, SymbolTable, UnaryOperation, Return
->>>>>>> e2499cc9
+    KernelSchedule, Schedule, UnaryOperation, Return
 from psyclone.psyGen import Fparser2ASTProcessor
 from psyclone.psyGen import GenerationError, FieldNotFoundError, \
      InternalError, HaloExchange, Invoke, DataAccess
@@ -568,7 +564,7 @@
 
 def test_sched_view(capsys):
     ''' Check the view method of the Schedule class'''
-    from psyclone.psyGen import Schedule, colored, SCHEDULE_COLOUR_MAP
+    from psyclone.psyGen import colored, SCHEDULE_COLOUR_MAP
     _, invoke_info = parse(os.path.join(BASE_PATH,
                                         "15.9.1_X_innerproduct_Y_builtin.f90"),
                            api="dynamo0.3")
@@ -584,7 +580,6 @@
 
 def test_sched_can_be_printed():
     ''' Check the schedule class can always be printed'''
-    from psyclone.psyGen import Schedule
     _, invoke_info = parse(os.path.join(BASE_PATH,
                                         "15.9.1_X_innerproduct_Y_builtin.f90"),
                            api="dynamo0.3")
@@ -1525,7 +1520,6 @@
     ru_loop = ru_schedule.children[1]
     ru_kern = ru_loop.children[0]
     # Assert that the absolute root is a Schedule
-    from psyclone.psyGen import Schedule
     assert isinstance(ru_kern.root, Schedule)
 
 
@@ -2022,7 +2016,6 @@
     psy = PSyFactory("dynamo0.3", distributed_memory=True).create(invoke_info)
     invoke = psy.invokes.invoke_list[0]
     schedule = invoke.schedule
-    from psyclone.psyGen import Schedule
     assert super(Schedule, schedule).dag_name == "node_0"
     assert schedule.dag_name == "schedule"
     assert schedule.children[0].dag_name == "checkhaloexchange(f2)_0"
@@ -3813,7 +3806,6 @@
         class UnrecognizedType(object):
             '''Type guaranteed to not be part of the _parse_dimensions
             conditional type handler.'''
-            pass
 
         fparser2spec.items[1].items[1].__class__ = UnrecognizedType
         _ = Fparser2ASTProcessor._parse_dimensions(fparser2spec, sym_table)
@@ -3868,11 +3860,10 @@
     def walk_ast_return(_1, _2):
         '''Function that returns a unique object that will not be part
         of the implemented handling in the walk_ast method caller.'''
-        class invalid(object):
+        class Invalid(object):
             '''Class that would be invalid to return from an fparser2 parse
             tree.'''
-            pass
-        newobject = invalid()
+        newobject = Invalid()
         return [newobject]
 
     monkeypatch.setattr(fparser.two.utils, 'walk_ast', walk_ast_return)
