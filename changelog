--- conflicted
+++ resolved
@@ -17,12 +17,10 @@
 
 	7) PR #1503 for #1502. Fix incorrect path in tutorial README.
 
-<<<<<<< HEAD
+	8) PR #1489 for #1488. Configure MD link checker to skip links to MO wiki.
+
 	8) PR #1476 for #1456. Fix precision problems in the PSyAD harness
 	code generation and add harness documentation.
-=======
-	8) PR #1489 for #1488. Configure MD link checker to skip links to MO wiki.
->>>>>>> 2da23f29
 
 release 2.1.0 3rd November 2021
 
