--- conflicted
+++ resolved
@@ -371,22 +371,15 @@
 def test_gen_typedecl_unknown_fortran_type(fortran_writer):
     ''' Check that gen_typedecl() works for a symbol of UnknownFortranType. '''
     tsymbol = DataTypeSymbol("my_type", UnknownFortranType(
-<<<<<<< HEAD
-        "type :: my_type\nend type my_type"))
-=======
         "type :: my_type\nend type my_type"),
                              visibility=Symbol.Visibility.PUBLIC)
->>>>>>> 0a0bcbf6
     assert (fortran_writer.gen_typedecl(tsymbol) ==
             "type, public :: my_type\nend type my_type\n")
     tsymbol.visibility = Symbol.Visibility.PRIVATE
     assert (fortran_writer.gen_typedecl(tsymbol) ==
             "type, private :: my_type\nend type my_type\n")
-<<<<<<< HEAD
-=======
     assert (fortran_writer.gen_typedecl(tsymbol, include_visibility=False) ==
             "type :: my_type\nend type my_type\n")
->>>>>>> 0a0bcbf6
 
 
 def test_gen_typedecl_unknown_fortran_type_missing_colons(fortran_writer):
@@ -640,10 +633,6 @@
     result = fortran_writer.gen_vardecl(symbol)
     assert result == "integer, parameter :: dummy3 = 10\n"
 
-<<<<<<< HEAD
-    # An unresolved symbol with a specific type
-    symbol = DataSymbol("dummy1", INTEGER_TYPE,
-=======
     # Use statement
     symbol = DataSymbol("dummy1", DeferredType(),
                         interface=ImportInterface(
@@ -656,7 +645,6 @@
 
     # An unresolved symbol
     symbol = DataSymbol("dummy1", DeferredType(),
->>>>>>> 0a0bcbf6
                         interface=UnresolvedInterface())
     with pytest.raises(VisitorError) as excinfo:
         _ = fortran_writer.gen_vardecl(symbol)
