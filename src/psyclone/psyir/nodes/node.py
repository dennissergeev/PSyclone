--- conflicted
+++ resolved
@@ -430,7 +430,6 @@
         return self._annotations
 
     def dag(self, file_name='dag', file_format='svg'):
-<<<<<<< HEAD
         '''
         Create a dag of this node and its children, write it to file and
         return the graph object.
@@ -445,10 +444,8 @@
 
         :raises GenerationError: if the specified file format is not \
                                  recognised by Graphviz.
-        '''
-=======
-        '''Create a dag of this node and its children.'''
->>>>>>> ac509342
+
+        '''
         try:
             import graphviz as gv
         except ImportError:
