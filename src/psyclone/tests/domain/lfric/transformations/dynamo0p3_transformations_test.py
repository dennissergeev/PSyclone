--- conflicted
+++ resolved
@@ -6145,13 +6145,8 @@
             "        END DO\n"
             "        !$omp end do\n"
             "        !$omp end parallel\n"
-<<<<<<< HEAD
             "      END DO\n".format(upper_bound) in gen)
-    assert Dynamo0p3Build(tmpdir).code_compiles(psy)
-=======
-            "      END DO \n".format(upper_bound) in gen)
     assert LFRicBuild(tmpdir).code_compiles(psy)
->>>>>>> 8449861b
 
 
 @pytest.mark.xfail(reason="Loop-fusion not yet supported for inter-grid "
