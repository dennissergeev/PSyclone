# pylint: disable=too-many-lines
# -----------------------------------------------------------------------------
# BSD 3-Clause License
#
# Copyright (c) 2017-2018, Science and Technology Facilities Council
# All rights reserved.
#
# Redistribution and use in source and binary forms, with or without
# modification, are permitted provided that the following conditions are met:
#
# * Redistributions of source code must retain the above copyright notice, this
#   list of conditions and the following disclaimer.
#
# * Redistributions in binary form must reproduce the above copyright notice,
#   this list of conditions and the following disclaimer in the documentation
#   and/or other materials provided with the distribution.
#
# * Neither the name of the copyright holder nor the names of its
#   contributors may be used to endorse or promote products derived from
#   this software without specific prior written permission.
#
# THIS SOFTWARE IS PROVIDED BY THE COPYRIGHT HOLDERS AND CONTRIBUTORS
# "AS IS" AND ANY EXPRESS OR IMPLIED WARRANTIES, INCLUDING, BUT NOT
# LIMITED TO, THE IMPLIED WARRANTIES OF MERCHANTABILITY AND FITNESS
# FOR A PARTICULAR PURPOSE ARE DISCLAIMED. IN NO EVENT SHALL THE
# COPYRIGHT HOLDER OR CONTRIBUTORS BE LIABLE FOR ANY DIRECT, INDIRECT,
# INCIDENTAL, SPECIAL, EXEMPLARY, OR CONSEQUENTIAL DAMAGES (INCLUDING,
# BUT NOT LIMITED TO, PROCUREMENT OF SUBSTITUTE GOODS OR SERVICES;
# LOSS OF USE, DATA, OR PROFITS; OR BUSINESS INTERRUPTION) HOWEVER
# CAUSED AND ON ANY THEORY OF LIABILITY, WHETHER IN CONTRACT, STRICT
# LIABILITY, OR TORT (INCLUDING NEGLIGENCE OR OTHERWISE) ARISING IN
# ANY WAY OUT OF THE USE OF THIS SOFTWARE, EVEN IF ADVISED OF THE
# POSSIBILITY OF SUCH DAMAGE.
# -----------------------------------------------------------------------------
# Authors R. Ford and A. R. Porter, STFC Daresbury Lab
# Modified work Copyright (c) 2018 by J. Henrichs, Bureau of Meteorology


'''This module implements the PSyclone GOcean 1.0 API by specialising
    the required base classes for both code generation (PSy, Invokes,
    Invoke, Schedule, Loop, Kern, Arguments and KernelArgument)
    and parsing (Descriptor and KernelType). It adds a
    GOKernelGridArgument class to capture information on kernel arguments
    that supply properties of the grid (and are generated in the PSy
    layer).

'''

from __future__ import print_function
from psyclone.parse import Descriptor, KernelType, ParseError
from psyclone.psyGen import PSy, Invokes, Invoke, Schedule, \
    Loop, Kern, Arguments, Argument, KernelArgument, ACCDataDirective, \
    GenerationError, InternalError, args_filter
import psyclone.expression as expr

# The different grid-point types that a field can live on
VALID_FIELD_GRID_TYPES = ["go_cu", "go_cv", "go_ct", "go_cf", "go_every"]

# The two scalar types we support
VALID_SCALAR_TYPES = ["go_i_scalar", "go_r_scalar"]

# Index-offset schemes (for the Arakawa C-grid)
VALID_OFFSET_NAMES = ["go_offset_se", "go_offset_sw",
                      "go_offset_ne", "go_offset_nw", "go_offset_any"]

# The offset schemes for which we can currently generate constant
# loop bounds in the PSy layer
SUPPORTED_OFFSETS = ["go_offset_ne", "go_offset_sw", "go_offset_any"]

# The sets of grid points that a kernel may operate on
VALID_ITERATES_OVER = ["go_all_pts", "go_internal_pts", "go_external_pts"]

# Valid values for the type of access a kernel argument may have
VALID_ARG_ACCESSES = ["go_read", "go_write", "go_readwrite"]

# The list of valid stencil properties. We currently only support
# pointwise. This property could probably be removed from the
# GOcean API altogether.
VALID_STENCIL_NAMES = ["go_pointwise"]

# A dictionary giving the mapping from meta-data names for
# properties of the grid to their names in the Fortran grid_type.
GRID_PROPERTY_DICT = {"go_grid_area_t": "area_t",
                      "go_grid_area_u": "area_u",
                      "go_grid_area_v": "area_v",
                      "go_grid_mask_t": "tmask",
                      "go_grid_dx_t": "dx_t",
                      "go_grid_dx_u": "dx_u",
                      "go_grid_dx_v": "dx_v",
                      "go_grid_dy_t": "dy_t",
                      "go_grid_dy_u": "dy_u",
                      "go_grid_dy_v": "dy_v",
                      "go_grid_lat_u": "gphiu",
                      "go_grid_lat_v": "gphiv",
                      "go_grid_dx_const": "dx",
                      "go_grid_dy_const": "dy",
                      "go_grid_x_min_index": "simulation_domain%xstart",
                      "go_grid_x_max_index": "simulation_domain%xstop",
                      "go_grid_y_min_index": "simulation_domain%ystart",
                      "go_grid_y_max_index": "simulation_domain%ystop"}

# The valid types of loop. In this API we expect only doubly-nested
# loops.
VALID_LOOP_TYPES = ["inner", "outer"]


class GOPSy(PSy):
    ''' The GOcean 1.0 specific PSy class. This creates a GOcean specific
        invokes object (which controls all the required invocation calls).
        Also overrides the PSy gen method so that we generate GOcean-
        specific PSy module code. '''
    def __init__(self, invoke_info):
        PSy.__init__(self, invoke_info)
        self._invokes = GOInvokes(invoke_info.calls)

    @property
    def gen(self):
        '''
        Generate PSy code for the GOcean api v.1.0.

        :rtype: ast

        '''
        from psyclone.f2pygen import ModuleGen, UseGen

        # create an empty PSy layer module
        psy_module = ModuleGen(self.name)
        # include the kind_params module
        psy_module.add(UseGen(psy_module, name="kind_params_mod"))
        # include the field_mod module
        psy_module.add(UseGen(psy_module, name="field_mod"))
        # add in the subroutines for each invocation
        self.invokes.gen_code(psy_module)
        # inline kernels where requested
        self.inline(psy_module)
        return psy_module.root


class GOInvokes(Invokes):
    ''' The GOcean specific invokes class. This passes the GOcean specific
        invoke class to the base class so it creates the one we require. '''
    def __init__(self, alg_calls):
        if False:  # pylint: disable=using-constant-test
            self._0_to_n = GOInvoke(None, None)  # for pyreverse
        Invokes.__init__(self, alg_calls, GOInvoke)

        index_offsets = []
        # Loop over all of the kernels in all of the invoke() calls
        # and check that they work on compatible grid-index offsets.
        # Strictly speaking this check should be done in the parsing
        # code since it is a check on the correctness of the meta-data.
        # However, that would require a fundamental change to the parsing
        # code since it requires information  on all of the invokes and
        # kernels in an application. Therefore it is much simpler to
        # do it here where we have easy access to that information.
        for invoke in self.invoke_list:
            for kern_call in invoke.schedule.kern_calls():
                # We only care if the index offset is not offset_any (since
                # that is compatible with any other offset)
                if kern_call.index_offset != "go_offset_any":
                    # Loop over the offsets we've seen so far
                    for offset in index_offsets:
                        if offset != kern_call.index_offset:
                            raise GenerationError(
                                "Meta-data error in kernel {0}: "
                                "INDEX_OFFSET of '{1}' does not match that "
                                "({2}) of other kernels. This is not "
                                "supported.".format(kern_call.name,
                                                    kern_call.index_offset,
                                                    offset))
                    # Append the index-offset of this kernel to the list of
                    # those seen so far
                    index_offsets.append(kern_call.index_offset)


class GOInvoke(Invoke):
    ''' The GOcean specific invoke class. This passes the GOcean specific
        schedule class to the base class so it creates the one we require.
        A set of GOcean infrastructure reserved names are also passed to
        ensure that there are no name clashes. Also overrides the gen_code
        method so that we generate GOcean specific invocation code and
        provides three methods which separate arguments that are arrays from
        arguments that are {integer, real} scalars. '''

    def __init__(self, alg_invocation, idx):
        '''Constructor for the GOcean-specific invoke class.
        :param alg_invocation: Node in the AST describing the invoke call.
        :type alg_invocation: :py:class:`psyclone.parse.InvokeCall`
        :param int idx: The position of the invoke in the list of invokes
                        contained in the Algorithm.
        '''

        if False:  # pylint: disable=using-constant-test
            self._schedule = GOSchedule(None)  # for pyreverse
        Invoke.__init__(self, alg_invocation, idx, GOSchedule)

    @property
    def unique_args_arrays(self):
        ''' find unique arguments that are arrays (defined as those that are
            field objects as opposed to scalars or properties of the grid). '''
        result = []
        for call in self._schedule.calls():
            for arg in call.arguments.args:
                if arg.type == 'field' and arg.name not in result:
                    result.append(arg.name)
        return result

    @property
    def unique_args_rscalars(self):
        ''' find unique arguments that are scalars of type real (defined
            as those that are r_scalar 'space'. '''
        result = []
        for call in self._schedule.calls():
            for arg in call.arguments.args:
                if arg.type == 'scalar' and \
                   arg.space.lower() == "go_r_scalar" and \
                   not arg.is_literal and arg.name not in result:
                    result.append(arg.name)
        return result

    @property
    def unique_args_iscalars(self):
        ''' find unique arguments that are scalars of type integer (defined
            as those that are i_scalar 'space'). '''
        result = []
        for call in self._schedule.calls():
            for arg in call.arguments.args:
                if arg.type == 'scalar' and \
                   arg.space.lower() == "go_i_scalar" and \
                   not arg.is_literal and arg.name not in result:
                    result.append(arg.name)
        return result

    def gen_code(self, parent):
        ''' Generates GOcean specific invocation code (the subroutine called
            by the associated invoke call in the algorithm layer). This
            consists of the PSy invocation subroutine and the declaration of
            its arguments.'''
        from psyclone.f2pygen import SubroutineGen, DeclGen, TypeDeclGen, \
            CommentGen, AssignGen
        # create the subroutine
        invoke_sub = SubroutineGen(parent, name=self.name,
                                   args=self.psy_unique_var_names)
        parent.add(invoke_sub)

        # add declarations for the variables holding the upper bounds
        # of loops in i and j
        if self.schedule.const_loop_bounds:
            invoke_sub.add(DeclGen(invoke_sub, datatype="INTEGER",
                                   entity_decls=[self.schedule.iloop_stop,
                                                 self.schedule.jloop_stop]))

        # Generate the code body of this subroutine
        self.schedule.gen_code(invoke_sub)

        # add the subroutine argument declarations for fields
        if len(self.unique_args_arrays) > 0:
            my_decl_arrays = TypeDeclGen(invoke_sub, datatype="r2d_field",
                                         intent="inout",
                                         entity_decls=self.unique_args_arrays)
            invoke_sub.add(my_decl_arrays)

        # add the subroutine argument declarations for real scalars
        if len(self.unique_args_rscalars) > 0:
            my_decl_rscalars = DeclGen(invoke_sub, datatype="REAL",
                                       intent="inout", kind="wp",
                                       entity_decls=self.unique_args_rscalars)
            invoke_sub.add(my_decl_rscalars)
        # add the subroutine argument declarations for integer scalars
        if len(self.unique_args_iscalars) > 0:
            my_decl_iscalars = DeclGen(invoke_sub, datatype="INTEGER",
                                       intent="inout",
                                       entity_decls=self.unique_args_iscalars)
            invoke_sub.add(my_decl_iscalars)

        if self._schedule.const_loop_bounds and \
           len(self.unique_args_arrays) > 0:

            # Look-up the loop bounds using the first field object in the
            # list
            sim_domain = self.unique_args_arrays[0] +\
                "%grid%simulation_domain%"
            position = invoke_sub.last_declaration()

            invoke_sub.add(CommentGen(invoke_sub, ""),
                           position=["after", position])
            invoke_sub.add(AssignGen(invoke_sub, lhs=self.schedule.jloop_stop,
                                     rhs=sim_domain+"ystop"),
                           position=["after", position])
            invoke_sub.add(AssignGen(invoke_sub, lhs=self.schedule.iloop_stop,
                                     rhs=sim_domain+"xstop"),
                           position=["after", position])
            invoke_sub.add(CommentGen(invoke_sub, " Look-up loop bounds"),
                           position=["after", position])
            invoke_sub.add(CommentGen(invoke_sub, ""),
                           position=["after", position])


class GOSchedule(Schedule):
    ''' The GOcean specific schedule class. We call the base class
    constructor and pass it factories to create GO-specific calls to both
    user-supplied kernels and built-ins. '''

    def __init__(self, alg_calls):
        Schedule.__init__(self, GOKernCallFactory, GOBuiltInCallFactory,
                          alg_calls)

        # Configuration of this Schedule - we default to having
        # constant loop bounds. If we end up having a long list
        # of configuration member variables here we may want
        # to create a a new ScheduleConfig object to manage them.
        self._const_loop_bounds = True

    def view(self, indent=0):
        '''Print a representation of this GOSchedule.
        :param int indent: optional argument indicating the level of
        indentation to add before outputting the class information.'''
        print(self.indent(indent) + self.coloured_text + "[invoke='" +
              self.invoke.name + "',Constant loop bounds=" +
              str(self._const_loop_bounds) + "]")
        for entity in self._children:
            entity.view(indent=indent + 1)

    def __str__(self):
        ''' Returns the string representation of this GOSchedule '''
        result = "GOSchedule(Constant loop bounds=" + \
                 str(self._const_loop_bounds) + "):\n"
        for entity in self._children:
            result += str(entity)+"\n"
        result += "End Schedule"
        return result

    @property
    def coloured_text(self):
        ''' Return the name of this object with control-codes for
        display in terminals that support colour '''
        from psyclone.psyGen import colored, SCHEDULE_COLOUR_MAP
        return colored("GOSchedule", SCHEDULE_COLOUR_MAP["Schedule"])

    @property
    def iloop_stop(self):
        '''Returns the variable name to use for the upper bound of inner
        loops if we're generating loops with constant bounds. Raises
        an error if constant bounds are not being used.

        '''
        if self._const_loop_bounds:
            return "istop"
        else:
            raise GenerationError(
                "Refusing to supply name of inner loop upper bound "
                "because constant loop bounds are not being used.")

    @property
    def jloop_stop(self):
        '''Returns the variable name to use for the upper bound of outer
        loops if we're generating loops with constant bounds. Raises
        an error if constant bounds are not being used.

        '''
        if self._const_loop_bounds:
            return "jstop"
        else:
            raise GenerationError(
                "Refusing to supply name of outer loop upper bound "
                "because constant loop bounds are not being used.")

    @property
    def const_loop_bounds(self):
        ''' Returns True if constant loop bounds are enabled for this
        schedule. Returns False otherwise. '''
        return self._const_loop_bounds

    @const_loop_bounds.setter
    def const_loop_bounds(self, obj):
        ''' Set whether the Schedule will use constant loop bounds or
        will look them up from the field object for every loop '''
        self._const_loop_bounds = obj


# pylint: disable=too-many-instance-attributes
class GOLoop(Loop):
    ''' The GOcean specific Loop class. This passes the GOcean specific
        single loop information to the base class so it creates the one we
        require. Adds a GOcean specific setBounds method which tells the loop
        what to iterate over. Need to harmonise with the topology_name method
        in the Dynamo api. '''

    _bounds_lookup = {}

    def __init__(self, parent=None,
                 topology_name="", loop_type=""):
        '''Constructs a GOLoop instance.
        :param parent: Optional parent node (default None).
        :type parent: :py:class:`psyclone.psyGen.node`
        :param str topology_name: Optional opology of the loop (unused atm).
        :param str loop_type: Loop type - must be 'inner' or 'outer'.'''

        Loop.__init__(self, parent=parent,
                      valid_loop_types=VALID_LOOP_TYPES)
        self.loop_type = loop_type

        # We set the loop variable name in the constructor so that it is
        # available when we're determining which vars should be OpenMP
        # PRIVATE (which is done *before* code generation is performed)
        if self.loop_type == "inner":
            self._variable_name = "i"
        elif self.loop_type == "outer":
            self._variable_name = "j"
        else:
            raise GenerationError(
                "Invalid loop type of '{0}'. Expected one of {1}".
                format(self._loop_type, VALID_LOOP_TYPES))
        if len(GOLoop._bounds_lookup) == 0:
            GOLoop.setup_bounds()

    # -------------------------------------------------------------------------
    @staticmethod
    def setup_bounds():
        '''Populates the GOLoop._bounds_lookup dictionary. This directory is
        used by PSyclone to look up the loop boundaries for each loop
        it creates.'''

        for grid_offset in SUPPORTED_OFFSETS:
            GOLoop._bounds_lookup[grid_offset] = {}
            for gridpt_type in VALID_FIELD_GRID_TYPES:
                GOLoop._bounds_lookup[grid_offset][gridpt_type] = {}
                for itspace in VALID_ITERATES_OVER:
                    GOLoop._bounds_lookup[grid_offset][gridpt_type][
                        itspace] = {}

        # Loop bounds for a mesh with NE offset
<<<<<<< HEAD
        GOLoop._bounds_lookup['go_offset_ne']['go_ct']['go_all_pts'] = \
            {'inner': {'start': "1", 'stop': "{stop}+1"},
             'outer': {'start': "1", 'stop': "{stop}+1"}}
        GOLoop._bounds_lookup['go_offset_ne']['go_ct']['go_internal_pts'] = \
            {'inner': {'start': "2", 'stop': "{stop}"},
             'outer': {'start': "2", 'stop': "{stop}"}}
        GOLoop._bounds_lookup['go_offset_ne']['go_cu']['go_all_pts'] = \
            {'inner': {'start': "1", 'stop': "{stop}"},
             'outer': {'start': "1", 'stop': "{stop}+1"}}
        GOLoop._bounds_lookup['go_offset_ne']['go_cu']['go_internal_pts'] = \
            {'inner': {'start': "2", 'stop': "{stop}-1"},
             'outer': {'start': "2", 'stop': "{stop}"}}
        GOLoop._bounds_lookup['go_offset_ne']['go_cv']['go_all_pts'] = \
            {'inner': {'start': "1", 'stop': "{stop}+1"},
             'outer': {'start': "1", 'stop': "{stop}"}}
        GOLoop._bounds_lookup['go_offset_ne']['go_cv']['go_internal_pts'] = \
            {'inner': {'start': "2", 'stop': "{stop}"},
             'outer': {'start': "2", 'stop': "{stop}-1"}}
        GOLoop._bounds_lookup['go_offset_ne']['go_cf']['go_all_pts'] = \
            {'inner': {'start': "1", 'stop': "{stop}"},
             'outer': {'start': "1", 'stop': "{stop}"}}
        GOLoop._bounds_lookup['go_offset_ne']['go_cf']['go_internal_pts'] = \
            {'inner': {'start': "1", 'stop': "{stop}-1"},
             'outer': {'start': "1", 'stop': "{stop}-1"}}
        # Loop bounds for a mesh with SE offset
        GOLoop._bounds_lookup['go_offset_sw']['go_ct']['go_all_pts'] = \
            {'inner': {'start': "1", 'stop': "{stop}+1"},
             'outer': {'start': "1", 'stop': "{stop}+1"}}
        GOLoop._bounds_lookup['go_offset_sw']['go_ct']['go_internal_pts'] = \
            {'inner': {'start': "2", 'stop': "{stop}"},
             'outer': {'start': "2", 'stop': "{stop}"}}
        GOLoop._bounds_lookup['go_offset_sw']['go_cu']['go_all_pts'] = \
            {'inner': {'start': "1", 'stop': "{stop}+1"},
             'outer': {'start': "1", 'stop': "{stop}+1"}}
        GOLoop._bounds_lookup['go_offset_sw']['go_cu']['go_internal_pts'] = \
            {'inner': {'start': "2", 'stop': "{stop}+1"},
             'outer': {'start': "2", 'stop': "{stop}"}}
        GOLoop._bounds_lookup['go_offset_sw']['go_cv']['go_all_pts'] = \
            {'inner': {'start': "1", 'stop': "{stop}+1"},
             'outer': {'start': "1", 'stop': "{stop}+1"}}
        GOLoop._bounds_lookup['go_offset_sw']['go_cv']['go_internal_pts'] = \
            {'inner': {'start': "2", 'stop': "{stop}"},
             'outer': {'start': "2", 'stop': "{stop}+1"}}
        GOLoop._bounds_lookup['go_offset_sw']['go_cf']['go_all_pts'] = \
            {'inner': {'start': "1", 'stop': "{stop}+1"},
             'outer': {'start': "1", 'stop': "{stop}+1"}}
        GOLoop._bounds_lookup['go_offset_sw']['go_cf']['go_internal_pts'] = \
            {'inner': {'start': "2", 'stop': "{stop}+1"},
             'outer': {'start': "2", 'stop': "{stop}+1"}}
        # For offset 'any'
        for gridpt_type in VALID_FIELD_GRID_TYPES:
            for itspace in VALID_ITERATES_OVER:
                GOLoop._bounds_lookup['go_offset_any'][gridpt_type][itspace] =\
                    {'inner': {'start': "1", 'stop': "{stop}"},
                     'outer': {'start': "1", 'stop': "{stop}"}}
        # For 'every' grid-point type
        for offset in SUPPORTED_OFFSETS:
            for itspace in VALID_ITERATES_OVER:
                GOLoop._bounds_lookup[offset]['go_every'][itspace] = \
                    {'inner': {'start': "1", 'stop': "{stop}+1"},
                     'outer': {'start': "1", 'stop': "{stop}+1"}}
=======
        GOLoop._bounds_lookup['offset_ne']['ct']['all_pts'] = \
            {'inner': {'start': "{start}-1", 'stop': "{stop}+1"},
             'outer': {'start': "{start}-1", 'stop': "{stop}+1"}}
        GOLoop._bounds_lookup['offset_ne']['ct']['internal_pts'] = \
            {'inner': {'start': "{start}", 'stop': "{stop}"},
             'outer': {'start': "{start}", 'stop': "{stop}"}}
        GOLoop._bounds_lookup['offset_ne']['cu']['all_pts'] = \
            {'inner': {'start': "{start}-1", 'stop': "{stop}"},
             'outer': {'start': "{start}-1", 'stop': "{stop}+1"}}
        GOLoop._bounds_lookup['offset_ne']['cu']['internal_pts'] = \
            {'inner': {'start': "{start}", 'stop': "{stop}-1"},
             'outer': {'start': "{start}", 'stop': "{stop}"}}
        GOLoop._bounds_lookup['offset_ne']['cv']['all_pts'] = \
            {'inner': {'start': "{start}-1", 'stop': "{stop}+1"},
             'outer': {'start': "{start}-1", 'stop': "{stop}"}}
        GOLoop._bounds_lookup['offset_ne']['cv']['internal_pts'] = \
            {'inner': {'start': "{start}", 'stop': "{stop}"},
             'outer': {'start': "{start}", 'stop': "{stop}-1"}}
        GOLoop._bounds_lookup['offset_ne']['cf']['all_pts'] = \
            {'inner': {'start': "{start}-1", 'stop': "{stop}"},
             'outer': {'start': "{start}-1", 'stop': "{stop}"}}
        GOLoop._bounds_lookup['offset_ne']['cf']['internal_pts'] = \
            {'inner': {'start': "{start}-1", 'stop': "{stop}-1"},
             'outer': {'start': "{start}-1", 'stop': "{stop}-1"}}
        # Loop bounds for a mesh with SE offset
        GOLoop._bounds_lookup['offset_sw']['ct']['all_pts'] = \
            {'inner': {'start': "{start}-1", 'stop': "{stop}+1"},
             'outer': {'start': "{start}-1", 'stop': "{stop}+1"}}
        GOLoop._bounds_lookup['offset_sw']['ct']['internal_pts'] = \
            {'inner': {'start': "{start}", 'stop': "{stop}"},
             'outer': {'start': "{start}", 'stop': "{stop}"}}
        GOLoop._bounds_lookup['offset_sw']['cu']['all_pts'] = \
            {'inner': {'start': "{start}-1", 'stop': "{stop}+1"},
             'outer': {'start': "{start}-1", 'stop': "{stop}+1"}}
        GOLoop._bounds_lookup['offset_sw']['cu']['internal_pts'] = \
            {'inner': {'start': "{start}", 'stop': "{stop}+1"},
             'outer': {'start': "{start}", 'stop': "{stop}"}}
        GOLoop._bounds_lookup['offset_sw']['cv']['all_pts'] = \
            {'inner': {'start': "{start}-1", 'stop': "{stop}+1"},
             'outer': {'start': "{start}-1", 'stop': "{stop}+1"}}
        GOLoop._bounds_lookup['offset_sw']['cv']['internal_pts'] = \
            {'inner': {'start': "{start}", 'stop': "{stop}"},
             'outer': {'start': "{start}", 'stop': "{stop}+1"}}
        GOLoop._bounds_lookup['offset_sw']['cf']['all_pts'] = \
            {'inner': {'start': "{start}-1", 'stop': "{stop}+1"},
             'outer': {'start': "{start}-1", 'stop': "{stop}+1"}}
        GOLoop._bounds_lookup['offset_sw']['cf']['internal_pts'] = \
            {'inner': {'start': "{start}", 'stop': "{stop}+1"},
             'outer': {'start': "{start}", 'stop': "{stop}+1"}}
        # For offset 'any'
        for gridpt_type in VALID_FIELD_GRID_TYPES:
            for itspace in VALID_ITERATES_OVER:
                GOLoop._bounds_lookup['offset_any'][gridpt_type][itspace] = \
                    {'inner': {'start': "{start}-1", 'stop': "{stop}"},
                     'outer': {'start': "{start}-1", 'stop': "{stop}"}}
        # For 'every' grid-point type
        for offset in SUPPORTED_OFFSETS:
            for itspace in VALID_ITERATES_OVER:
                GOLoop._bounds_lookup[offset]['every'][itspace] = \
                    {'inner': {'start': "{start}-1", 'stop': "{stop}+1"},
                     'outer': {'start': "{start}-1", 'stop': "{stop}+1"}}
>>>>>>> afd73382

    # -------------------------------------------------------------------------
    @staticmethod
    def add_bounds(bound_info):
        '''
        Adds a new iteration space to PSyclone. An iteration space in the
        gocean1.0 API is for a certain offset type and field type. It defines
        the loop boundaries for the outer and inner loop. The format is a
        ":" separated tuple:
        bound_info = offset-type:field-type:iteration-space:outer-start:
                      outer-stop:inner-start:inner-stop
        Example:
<<<<<<< HEAD
        bound_info = go_offset_ne:ct:go_all_pts:outer:1:{stop}+1:2:{stop}
=======
        bound_info = offset_ne:ct:all_pts:{start}-1:{stop}+1:{start}:{stop}

        The expressions {start} and {stop} will be replaced with the loop
        indices that correspond to the inner points (i.e. non-halo or
        boundary points) of the field. So the index {start}-1 is actually
        on the halo / boundary.
>>>>>>> afd73382

        :param str bound_info: A string that contains a ":" separated \
               tuple with the iteration space definition.
        :raises ValueError: if bound_info is not a string.
        :raises ConfigurationError: if bound_info is not formatted correctly.
        '''

        if not isinstance(bound_info, str):
            raise InternalError("The parameter 'bound_info' must be a string, "
                                "got '{0}' (type {1}".format(bound_info,
                                                             type(bound_info)))

        data = bound_info.split(":")
        if len(data) != 7:
            from psyclone.configuration import ConfigurationError
            raise ConfigurationError("An iteration space must be in the form "
                                     "\"offset-type:field-type:"
                                     "iteration-space:outer-start:"
                                     "outer-stop:inner-start:inner-stop\"\n"
                                     "But got \"{0}\"".format(bound_info))

        if len(GOLoop._bounds_lookup) == 0:
            GOLoop.setup_bounds()

        current_bounds = GOLoop._bounds_lookup   # Shortcut
        # Check offset-type exists
        if not data[0] in current_bounds:
            current_bounds[data[0]] = {}

        # Check field-type exists
        if not data[1] in current_bounds[data[0]]:
            current_bounds[data[0]][data[1]] = {}

        # Check iteration space exists:
        if not data[2] in current_bounds[data[0]][data[1]]:
            current_bounds[data[0]][data[1]][data[2]] = {}
            VALID_ITERATES_OVER.append(data[2])

        # Now check that all bound specifications (min
        # and max index) are valid.
        import re
        bracket_regex = re.compile("{[^}]+}")
        for bound in data[3:6]:
            all_expr = bracket_regex.findall(bound)
            for bracket_expr in all_expr:
                if bracket_expr not in ["{start}", "{stop}"]:
                    from psyclone.configuration import ConfigurationError
                    raise ConfigurationError("Only '{{start}}' and '{{stop}}' "
                                             "are allowed as bracketed "
                                             "expression in an iteration "
                                             "space. But got "
                                             "{0}".format(bracket_expr))

        current_bounds[data[0]][data[1]][data[2]] = \
            {'outer': {'start': data[3], 'stop': data[4]},
             'inner': {'start': data[5], 'stop': data[6]}}

    # -------------------------------------------------------------------------
    # pylint: disable=too-many-branches
    def _upper_bound(self):
        ''' Returns the upper bound of this loop as a string.
        This takes the field type and usage of const_loop_bounds
        into account. In case of const_loop_bounds it will be
        using the data in GOLoop._bounds_lookup to find the appropriate
        indices depending on offset, field type, and iteration space.
        All occurences of {start} and {stop} in _bounds_loopup will
        be replaced with the constant loop boundary variable, e.g.
        "{stop}+1" will become "istop+1" (or "jstop+1 depending on
        loop type).'''
        schedule = self.ancestor(GOSchedule)
        if schedule.const_loop_bounds:
            index_offset = ""
            # Look for a child kernel in order to get the index offset.
            # Since this is the __str__ method we have no guarantee
            # what state we expect our object to be in so we allow
            # for the case where we don't have any child kernels.
            go_kernels = self.walk(self.children, GOKern)
            if go_kernels:
                index_offset = go_kernels[0].index_offset

            if self._loop_type == "inner":
                stop = schedule.iloop_stop
            else:
                stop = schedule.jloop_stop

            if index_offset:
                # This strange line splitting was the only way I could find
                # to avoid pep8 warnings: using [..._space]\ keeps on
                # complaining about a white space
                bounds = GOLoop._bounds_lookup[index_offset][self.field_space][
                    self._iteration_space][self._loop_type]
                stop = bounds["stop"].format(start='2', stop=stop)
                # This common cases is a bit of compile-time computation
                # but it helps fixing all test cases.
                if stop == "2-1":
                    stop = "1"
            else:
                stop = "not yet set"
        else:
            if self.field_space == "go_every":
                # Bounds are independent of the grid-offset convention in use

                # We look-up the upper bounds by enquiring about the SIZE of
                # the array itself
                if self._loop_type == "inner":
                    stop = "SIZE("+self.field_name+"%data, 1)"
                elif self._loop_type == "outer":
                    stop = "SIZE("+self.field_name+"%data, 2)"

            else:
                # loop bounds are pulled from the field object which
                # is more straightforward for us but provides the
                # Fortran compiler with less information.
                stop = self.field_name

                if self._iteration_space.lower() == "go_internal_pts":
                    stop += "%internal"
                elif self._iteration_space.lower() == "go_all_pts":
                    stop += "%whole"
                else:
                    raise GenerationError("Unrecognised iteration space, {0}. "
                                          "Cannot generate loop bounds.".
                                          format(self._iteration_space))
                if self._loop_type == "inner":
                    stop += "%xstop"
                elif self._loop_type == "outer":
                    stop += "%ystop"
        return stop

    # -------------------------------------------------------------------------
    # pylint: disable=too-many-branches
    def _lower_bound(self):
        ''' Returns the lower bound of this loop as a string.
        This takes the field type and usage of const_loop_bounds
        into account. In case of const_loop_bounds it will be
        using the data in GOLoop._bounds_lookup to find the appropriate
        indices depending on offset, field type, and iteration space.
        All occurences of {start} and {stop} in _bounds_loopup will
        be replaced with the constant loop boundary variable, e.g.
        "{stop}+1" will become "istop+1" (or "jstop+1" depending on
        loop type).'''

        schedule = self.ancestor(GOSchedule)
        if schedule.const_loop_bounds:
            index_offset = ""
            # Look for a child kernel in order to get the index offset.
            # Since this is the __str__ method we have no guarantee
            # what state we expect our object to be in so we allow
            # for the case where we don't have any child kernels.
            go_kernels = self.walk(self.children, GOKern)
            if go_kernels:
                index_offset = go_kernels[0].index_offset

            if self._loop_type == "inner":
                stop = schedule.iloop_stop
            else:
                stop = schedule.jloop_stop
            if index_offset:
                # This strange line splitting was the only way I could find
                # to avoid pep8 warnings: using [..._space]\ keeps on
                # complaining about a white space
                bounds = GOLoop._bounds_lookup[index_offset][self.field_space][
                    self._iteration_space][self._loop_type]
                start = bounds["start"].format(start='2', stop=stop)
                # This common cases is a bit of compile-time computation
                # but it helps fixing all test cases.
                if start == "2-1":
                    start = "1"
            else:
                start = "not yet set"
        else:
            if self.field_space == "go_every":
                # Bounds are independent of the grid-offset convention in use
                start = "1"
            else:
                # loop bounds are pulled from the field object which
                # is more straightforward for us but provides the
                # Fortran compiler with less information.
                start = self.field_name
                if self._iteration_space.lower() == "go_internal_pts":
                    start += "%internal"
                elif self._iteration_space.lower() == "go_all_pts":
                    start += "%whole"
                else:
                    raise GenerationError("Unrecognised iteration space, {0}. "
                                          "Cannot generate loop bounds.".
                                          format(self._iteration_space))
                if self._loop_type == "inner":
                    start += "%xstart"
                elif self._loop_type == "outer":
                    start += "%ystart"
        return start

    # -------------------------------------------------------------------------
    def __str__(self):
        ''' Returns a string describing this Loop object '''
        step = self._step
        if not step:
            step = "1"

        result = ("Loop[" + self._id + "]: " + self._variable_name +
                  "=" + self._id + " lower=" + self._lower_bound() +
                  "," + self._upper_bound() + "," + step + "\n")
        for entity in self._children:
            result += str(entity)+"\n"
        result += "EndLoop"
        return result

    # -------------------------------------------------------------------------
    def gen_code(self, parent):
        ''' Generate the Fortran source for this loop '''
        # Our schedule holds the names to use for the loop bounds.
        # Climb up the tree looking for our enclosing Schedule
        schedule = self.ancestor(GOSchedule)
        if schedule is None or not isinstance(schedule, GOSchedule):
            raise GenerationError("Internal error: cannot find parent"
                                  " GOSchedule for this Do loop")

        # Walk down the tree looking for a kernel so that we can
        # look-up what index-offset convention we are to use
        go_kernels = self.walk(self.children, GOKern)
        if len(go_kernels) == 0:
            raise GenerationError("Internal error: cannot find the "
                                  "GOcean Kernel enclosed by this loop")
        index_offset = go_kernels[0].index_offset
        if schedule.const_loop_bounds and \
           index_offset not in SUPPORTED_OFFSETS:
            raise GenerationError("Constant bounds generation"
                                  " not implemented for a grid offset "
                                  "of {0}. Supported offsets are {1}".
                                  format(index_offset,
                                         SUPPORTED_OFFSETS))
        # Check that all kernels enclosed by this loop expect the same
        # grid offset
        for kernel in go_kernels:
            if kernel.index_offset != index_offset:
                raise GenerationError("All Kernels must expect the same "
                                      "grid offset but kernel {0} has offset "
                                      "{1} which does not match {2}".
                                      format(kernel.name,
                                             kernel.index_offset,
                                             index_offset))
        # Generate the upper and lower loop bounds
        self._start = self._lower_bound()
        self._stop = self._upper_bound()
        Loop.gen_code(self, parent)


# pylint: disable=too-few-public-methods
class GOBuiltInCallFactory(object):
    ''' A GOcean-specific built-in call factory. No built-ins
        are supported in GOcean at the moment. '''

    @staticmethod
    def create():
        ''' Placeholder to create a GOocean-specific built-in call.
        This will require us to create a doubly-nested loop and then create
        the body of the particular built-in operation. '''
        raise GenerationError(
            "Built-ins are not supported for the GOcean 1.0 API")


# pylint: disable=too-few-public-methods
class GOKernCallFactory(object):
    ''' A GOcean-specific kernel-call factory. A standard kernel call in
    GOcean consists of a doubly-nested loop (over i and j) and a call to
    the user-supplied kernel routine. '''
    @staticmethod
    def create(call, parent=None):
        ''' Create a new instance of a call to a GO kernel. Includes the
        looping structure as well as the call to the kernel itself. '''
        outer_loop = GOLoop(parent=parent,
                            loop_type="outer")
        inner_loop = GOLoop(parent=outer_loop,
                            loop_type="inner")
        outer_loop.addchild(inner_loop)
        gocall = GOKern()
        gocall.load(call, parent=inner_loop)
        inner_loop.addchild(gocall)
        # determine inner and outer loops space information from the
        # child kernel call. This is only picked up automatically (by
        # the inner loop) if the kernel call is passed into the inner
        # loop.
        inner_loop.iteration_space = gocall.iterates_over
        outer_loop.iteration_space = inner_loop.iteration_space
        inner_loop.field_space = gocall.\
            arguments.iteration_space_arg().function_space
        outer_loop.field_space = inner_loop.field_space
        inner_loop.field_name = gocall.\
            arguments.iteration_space_arg().name
        outer_loop.field_name = inner_loop.field_name
        return outer_loop


class GOKern(Kern):
    ''' Stores information about GOcean Kernels as specified by the Kernel
        metadata. Uses this information to generate appropriate PSy layer
        code for the Kernel instance. Specialises the gen_code method to
        create the appropriate GOcean specific kernel call. '''
    def __init__(self):
        ''' Create an empty GOKern object. The object is given state via
        the load method '''
        if False:  # pylint: disable=using-constant-test
            self._arguments = GOKernelArguments(None, None)  # for pyreverse
        # Create those member variables required for testing and to keep
        # pylint happy
        self._children = []
        self._name = ""
        self._index_offset = ""

    def load(self, call, parent=None):
        ''' Populate the state of this GOKern object '''
        Kern.__init__(self, GOKernelArguments, call, parent, check=False)

        # Pull out the grid index-offset that this kernel expects and
        # store it here. This is used to check that all of the kernels
        # invoked by an application are using compatible index offsets.
        self._index_offset = call.ktype.index_offset

    def local_vars(self):
        '''Return a list of the variable (names) that are local to this loop
        (and must therefore be e.g. threadprivate if doing OpenMP)

        '''
        return []

    def find_grid_access(self):
        '''Determine the best kernel argument from which to get properties of
            the grid. For this, an argument must be a field (i.e. not
            a scalar) and must be supplied by the algorithm layer
            (i.e. not a grid property). If possible it should also be
            a field that is read-only as otherwise compilers can get
            confused about data dependencies and refuse to SIMD
            vectorise.

        '''
        for access in ["go_read", "go_readwrite", "go_write"]:
            for arg in self._arguments.args:
                if arg.type == "field" and arg.access.lower() == access:
                    return arg
        # We failed to find any kernel argument which could be used
        # to access the grid properties. This will only be a problem
        # if the kernel requires a grid-property argument.
        return None

    def gen_code(self, parent):
        ''' Generates GOcean v1.0 specific psy code for a call to the dynamo
            kernel instance. '''
        from psyclone.f2pygen import CallGen, UseGen

        # Before we do anything else, go through the arguments and
        # determine the best one from which to obtain the grid properties.
        grid_arg = self.find_grid_access()

        # A GOcean 1.0 kernel always requires the [i,j] indices of the
        # grid-point that is to be updated
        arguments = ["i", "j"]
        for arg in self._arguments.args:

            if arg.type == "scalar":
                # Scalar arguments require no de-referencing
                arguments.append(arg.name)
            elif arg.type == "field":
                # Field objects are Fortran derived-types
                arguments.append(arg.name + "%data")
            elif arg.type == "grid_property":
                # Argument is a property of the grid which we can access via
                # the grid member of any field object.
                # We use the most suitable field as chosen above.
                if grid_arg is None:
                    raise GenerationError(
                        "Error: kernel {0} requires grid property {1} but "
                        "does not have any arguments that are fields".
                        format(self._name, arg.name))
                else:
                    arguments.append(grid_arg.name+"%grid%"+arg.name)
            else:
                raise GenerationError("Kernel {0}, argument {1} has "
                                      "unrecognised type: {2}".
                                      format(self._name, arg.name, arg.type))

        parent.add(CallGen(parent, self._name, arguments))
        if not self.module_inline:
            parent.add(UseGen(parent, name=self._module_name, only=True,
                              funcnames=[self._name]))

    @property
    def index_offset(self):
        ''' The grid index-offset convention that this kernel expects '''
        return self._index_offset


class GOKernelArguments(Arguments):
    '''Provides information about GOcean kernel-call arguments
        collectively, as specified by the kernel argument
        metadata. This class ensures that initialisation is performed
        correctly. It also overrides the iteration_space_arg method to
        supply a GOcean-specific dictionary for the mapping of
        argument-access types.

    '''
    def __init__(self, call, parent_call):
        if False:  # pylint: disable=using-constant-test
            self._0_to_n = GOKernelArgument(None, None, None)  # for pyreverse
        Arguments.__init__(self, parent_call)

        self._args = []
        # Loop over the kernel arguments obtained from the meta data
        for (idx, arg) in enumerate(call.ktype.arg_descriptors):
            # arg is a GO1p0Descriptor object
            if arg.type == "grid_property":
                # This is an argument supplied by the psy layer
                self._args.append(GOKernelGridArgument(arg))
            elif arg.type == "scalar" or arg.type == "field":
                # This is a kernel argument supplied by the Algorithm layer
                self._args.append(GOKernelArgument(arg, call.args[idx],
                                                   parent_call))
            else:
                raise ParseError("Invalid kernel argument type. Found '{0}' "
                                 "but must be one of {1}".
                                 format(arg.type, ["grid_property", "scalar",
                                                   "field"]))
        self._dofs = []

    @property
    def dofs(self):
        ''' Currently required for invoke base class although this makes no
            sense for GOcean. Need to refactor the invoke class and pull out
            dofs into the gunghoproto api '''
        return self._dofs

    def iteration_space_arg(self, mapping=None):
        if mapping:
            my_mapping = mapping
        else:
            # We provide an empty mapping for inc as it is not supported
            # in the GOcean 1.0 API. However, the entry has to be there
            # in the dictionary as a field that has read access causes
            # the code (that checks that a kernel has at least one argument
            # that is written to) to attempt to lookup "inc".
            my_mapping = {"write": "go_write", "read": "go_read",
                          "readwrite": "go_readwrite", "inc": ""}
        arg = Arguments.iteration_space_arg(self, my_mapping)
        return arg

    @property
    def acc_args(self):
        '''
        Provide the list of references (both objects and arrays) that must
        be present on an OpenACC device before the kernel associated with
        this Arguments object may be launched.

        :returns: list of (Fortran) quantities
        :rtype: list of str
        '''
        arg_list = []

        # First off, specify the field object which we will de-reference in
        # order to get any grid properties (if this kernel requires them).
        # We do this as some compilers do less optimisation if we get (read-
        # -only) grid properties from a field object that has read-write
        # access.
        grid_fld = self._parent_call.find_grid_access()
        grid_ptr = grid_fld.name + "%grid"
        arg_list.extend([grid_fld.name, grid_fld.name+"%data"])

        for arg in self._args:
            if arg.type == "scalar":
                arg_list.append(arg.name)
            elif arg.type == "field" and arg != grid_fld:
                # The remote device will need the reference to the field
                # object *and* the reference to the array within that object.
                arg_list.extend([arg.name, arg.name+"%data"])
            elif arg.type == "grid_property":
                if grid_ptr not in arg_list:
                    # This kernel needs a grid property and therefore the
                    # pointer to the grid object must be copied to the device.
                    arg_list.append(grid_ptr)
                arg_list.append(grid_ptr+"%"+arg.name)
        return arg_list

    @property
    def fields(self):
        '''
        Provides the list of names of field objects that are required by
        the kernel associated with this Arguments object.

        :returns: List of names of (Fortran) field objects.
        :rtype: list of str
        '''
        args = args_filter(self._args, arg_types=["field"])
        return [arg.name for arg in args]

    @property
    def scalars(self):
        '''
        Provides the list of names of scalar arguments required by the
        kernel associated with this Arguments object. If there are none
        then the returned list is empty.

        :returns: A list of the names of scalar arguments in this object.
        :rtype: list of str
        '''
        args = args_filter(self._args, arg_types=["scalar"])
        return [arg.name for arg in args]


class GOKernelArgument(KernelArgument):
    ''' Provides information about individual GOcean kernel call arguments
        as specified by the kernel argument metadata. '''
    def __init__(self, arg, arg_info, call):

        self._arg = arg
        KernelArgument.__init__(self, arg, arg_info, call)

    @property
    def type(self):
        ''' Return the type of this kernel argument - whether it is a field,
            a scalar or a grid_property (to be supplied by the PSy layer) '''
        return self._arg.type

    @property
    def function_space(self):
        ''' Returns the expected finite difference space for this
            argument as specified by the kernel argument metadata.'''
        return self._arg.function_space


class GOKernelGridArgument(Argument):
    ''' Describes arguments that supply grid properties to a kernel.
        These arguments are provided by the PSy layer rather than in
        the Algorithm layer. '''

    def __init__(self, arg):

        if arg.grid_prop in GRID_PROPERTY_DICT:
            self._name = GRID_PROPERTY_DICT[arg.grid_prop]
        else:
            raise GenerationError("Unrecognised grid property specified. "
                                  "Expected one of {0} but found '{1}'".
                                  format(str(GRID_PROPERTY_DICT.keys()),
                                         arg.grid_prop))

        # This object always represents an argument that is a grid_property
        self._type = "grid_property"

    @property
    def name(self):
        ''' Returns the Fortran name of the grid property. This name is
            used in the generated code like so: <fld>%grid%name '''
        return self._name

    @property
    def type(self):
        ''' The type of this argument. We have this for compatibility with
            GOKernelArgument objects since, for this class, it will always be
            "grid_property". '''
        return self._type

    @property
    def text(self):
        ''' The raw text used to pass data from the algorithm layer
            for this argument. Grid properties are not passed from the
            algorithm layer so None is returned.'''
        return None

    def forward_dependence(self):
        '''
        A grid-property argument is read-only and supplied by the
        PSy layer so has no dependencies

        :returns: None to indicate no dependencies
        :rtype: NoneType
        '''
        return None

    def backward_dependence(self):
        '''
        A grid-property argument is read-only and supplied by the
        PSy layer so has no dependencies

        :returns: None to indicate no dependencies
        :rtype: NoneType
        '''
        return None


class GOStencil(object):
    '''GOcean 1.0 stencil information for a kernel argument as obtained by
    parsing the kernel meta-data. The expected structure of the
    metadata and its meaning is provided in the description of the
    load method

    '''
    def __init__(self):
        ''' Set up any internal variables. '''
        self._has_stencil = None
        self._stencil = [[0 for _ in range(3)] for _ in range(3)]
        self._name = None
        self._initialised = False

    # pylint: disable=too-many-branches
    def load(self, stencil_info, kernel_name):
        '''Take parsed stencil metadata information, check it is valid and
        store it in a convenient form. The kernel_name argument is
        only used to provide the location if there is an error.

        The stencil information should either be a name which
        indicates a particular type of stencil or in the form
        stencil(xxx,yyy,zzz) which explicitly specifies a stencil
        shape where xxx, yyy and zzz are triplets of integers
        indicating whether there is a stencil access in a particular
        direction and the depth of that access. For example:

        stencil(010,  !   N
                212,  !  W E
                010)  !   S

        indicates that there is a stencil access of depth 1 in the
        "North" and "South" directions and stencil access of depth 2
        in the "East" and "West" directions. The value at the centre
        of the stencil will not be used by PSyclone but can be 0 or 1
        and indicates whether the local field value is accessed.

        The convention is for the associated arrays to be
        2-dimensional. If we denote the first dimension as "i" and the
        second dimension as "j" then the following directions are
        assumed:

        j
        ^
        |
        |
        ---->i

        For example a stencil access like:

        a(i,j) + a(i+1,j) + a(i,j-1)

        would be stored as:

        stencil(000,
                011,
                010)

        :param stencil_info: contains the appropriate part of the parser AST
        :type stencil_info: :py:class:`psyclone.expression.FunctionVar`
        :param string kernel_name: the name of the kernel from where
        this stencil information came from.
        :raises ParseError: if the supplied stencil information is invalid

        '''
        self._initialised = True

        if not isinstance(stencil_info, expr.FunctionVar):
            # the stencil information is not in the expected format
            raise ParseError(
                "Meta-data error in kernel '{0}': 3rd descriptor (stencil) of "
                "field argument is '{1}' but expected either a name or the "
                "format 'stencil(...)'".format(kernel_name, str(stencil_info)))

        # Get the name
        name = stencil_info.name.lower()

        if stencil_info.args:
            # The stencil info is of the form 'name(a,b,...), so the
            # name should be 'stencil' and there should be 3
            # arguments'
            self._has_stencil = True
            args = stencil_info.args
            if name != "stencil":
                raise ParseError(
                    "Meta-data error in kernel '{0}': 3rd descriptor "
                    "(stencil) of field argument is '{1}' but must be "
                    "'stencil(...)".format(kernel_name, name))
            if len(args) != 3:
                raise ParseError(
                    "Meta-data error in kernel '{0}': 3rd descriptor "
                    "(stencil) of field argument with format "
                    "'stencil(...)', has {1} arguments but should have "
                    "3".format(kernel_name, len(args)))
            # Each of the 3 args should be of length 3 and each
            # character should be a digit from 0-9. Whilst we are
            # expecting numbers, the parser represents these numbers
            # as strings so we have to perform string manipulation to
            # check and that extract them
            for arg_idx in range(3):
                arg = args[arg_idx]
                if not isinstance(arg, str):
                    raise ParseError(
                        "Meta-data error in kernel '{0}': 3rd descriptor "
                        "(stencil) of field argument with format "
                        "'stencil(...)'. Argument index {1} should be a "
                        "number but found "
                        "'{2}'.".format(kernel_name, arg_idx, str(arg)))
                if len(arg) != 3:
                    raise ParseError(
                        "Meta-data error in kernel '{0}': 3rd descriptor "
                        "(stencil) of field argument with format "
                        "'stencil(...)'. Argument index {1} should "
                        "consist of 3 digits but found "
                        "{2}.".format(kernel_name, arg_idx, len(arg)))
            # The central value is constrained to be 0 or 1
            if args[1][1] not in ["0", "1"]:
                raise ParseError(
                    "Meta-data error in kernel '{0}': 3rd descriptor "
                    "(stencil) of field argument with format "
                    "'stencil(...)'. Argument index 1 position 1 "
                    "should be a number from 0-1 "
                    "but found {1}.".format(kernel_name, args[1][1]))
            # It is not valid to specify a zero stencil. This is
            # indicated by the 'pointwise' name
            if args[0] == "000" and \
               (args[1] == "000" or args[1] == "010") and \
               args[2] == "000":
                raise ParseError(
                    "Meta-data error in kernel '{0}': 3rd descriptor "
                    "(stencil) of field argument with format "
                    "'stencil(...)'. A zero sized stencil has been "
                    "specified. This should be specified with the "
                    "'go_pointwise' keyword.".format(kernel_name))
            # store the values in an internal array as integers in i,j
            # order
            for idx0 in range(3):
                for idx1 in range(3):
                    self._stencil[idx0][idx1] = int(args[idx1][idx0])
        else:
            # stencil info is of the form 'name' so should be one of
            # our valid names
            if name not in VALID_STENCIL_NAMES:
                raise ParseError(
                    "Meta-data error in kernel '{0}': 3rd descriptor "
                    "(stencil) of field argument is '{1}' but must be one "
                    "of {2} or stencil(...)".format(kernel_name, name,
                                                    VALID_STENCIL_NAMES))
            self._name = name
            # We currently only support one valid name ('pointwise')
            # which indicates that there is no stencil
            self._has_stencil = False

    def _check_init(self):
        '''Internal method which checks that the stencil information has been
        loaded.

        :raises GenerationError: if the GOStencil object has not been
        initialised i.e. the load() method has not been called

        '''
        if not self._initialised:
            raise GenerationError(
                "Error in class GOStencil: the object has not yet been "
                "initialised. Please ensure the load() method is called.")

    @property
    def has_stencil(self):
        '''Specifies whether this argument has stencil information or not. The
        only case when this is False is when the stencil information
        specifies 'pointwise' as this indicates that there is no
        stencil access.

        :return Bool: True if this argument has stencil information
        and False if not.

        '''
        self._check_init()
        return self._has_stencil

    @property
    def name(self):
        '''Provides the stencil name if one is provided

        :return string: the name of the type of stencil if this is
        provided and 'None' if not.

        '''
        self._check_init()
        return self._name

    def depth(self, index0, index1):
        '''Provides the depth of the stencil in the 8 possible stencil
        directions in a 2d regular grid (see the description in the
        load class for more information). Values must be between -1
        and 1 as they are considered to be relative to the centre of
        the stencil For example:

        stencil(234,
                915,
                876)

        returns

        depth(-1,0) = 9
        depth(1,1) = 4

        :param int index0: the relative stencil offset for the first
        index of the associated array. This value must be between -1
        and 1
        :param int index1: the relative stencil offset for the second
        index of the associated array. This value must be between -1
        and 1
        :return int: the depth of the stencil in the specified direction
        :raises GenerationError: if the indices are out-of-bounds

        '''
        self._check_init()
        if index0 < -1 or index0 > 1 or index1 < -1 or index1 > 1:
            raise GenerationError(
                "The indices arguments to the depth method in the GOStencil "
                "object must be between -1 and 1 but found "
                "({0},{1})".format(index0, index1))
        return self._stencil[index0+1][index1+1]


class GO1p0Descriptor(Descriptor):
    '''Description of a GOcean 1.0 kernel argument, as obtained by
        parsing the kernel meta-data

    '''

    def __init__(self, kernel_name, kernel_arg):
        '''Test and extract the required kernel metadata

        :param str kernel_name: the name of the kernel metadata type
        that contains this metadata
        :param kernel_arg: the relevant part of the parser's AST
        :type kernel_arg: :py:class:`psyclone.expression.FunctionVar`

        '''

        nargs = len(kernel_arg.args)
        stencil_info = None

        if nargs == 3:
            # This kernel argument is supplied by the Algorithm layer
            # and is either a field or a scalar

            access = kernel_arg.args[0].name
            funcspace = kernel_arg.args[1].name
            stencil_info = GOStencil()
            stencil_info.load(kernel_arg.args[2],
                              kernel_name)

            # Valid values for the grid-point type that a kernel argument
            # may have. (We use the funcspace argument for this as it is
            # similar to the space in Finite-Element world.)
            valid_func_spaces = VALID_FIELD_GRID_TYPES + VALID_SCALAR_TYPES

            self._grid_prop = ""
            if funcspace.lower() in VALID_FIELD_GRID_TYPES:
                self._type = "field"
            elif funcspace.lower() in VALID_SCALAR_TYPES:
                self._type = "scalar"
            else:
                raise ParseError("Meta-data error in kernel {0}: argument "
                                 "grid-point type is '{1}' but must be one "
                                 "of {2} ".format(kernel_name, funcspace,
                                                  valid_func_spaces))

        elif nargs == 2:
            # This kernel argument is a property of the grid
            access = kernel_arg.args[0].name
            grid_var = kernel_arg.args[1].name
            funcspace = ""

            self._grid_prop = grid_var
            self._type = "grid_property"

            if grid_var.lower() not in GRID_PROPERTY_DICT:
                raise ParseError(
                    "Meta-data error in kernel {0}: un-recognised grid "
                    "property '{1}' requested. Must be one of {2}".
                    format(kernel_name,
                           grid_var,
                           str(GRID_PROPERTY_DICT.keys())))
        else:
            raise ParseError(
                "Meta-data error in kernel {0}: 'arg' type expects 2 or 3 "
                "arguments but found '{1}' in '{2}'".
                format(kernel_name,
                       str(len(kernel_arg.args)),
                       kernel_arg.args))

        if access.lower() not in VALID_ARG_ACCESSES:
            raise ParseError("Meta-data error in kernel {0}: argument "
                             "access  is given as '{1}' but must be "
                             "one of {2}".
                             format(kernel_name, access, VALID_ARG_ACCESSES))

        # Finally we can call the __init__ method of our base class
        Descriptor.__init__(self, access, funcspace, stencil_info)

    def __str__(self):
        return repr(self)

    @property
    def grid_prop(self):
        ''' The name of the grid-property that this argument is to supply
            to the kernel '''
        return self._grid_prop

    @property
    def type(self):
        ''' The type of this argument - whether it is a scalar, a field or
            a grid-property. The latter are special because they must be
            supplied by the PSy layer. '''
        return self._type


class GOKernelType1p0(KernelType):
    ''' Description of a kernel including the grid index-offset it
        expects and the region of the grid that it expects to
        operate upon '''

    def __str__(self):
        return ('GOcean 1.0 kernel ' + self._name + ', index-offset = ' +
                self._index_offset + ', iterates-over = ' +
                self._iterates_over)

    def __init__(self, ast, name=None):
        # Initialise the base class
        KernelType.__init__(self, ast, name=name)

        # What grid offset scheme this kernel expects
        self._index_offset = self._ktype.get_variable('index_offset').init

        if self._index_offset is None:
            raise ParseError("Meta-data error in kernel {0}: an INDEX_OFFSET "
                             "must be specified and must be one of {1}".
                             format(name, VALID_OFFSET_NAMES))

        if self._index_offset.lower() not in VALID_OFFSET_NAMES:
            raise ParseError("Meta-data error in kernel {0}: INDEX_OFFSET "
                             "has value '{1}' but must be one of {2}".
                             format(name,
                                    self._index_offset,
                                    VALID_OFFSET_NAMES))

        # Check that the meta-data for this kernel is valid
        if self._iterates_over is None:
            raise ParseError("Meta-data error in kernel {0}: ITERATES_OVER "
                             "is missing. (Valid values are: {1})".
                             format(name, VALID_ITERATES_OVER))

        if self._iterates_over.lower() not in VALID_ITERATES_OVER:
            raise ParseError("Meta-data error in kernel {0}: ITERATES_OVER "
                             "has value '{1}' but must be one of {2}".
                             format(name,
                                    self._iterates_over.lower(),
                                    VALID_ITERATES_OVER))

        # The list of kernel arguments
        self._arg_descriptors = []
        have_grid_prop = False
        for init in self._inits:
            if init.name != 'go_arg':
                raise ParseError("Each meta_arg value must be of type " +
                                 "'go_arg' for the gocean1.0 api, but " +
                                 "found '{0}'".format(init.name))
            # Pass in the name of this kernel for the purposes
            # of error reporting
            new_arg = GO1p0Descriptor(name, init)
            # Keep track of whether this kernel requires any
            # grid properties
            have_grid_prop = (have_grid_prop or
                              (new_arg.type == "grid_property"))
            self._arg_descriptors.append(new_arg)

        # If this kernel expects a grid property then check that it
        # has at least one field object as an argument (which we
        # can use to access the grid)
        if have_grid_prop:
            have_fld = False
            for arg in self.arg_descriptors:
                if arg.type == "field":
                    have_fld = True
                    break
            if not have_fld:
                raise ParseError(
                    "Kernel {0} requires a property of the grid but does "
                    "not have any field objects as arguments.".format(name))

    # Override nargs from the base class so that it returns the no.
    # of args specified in the algorithm layer (and thus excludes those
    # that must be added in the PSy layer). This is done to simplify the
    # check on the no. of arguments supplied in any invoke of the kernel.
    @property
    def nargs(self):
        ''' Count and return the number of arguments that this kernel
            expects the Algorithm layer to provide '''
        count = 0
        for arg in self.arg_descriptors:
            if arg.type != "grid_property":
                count += 1
        return count

    @property
    def index_offset(self):
        ''' Return the grid index-offset that this kernel expects '''
        return self._index_offset


class GOACCDataDirective(ACCDataDirective):
    '''
    Sub-classes ACCDataDirective to provide an API-specific implementation
    of data_on_device().

    '''
    def data_on_device(self, parent):
        '''
        Adds nodes into the f2pygen AST to flag that each of the
        objects required by the kernels in the data region is now on the
        device. We do this by setting the data_on_device attribute to .true.

        :param parent: The node in the f2pygen AST to which to add the \
                       assignment nodes.
        :type parent: :py:class:`psyclone.f2pygen.BaseGen`
        '''
        from psyclone.f2pygen import AssignGen
        obj_list = []
        for pdir in self._acc_dirs:
            for var in pdir.fields:
                if var not in obj_list:
                    parent.add(AssignGen(parent,
                                         lhs=var+"%data_on_device",
                                         rhs=".true."))
                    obj_list.append(var)
        return<|MERGE_RESOLUTION|>--- conflicted
+++ resolved
@@ -430,131 +430,67 @@
                         itspace] = {}
 
         # Loop bounds for a mesh with NE offset
-<<<<<<< HEAD
         GOLoop._bounds_lookup['go_offset_ne']['go_ct']['go_all_pts'] = \
-            {'inner': {'start': "1", 'stop': "{stop}+1"},
-             'outer': {'start': "1", 'stop': "{stop}+1"}}
-        GOLoop._bounds_lookup['go_offset_ne']['go_ct']['go_internal_pts'] = \
-            {'inner': {'start': "2", 'stop': "{stop}"},
-             'outer': {'start': "2", 'stop': "{stop}"}}
-        GOLoop._bounds_lookup['go_offset_ne']['go_cu']['go_all_pts'] = \
-            {'inner': {'start': "1", 'stop': "{stop}"},
-             'outer': {'start': "1", 'stop': "{stop}+1"}}
-        GOLoop._bounds_lookup['go_offset_ne']['go_cu']['go_internal_pts'] = \
-            {'inner': {'start': "2", 'stop': "{stop}-1"},
-             'outer': {'start': "2", 'stop': "{stop}"}}
-        GOLoop._bounds_lookup['go_offset_ne']['go_cv']['go_all_pts'] = \
-            {'inner': {'start': "1", 'stop': "{stop}+1"},
-             'outer': {'start': "1", 'stop': "{stop}"}}
-        GOLoop._bounds_lookup['go_offset_ne']['go_cv']['go_internal_pts'] = \
-            {'inner': {'start': "2", 'stop': "{stop}"},
-             'outer': {'start': "2", 'stop': "{stop}-1"}}
-        GOLoop._bounds_lookup['go_offset_ne']['go_cf']['go_all_pts'] = \
-            {'inner': {'start': "1", 'stop': "{stop}"},
-             'outer': {'start': "1", 'stop': "{stop}"}}
-        GOLoop._bounds_lookup['go_offset_ne']['go_cf']['go_internal_pts'] = \
-            {'inner': {'start': "1", 'stop': "{stop}-1"},
-             'outer': {'start': "1", 'stop': "{stop}-1"}}
-        # Loop bounds for a mesh with SE offset
-        GOLoop._bounds_lookup['go_offset_sw']['go_ct']['go_all_pts'] = \
-            {'inner': {'start': "1", 'stop': "{stop}+1"},
-             'outer': {'start': "1", 'stop': "{stop}+1"}}
-        GOLoop._bounds_lookup['go_offset_sw']['go_ct']['go_internal_pts'] = \
-            {'inner': {'start': "2", 'stop': "{stop}"},
-             'outer': {'start': "2", 'stop': "{stop}"}}
-        GOLoop._bounds_lookup['go_offset_sw']['go_cu']['go_all_pts'] = \
-            {'inner': {'start': "1", 'stop': "{stop}+1"},
-             'outer': {'start': "1", 'stop': "{stop}+1"}}
-        GOLoop._bounds_lookup['go_offset_sw']['go_cu']['go_internal_pts'] = \
-            {'inner': {'start': "2", 'stop': "{stop}+1"},
-             'outer': {'start': "2", 'stop': "{stop}"}}
-        GOLoop._bounds_lookup['go_offset_sw']['go_cv']['go_all_pts'] = \
-            {'inner': {'start': "1", 'stop': "{stop}+1"},
-             'outer': {'start': "1", 'stop': "{stop}+1"}}
-        GOLoop._bounds_lookup['go_offset_sw']['go_cv']['go_internal_pts'] = \
-            {'inner': {'start': "2", 'stop': "{stop}"},
-             'outer': {'start': "2", 'stop': "{stop}+1"}}
-        GOLoop._bounds_lookup['go_offset_sw']['go_cf']['go_all_pts'] = \
-            {'inner': {'start': "1", 'stop': "{stop}+1"},
-             'outer': {'start': "1", 'stop': "{stop}+1"}}
-        GOLoop._bounds_lookup['go_offset_sw']['go_cf']['go_internal_pts'] = \
-            {'inner': {'start': "2", 'stop': "{stop}+1"},
-             'outer': {'start': "2", 'stop': "{stop}+1"}}
-        # For offset 'any'
-        for gridpt_type in VALID_FIELD_GRID_TYPES:
-            for itspace in VALID_ITERATES_OVER:
-                GOLoop._bounds_lookup['go_offset_any'][gridpt_type][itspace] =\
-                    {'inner': {'start': "1", 'stop': "{stop}"},
-                     'outer': {'start': "1", 'stop': "{stop}"}}
-        # For 'every' grid-point type
-        for offset in SUPPORTED_OFFSETS:
-            for itspace in VALID_ITERATES_OVER:
-                GOLoop._bounds_lookup[offset]['go_every'][itspace] = \
-                    {'inner': {'start': "1", 'stop': "{stop}+1"},
-                     'outer': {'start': "1", 'stop': "{stop}+1"}}
-=======
-        GOLoop._bounds_lookup['offset_ne']['ct']['all_pts'] = \
             {'inner': {'start': "{start}-1", 'stop': "{stop}+1"},
              'outer': {'start': "{start}-1", 'stop': "{stop}+1"}}
-        GOLoop._bounds_lookup['offset_ne']['ct']['internal_pts'] = \
+        GOLoop._bounds_lookup['go_offset_ne']['go_ct']['go_internal_pts'] = \
             {'inner': {'start': "{start}", 'stop': "{stop}"},
              'outer': {'start': "{start}", 'stop': "{stop}"}}
-        GOLoop._bounds_lookup['offset_ne']['cu']['all_pts'] = \
+        GOLoop._bounds_lookup['go_offset_ne']['go_cu']['go_all_pts'] = \
             {'inner': {'start': "{start}-1", 'stop': "{stop}"},
              'outer': {'start': "{start}-1", 'stop': "{stop}+1"}}
-        GOLoop._bounds_lookup['offset_ne']['cu']['internal_pts'] = \
+        GOLoop._bounds_lookup['go_offset_ne']['go_cu']['go_internal_pts'] = \
             {'inner': {'start': "{start}", 'stop': "{stop}-1"},
              'outer': {'start': "{start}", 'stop': "{stop}"}}
-        GOLoop._bounds_lookup['offset_ne']['cv']['all_pts'] = \
+        GOLoop._bounds_lookup['go_offset_ne']['go_cv']['go_all_pts'] = \
             {'inner': {'start': "{start}-1", 'stop': "{stop}+1"},
              'outer': {'start': "{start}-1", 'stop': "{stop}"}}
-        GOLoop._bounds_lookup['offset_ne']['cv']['internal_pts'] = \
+        GOLoop._bounds_lookup['go_offset_ne']['go_cv']['go_internal_pts'] = \
             {'inner': {'start': "{start}", 'stop': "{stop}"},
              'outer': {'start': "{start}", 'stop': "{stop}-1"}}
-        GOLoop._bounds_lookup['offset_ne']['cf']['all_pts'] = \
+        GOLoop._bounds_lookup['go_offset_ne']['go_cf']['go_all_pts'] = \
             {'inner': {'start': "{start}-1", 'stop': "{stop}"},
              'outer': {'start': "{start}-1", 'stop': "{stop}"}}
-        GOLoop._bounds_lookup['offset_ne']['cf']['internal_pts'] = \
+        GOLoop._bounds_lookup['go_offset_ne']['go_cf']['go_internal_pts'] = \
             {'inner': {'start': "{start}-1", 'stop': "{stop}-1"},
              'outer': {'start': "{start}-1", 'stop': "{stop}-1"}}
         # Loop bounds for a mesh with SE offset
-        GOLoop._bounds_lookup['offset_sw']['ct']['all_pts'] = \
+        GOLoop._bounds_lookup['go_offset_sw']['go_ct']['go_all_pts'] = \
             {'inner': {'start': "{start}-1", 'stop': "{stop}+1"},
              'outer': {'start': "{start}-1", 'stop': "{stop}+1"}}
-        GOLoop._bounds_lookup['offset_sw']['ct']['internal_pts'] = \
+        GOLoop._bounds_lookup['go_offset_sw']['go_ct']['go_internal_pts'] = \
             {'inner': {'start': "{start}", 'stop': "{stop}"},
              'outer': {'start': "{start}", 'stop': "{stop}"}}
-        GOLoop._bounds_lookup['offset_sw']['cu']['all_pts'] = \
+        GOLoop._bounds_lookup['go_offset_sw']['go_cu']['go_all_pts'] = \
             {'inner': {'start': "{start}-1", 'stop': "{stop}+1"},
              'outer': {'start': "{start}-1", 'stop': "{stop}+1"}}
-        GOLoop._bounds_lookup['offset_sw']['cu']['internal_pts'] = \
+        GOLoop._bounds_lookup['go_offset_sw']['go_cu']['go_internal_pts'] = \
             {'inner': {'start': "{start}", 'stop': "{stop}+1"},
              'outer': {'start': "{start}", 'stop': "{stop}"}}
-        GOLoop._bounds_lookup['offset_sw']['cv']['all_pts'] = \
+        GOLoop._bounds_lookup['go_offset_sw']['go_cv']['go_all_pts'] = \
             {'inner': {'start': "{start}-1", 'stop': "{stop}+1"},
              'outer': {'start': "{start}-1", 'stop': "{stop}+1"}}
-        GOLoop._bounds_lookup['offset_sw']['cv']['internal_pts'] = \
+        GOLoop._bounds_lookup['go_offset_sw']['go_cv']['go_internal_pts'] = \
             {'inner': {'start': "{start}", 'stop': "{stop}"},
              'outer': {'start': "{start}", 'stop': "{stop}+1"}}
-        GOLoop._bounds_lookup['offset_sw']['cf']['all_pts'] = \
+        GOLoop._bounds_lookup['go_offset_sw']['go_cf']['go_all_pts'] = \
             {'inner': {'start': "{start}-1", 'stop': "{stop}+1"},
              'outer': {'start': "{start}-1", 'stop': "{stop}+1"}}
-        GOLoop._bounds_lookup['offset_sw']['cf']['internal_pts'] = \
+        GOLoop._bounds_lookup['go_offset_sw']['go_cf']['go_internal_pts'] = \
             {'inner': {'start': "{start}", 'stop': "{stop}+1"},
              'outer': {'start': "{start}", 'stop': "{stop}+1"}}
         # For offset 'any'
         for gridpt_type in VALID_FIELD_GRID_TYPES:
             for itspace in VALID_ITERATES_OVER:
-                GOLoop._bounds_lookup['offset_any'][gridpt_type][itspace] = \
+                GOLoop._bounds_lookup['go_offset_any'][gridpt_type][itspace] =\
                     {'inner': {'start': "{start}-1", 'stop': "{stop}"},
                      'outer': {'start': "{start}-1", 'stop': "{stop}"}}
         # For 'every' grid-point type
         for offset in SUPPORTED_OFFSETS:
             for itspace in VALID_ITERATES_OVER:
-                GOLoop._bounds_lookup[offset]['every'][itspace] = \
+                GOLoop._bounds_lookup[offset]['go_every'][itspace] = \
                     {'inner': {'start': "{start}-1", 'stop': "{stop}+1"},
                      'outer': {'start': "{start}-1", 'stop': "{stop}+1"}}
->>>>>>> afd73382
 
     # -------------------------------------------------------------------------
     @staticmethod
@@ -567,16 +503,12 @@
         bound_info = offset-type:field-type:iteration-space:outer-start:
                       outer-stop:inner-start:inner-stop
         Example:
-<<<<<<< HEAD
-        bound_info = go_offset_ne:ct:go_all_pts:outer:1:{stop}+1:2:{stop}
-=======
-        bound_info = offset_ne:ct:all_pts:{start}-1:{stop}+1:{start}:{stop}
+        bound_info = go_offset_ne:go_ct:go_all_pts:{start}-1:{stop}+1:{start}:{stop}
 
         The expressions {start} and {stop} will be replaced with the loop
         indices that correspond to the inner points (i.e. non-halo or
         boundary points) of the field. So the index {start}-1 is actually
         on the halo / boundary.
->>>>>>> afd73382
 
         :param str bound_info: A string that contains a ":" separated \
                tuple with the iteration space definition.
