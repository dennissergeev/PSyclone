# -----------------------------------------------------------------------------
# BSD 3-Clause License
#
# Copyright (c) 2017-2019, Science and Technology Facilities Council.
# All rights reserved.
#
# Redistribution and use in source and binary forms, with or without
# modification, are permitted provided that the following conditions are met:
#
# * Redistributions of source code must retain the above copyright notice, this
#   list of conditions and the following disclaimer.
#
# * Redistributions in binary form must reproduce the above copyright notice,
#   this list of conditions and the following disclaimer in the documentation
#   and/or other materials provided with the distribution.
#
# * Neither the name of the copyright holder nor the names of its
#   contributors may be used to endorse or promote products derived from
#   this software without specific prior written permission.
#
# THIS SOFTWARE IS PROVIDED BY THE COPYRIGHT HOLDERS AND CONTRIBUTORS
# "AS IS" AND ANY EXPRESS OR IMPLIED WARRANTIES, INCLUDING, BUT NOT
# LIMITED TO, THE IMPLIED WARRANTIES OF MERCHANTABILITY AND FITNESS
# FOR A PARTICULAR PURPOSE ARE DISCLAIMED. IN NO EVENT SHALL THE
# COPYRIGHT HOLDER OR CONTRIBUTORS BE LIABLE FOR ANY DIRECT, INDIRECT,
# INCIDENTAL, SPECIAL, EXEMPLARY, OR CONSEQUENTIAL DAMAGES (INCLUDING,
# BUT NOT LIMITED TO, PROCUREMENT OF SUBSTITUTE GOODS OR SERVICES;
# LOSS OF USE, DATA, OR PROFITS; OR BUSINESS INTERRUPTION) HOWEVER
# CAUSED AND ON ANY THEORY OF LIABILITY, WHETHER IN CONTRACT, STRICT
# LIABILITY, OR TORT (INCLUDING NEGLIGENCE OR OTHERWISE) ARISING IN
# ANY WAY OUT OF THE USE OF THIS SOFTWARE, EVEN IF ADVISED OF THE
# POSSIBILITY OF SUCH DAMAGE.
# -----------------------------------------------------------------------------
# Authors R. W. Ford, A. R. Porter and S. Siso, STFC Daresbury Lab
#         I. Kavcic, Met Office
#         J. Henrichs, Bureau of Meteorology
# -----------------------------------------------------------------------------

''' This module contains the SymbolTable implementation. '''

from __future__ import print_function
from collections import OrderedDict
<<<<<<< HEAD
from psyclone.psyir.symbols import Symbol, DataSymbol
from psyclone.configuration import Config
=======
from psyclone.psyir.symbols import Symbol, DataSymbol, GlobalInterface, \
    ContainerSymbol
>>>>>>> 69259727


class SymbolTable(object):
    '''
    Encapsulates the symbol table and provides methods to add new symbols
    and look up existing symbols. It is implemented as a single scope
    symbol table (nested scopes not supported).

    :param schedule: reference to the Schedule to which this symbol table \
        belongs.
    :type schedule: :py:class:`psyclone.psyGen.Schedule` or NoneType
    '''
    # TODO: (Issue #321) Explore how the SymbolTable overlaps with the
    # NameSpace class functionality.
    def __init__(self, schedule=None):
        # Dict of Symbol objects with the symbol names as keys. Make
        # this ordered so that different versions of Python always
        # produce code with declarations in the same order.
        self._symbols = OrderedDict()
        # Ordered list of the arguments.
        self._argument_list = []
        # Reference to Schedule to which this symbol table belongs.
        self._schedule = schedule

    def new_symbol_name(self, root_name=None):
        '''Create a symbol name that is not in the symbol table. If the
        `root_name` argument is not supplied then the name is
        generated internally, otherwise the `root_name` is used. If
        required, an additional integer is appended to avoid clashes.

        :param str root_name: the name to use when creating a new \
        symbol name. This will be appended with an integer if the name \
        clashes with an existing symbol name.

        '''
        if not root_name:
            root_name = Config.get().psyir_root_name
        candidate_name = root_name
        idx = 0
        while candidate_name in self._symbols:
            candidate_name = "{0}_{1}".format(root_name, idx)
            idx += 1
        return candidate_name

    def add(self, new_symbol):
        '''Add a new symbol to the symbol table.

        :param new_symbol: the symbol to add to the symbol table.
        :type new_symbol: :py:class:`psyclone.psyir.symbols.Symbol`

        :raises KeyError: if the symbol name is already in use.

        '''
        if new_symbol.name in self._symbols:
            raise KeyError("Symbol table already contains a symbol with"
                           " name '{0}'.".format(new_symbol.name))
        self._symbols[new_symbol.name] = new_symbol

    def swap_symbol_properties(self, symbol1, symbol2):
        '''Swaps the properties of symbol1 and symbol2 apart from the symbol
        name. Argument list positions are also updated appropriately.

        :param symbol1: the first symbol.
        :type symbol1: :py:class:`psyclone.psyir.symbols.Symbol`
        :param symbol2: the second symbol.
        :type symbol2: :py:class:`psyclone.psyir.symbols.Symbol`

        :raises KeyError: if either of the supplied symbols are not in \
                          the symbol table.
        :raises TypeError: if the supplied arguments are not symbols, \
                 or the names of the symbols are the same in the SymbolTable \
                 instance.

        '''
        for symbol in [symbol1, symbol2]:
            if not isinstance(symbol, Symbol):
                raise TypeError("Arguments should be of type 'Symbol' but "
                                "found '{0}'.".format(type(symbol).__name__))
            if symbol.name not in self._symbols:
                raise KeyError("Symbol '{0}' is not in the symbol table."
                               "".format(symbol.name))
        if symbol1.name == symbol2.name:
            raise ValueError("The symbols should have different names, but "
                             "found '{0}' for both.".format(symbol1.name))

        tmp_symbol = symbol1.copy()
        symbol1.copy_properties(symbol2)
        symbol2.copy_properties(tmp_symbol)

        # Update argument list if necessary
        index1 = None
        if symbol1 in self._argument_list:
            index1 = self._argument_list.index(symbol1)
        index2 = None
        if symbol2 in self._argument_list:
            index2 = self._argument_list.index(symbol2)
        if index1 is not None:
            self._argument_list[index1] = symbol2
        if index2 is not None:
            self._argument_list[index2] = symbol1

    def specify_argument_list(self, argument_symbols):
        '''
        Sets-up the internal list storing the order of the arguments to this
        kernel.

        :param list argument_symbols: ordered list of the DataSymbols \
            representing the kernel arguments.

        :raises ValueError: if the new argument_list is not consistent with \
            the existing entries in the SymbolTable.

        '''
        self._validate_arg_list(argument_symbols)
        self._argument_list = argument_symbols[:]

    def lookup(self, name):
        '''
        Look up a symbol in the symbol table.

        :param str name: name of the symbol.

        :returns: symbol with the given name.
        :rtype: :py:class:`psyclone.psyir.symbols.Symbol`

        :raises KeyError: if the given name is not in the Symbol Table.
        '''
        try:
            return self._symbols[name]
        except KeyError:
            raise KeyError("Could not find '{0}' in the Symbol Table."
                           "".format(name))

    def __contains__(self, key):
        '''Check if the given key is part of the Symbol Table.

        :param str key: key to check for existance.

        :returns: Whether the Symbol Table contains the given key.
        :rtype: bool
        '''
        return key in self._symbols

    @property
    def argument_list(self):
        '''
        Checks that the contents of the SymbolTable are self-consistent
        and then returns the list of kernel arguments.

        :returns: ordered list of arguments.
        :rtype: list of :py:class:`psyclone.psyir.symbols.DataSymbol`

        :raises InternalError: if the entries of the SymbolTable are not \
            self-consistent.

        '''
        from psyclone.psyGen import InternalError
        try:
            self._validate_arg_list(self._argument_list)
            self._validate_non_args()
        except ValueError as err:
            # If the SymbolTable is inconsistent at this point then
            # we have an InternalError.
            raise InternalError(str(err.args))
        return self._argument_list

    @staticmethod
    def _validate_arg_list(arg_list):
        '''
        Checks that the supplied list of Symbols are valid kernel arguments.

        :param arg_list: the proposed kernel arguments.
        :type param_list: list of :py:class:`psyclone.psyir.symbols.DataSymbol`

        :raises TypeError: if any item in the supplied list is not a \
            DataSymbol.
        :raises ValueError: if any of the symbols does not have an argument \
            interface.

        '''
        for symbol in arg_list:
            if not isinstance(symbol, DataSymbol):
                raise TypeError("Expected a list of DataSymbols but found an "
                                "object of type '{0}'.".format(type(symbol)))
            if not symbol.is_argument:
                raise ValueError(
                    "DataSymbol '{0}' is listed as a kernel argument but has "
                    "an interface of type '{1}' rather than "
                    "ArgumentInterface"
                    "".format(str(symbol), type(symbol.interface)))

    def _validate_non_args(self):
        '''
        Performs internal consistency checks on the current entries in the
        SymbolTable that do not represent kernel arguments.

        :raises ValueError: if a symbol that is not in the argument list \
            has an argument interface.

        '''
        for symbol in self.datasymbols:
            if symbol not in self._argument_list:
                # DataSymbols not in the argument list must not have a
                # Symbol.Argument interface
                if symbol.is_argument:
                    raise ValueError(
                        "Symbol '{0}' is not listed as a kernel argument and "
                        "yet has an ArgumentInterface interface."
                        "".format(str(symbol)))

    def get_unresolved_datasymbols(self, ignore_precision=False):
        '''
        Create a list of the names of all of the DataSymbols in the table that
        do not have a resolved interface. If ignore_precision is True then
        those DataSymbols that are used to define the precision of other
        DataSymbols are ignored. If no unresolved DataSymbols are found then an
        empty list is returned.

        :param bool ignore_precision: whether or not to ignore DataSymbols \
                    that are used to define the precision of other DataSymbols.

        :returns: the names of those DataSymbols with unresolved interfaces.
        :rtype: list of str

        '''
        unresolved_symbols = [sym for sym in self.datasymbols
                              if sym.unresolved_interface]
        if ignore_precision:
            unresolved_datasymbols = list(set(unresolved_symbols) -
                                          set(self.precision_datasymbols))
        else:
            unresolved_datasymbols = unresolved_symbols
        return [sym.name for sym in unresolved_datasymbols]

    @property
    def symbols(self):
        '''
        :returns:  list of symbols.
        :rtype: list of :py:class:`psyclone.psyir.symbols.Symbol`
        '''
        return list(self._symbols.values())

    @property
    def datasymbols(self):
        '''
        :returns:  list of symbols representing data variables.
        :rtype: list of :py:class:`psyclone.psyir.symbols.DataSymbol`
        '''
        return [sym for sym in self._symbols.values() if
                isinstance(sym, DataSymbol)]

    @property
    def local_datasymbols(self):
        '''
        :returns:  List of symbols representing local variables.
        :rtype: list of :py:class:`psyclone.psyir.symbols.DataSymbol`
        '''
        return [sym for sym in self.datasymbols if sym.is_local]

    @property
    def argument_datasymbols(self):
        '''
        :returns:  List of symbols representing arguments.
        :rtype: list of :py:class:`psyclone.psyir.symbols.DataSymbol`
        '''
        return [sym for sym in self.datasymbols if sym.is_argument]

    @property
    def global_datasymbols(self):
        '''
        :returns: list of symbols that have 'global' interface (are \
            associated with data that exists outside the current scope).
        :rtype: list of :py:class:`psyclone.psyir.symbols.DataSymbol`

        '''
        return [sym for sym in self.datasymbols if sym.is_global]

    @property
    def precision_datasymbols(self):
        '''
        :returns: list of all symbols used to define the precision of \
                  other symbols within the table.
        :rtype: list of :py:class:`psyclone.psyir.symbols.DataSymbol`

        '''
        # Accumulate into a set so as to remove any duplicates
        precision_symbols = set()
        for sym in self.datasymbols:
            if isinstance(sym.precision, DataSymbol):
                precision_symbols.add(sym.precision)
        return list(precision_symbols)

    @property
    def iteration_indices(self):
        '''
        :returns: List of symbols representing kernel iteration indices.
        :rtype: list of :py:class:`psyclone.psyir.symbols.DataSymbol`

        :raises NotImplementedError: this method is abstract.
        '''
        raise NotImplementedError(
            "Abstract property. Which symbols are iteration indices is"
            " API-specific.")

    @property
    def data_arguments(self):
        '''
        :returns: List of symbols representing kernel data arguments.
        :rtype: list of :py:class:`psyclone.psyir.symbols.DataSymbol`

        :raises NotImplementedError: this method is abstract.
        '''
        raise NotImplementedError(
            "Abstract property. Which symbols are data arguments is"
            " API-specific.")

    def copy_external_global(self, globalvar):
        '''
        Copy the given global variable (and its referenced ContainerSymbol if
        needed) into the SymbolTable.

        :param globalvar: the variable to be copied in.
        :type globalvar: :py:class:`psyclone.psyir.symbols.DataSymbol`

        :raises TypeError: if the given variable is not a global variable.
        :raises KeyError: if the given variable name already exists in the \
            symbol table.
        '''
        if not isinstance(globalvar, DataSymbol):
            raise TypeError(
                "The globalvar argument of SymbolTable.copy_external_global"
                " method should be a DataSymbol, but found '{0}'."
                "".format(type(globalvar).__name__))

        if not globalvar.is_global:
            raise TypeError(
                "The globalvar argument of SymbolTable.copy_external_"
                "global method should have a GlobalInterface interface, "
                "but found '{0}'.".format(type(globalvar.interface).__name__))

        external_container_name = globalvar.interface.container_symbol.name

        # If the Container is not yet in the SymbolTable we need to
        # create one and add it.
        if external_container_name not in self:
            self.add(ContainerSymbol(external_container_name))

        # Copy the variable into the SymbolTable with the appropriate interface
        if globalvar.name not in self:
            new_symbol = globalvar.copy()
            container_ref = self.lookup(external_container_name)
            new_symbol.interface = GlobalInterface(container_ref)
            self.add(new_symbol)
        else:
            # If it already exists it must refer to the same Container
            if not (self.lookup(globalvar.name).is_global and
                    self.lookup(globalvar.name).interface
                    .container_symbol.name == external_container_name):
                raise KeyError(
                    "Couldn't copy '{0}' into the SymbolTable. The"
                    " name '{1}' is already used by another symbol."
                    "".format(globalvar, globalvar.name))

    def view(self):
        '''
        Print a representation of this Symbol Table to stdout.
        '''
        print(str(self))

    def __str__(self):
        return ("Symbol Table:\n" +
                "\n".join(map(str, self._symbols.values())) +
                "\n")<|MERGE_RESOLUTION|>--- conflicted
+++ resolved
@@ -40,13 +40,9 @@
 
 from __future__ import print_function
 from collections import OrderedDict
-<<<<<<< HEAD
-from psyclone.psyir.symbols import Symbol, DataSymbol
 from psyclone.configuration import Config
-=======
 from psyclone.psyir.symbols import Symbol, DataSymbol, GlobalInterface, \
     ContainerSymbol
->>>>>>> 69259727
 
 
 class SymbolTable(object):
