# -----------------------------------------------------------------------------
# BSD 3-Clause License
#
# Copyright (c) 2019-2021, Science and Technology Facilities Council.
# All rights reserved.
#
# Redistribution and use in source and binary forms, with or without
# modification, are permitted provided that the following conditions are met:
#
# * Redistributions of source code must retain the above copyright notice, this
#   list of conditions and the following disclaimer.
#
# * Redistributions in binary form must reproduce the above copyright notice,
#   this list of conditions and the following disclaimer in the documentation
#   and/or other materials provided with the distribution.
#
# * Neither the name of the copyright holder nor the names of its
#   contributors may be used to endorse or promote products derived from
#   this software without specific prior written permission.
#
# THIS SOFTWARE IS PROVIDED BY THE COPYRIGHT HOLDERS AND CONTRIBUTORS
# "AS IS" AND ANY EXPRESS OR IMPLIED WARRANTIES, INCLUDING, BUT NOT
# LIMITED TO, THE IMPLIED WARRANTIES OF MERCHANTABILITY AND FITNESS
# FOR A PARTICULAR PURPOSE ARE DISCLAIMED. IN NO EVENT SHALL THE
# COPYRIGHT HOLDER OR CONTRIBUTORS BE LIABLE FOR ANY DIRECT, INDIRECT,
# INCIDENTAL, SPECIAL, EXEMPLARY, OR CONSEQUENTIAL DAMAGES (INCLUDING,
# BUT NOT LIMITED TO, PROCUREMENT OF SUBSTITUTE GOODS OR SERVICES;
# LOSS OF USE, DATA, OR PROFITS; OR BUSINESS INTERRUPTION) HOWEVER
# CAUSED AND ON ANY THEORY OF LIABILITY, WHETHER IN CONTRACT, STRICT
# LIABILITY, OR TORT (INCLUDING NEGLIGENCE OR OTHERWISE) ARISING IN
# ANY WAY OUT OF THE USE OF THIS SOFTWARE, EVEN IF ADVISED OF THE
# POSSIBILITY OF SUCH DAMAGE.
# -----------------------------------------------------------------------------
# Author: Joerg Henrichs, Bureau of Meteorology
# Modifications: A. R. Porter and R. W. Ford, STFC Daresbury Laboratory

'''This module tests the various classes in core.access_info.'''

from __future__ import absolute_import
import pytest

from psyclone.core import AccessInfo, ComponentIndices, Signature, \
    SingleVariableAccessInfo, VariablesAccessInfo
from psyclone.core.access_type import AccessType
from psyclone.errors import InternalError
from psyclone.psyir.nodes import Assignment, Node


def test_access_info():
    '''Test the AccessInfo class.
    '''
    location = 12
    access_info = AccessInfo(AccessType.READ, location, Node())
    assert access_info.access_type == AccessType.READ
    assert access_info.location == location
<<<<<<< HEAD
    assert access_info.component_indices.get() == [[]]
=======
    assert access_info.component_indices.indices_lists == [[]]
>>>>>>> 10e57bbe
    assert not access_info.is_array()
    assert str(access_info) == "READ(12)"
    access_info.change_read_to_write()
    assert str(access_info) == "WRITE(12)"
    assert access_info.access_type == AccessType.WRITE
    with pytest.raises(InternalError) as err:
        access_info.change_read_to_write()
    assert "Trying to change variable to 'WRITE' which does not have "\
        "'READ' access." in str(err.value)

    # Test setter and getter:
    component_indices = ComponentIndices([["i"]])
    access_info.component_indices = component_indices
    assert access_info.component_indices == component_indices
    assert access_info.is_array()

    access_info = AccessInfo(AccessType.UNKNOWN, location, Node())
    assert access_info.access_type == AccessType.UNKNOWN
    assert access_info.location == location
<<<<<<< HEAD
    assert access_info.component_indices.get() == [[]]
=======
    assert access_info.component_indices.indices_lists == [[]]
>>>>>>> 10e57bbe

    access_info = AccessInfo(AccessType.UNKNOWN, location, Node(),
                             [["i", "j"]])
    assert access_info.access_type == AccessType.UNKNOWN
    assert access_info.location == location
<<<<<<< HEAD
    assert access_info.component_indices.get() == [["i", "j"]]
=======
    assert access_info.component_indices.indices_lists == [["i", "j"]]
>>>>>>> 10e57bbe


# -----------------------------------------------------------------------------
def test_access_info_exceptions():
    '''Test that the right exceptions are raised.
    '''
    location = 12
    with pytest.raises(InternalError) as err:
        _ = AccessInfo(AccessType.READ, location, Node(),
                       component_indices=123)
    assert "Index object in ComponentIndices constructor must be None, " \
           "a list or list of lists, got '123'" in str(err.value)

    with pytest.raises(InternalError) as err:
        _ = AccessInfo(AccessType.READ, location, Node(),
                       component_indices=[[], 123])
    assert "ComponentIndices: Invalid list parameter '[[], 123]'" \
        in str(err.value)

    location = 1
    access_info = AccessInfo(AccessType.READ, location, Node())
    with pytest.raises(InternalError) as err:
        access_info.component_indices = 123
    assert "The component_indices object in the setter of AccessInfo must " \
           "be an instance of ComponentIndices, got '123'" in str(err.value)


# -----------------------------------------------------------------------------
def test_variable_access_info():
    '''Test the SingleVariableAccesInfo class, i.e. the class that manages a
    list of VariableInfo instances for one variable
    '''

    vai = SingleVariableAccessInfo(Signature("var_name"))
    assert vai.var_name == "var_name"
    assert str(vai) == "var_name:"
    assert vai.is_written() is False
    assert vai.is_read() is False
    assert vai.all_accesses == []
    assert vai.signature == Signature("var_name")

    vai.add_access_with_location(AccessType.READ, 2, Node(),
                                 component_indices=None)
    assert str(vai) == "var_name:READ(2)"
    assert vai.is_read()
    assert vai.is_read_only()
    vai.change_read_to_write()
    assert not vai.is_read()
    assert vai.is_written()
    assert not vai.is_read_only()

    # Now we have one write access, which we should not be able to
    # change to write again:
    with pytest.raises(InternalError) as err:
        vai.change_read_to_write()
    assert "Trying to change variable 'var_name' to 'WRITE' which "\
        "does not have 'READ' access." in str(err.value)

    assert vai.all_accesses[0] == vai[0]
    with pytest.raises(IndexError) as err:
        _ = vai[1]

    # Add a READ access - now we should not be able to
    # change read to write anymore:
    vai.add_access_with_location(AccessType.READ, 1, Node(),
                                 component_indices=None)
    with pytest.raises(InternalError) as err:
        vai.change_read_to_write()
    assert "Variable 'var_name' had 2 accesses listed, "\
           "not one in change_read_to_write." in str(err.value)

    # And make sure the variable is not read_only if a write is added
    vai.add_access_with_location(AccessType.WRITE, 3, Node(),
                                 component_indices=None)
    assert vai.is_read_only() is False


# -----------------------------------------------------------------------------
def test_variable_access_info_is_array():
    '''Test that the SingleVariableAccesInfo class handles arrays as expected.

    '''

    vai = SingleVariableAccessInfo(Signature("var_name"))
    # Add non array-like access:
    vai.add_access_with_location(AccessType.READ, 1, Node,
                                 component_indices=None)
    assert not vai.is_array()
    # Add array access:
    vai.add_access_with_location(AccessType.READ, 1, Node(), [[Node()]])
    assert vai.is_array()


# -----------------------------------------------------------------------------
def test_variable_access_info_read_write():
    '''Test the handling of READWRITE accesses. A READWRITE indicates both
    a read and a write access, but if a variable as a READ and a WRITE
    access, this is not one READWRITE access. A READWRITE access is only
    used in subroutine calls (depending on kernel metadata)
    '''

    vai = SingleVariableAccessInfo(Signature("var_name"))
    assert vai.has_read_write() is False

    # Add a READ and WRITE access at the same location, and make sure it
    # is not reported as READWRITE access
    node = Node()
    vai.add_access_with_location(AccessType.READ, 2, node,
                                 component_indices=None)
    assert vai[0].node == node
    assert vai[0].location == 2
    vai.add_access_with_location(AccessType.WRITE, 2, Node(),
                                 component_indices=None)
    assert vai.has_read_write() is False

    vai.add_access_with_location(AccessType.READWRITE, 2, Node(),
                                 component_indices=None)
    assert vai.has_read_write()

    # Create a new instance, and add only one READWRITE access:
    vai = SingleVariableAccessInfo(Signature("var_name"))
    vai.add_access_with_location(AccessType.READWRITE, 2, Node(),
                                 component_indices=None)
    assert vai.has_read_write()
    assert vai.is_read()
    assert vai.is_written()


# -----------------------------------------------------------------------------
def test_variables_access_info():
    '''Test the implementation of VariablesAccessInfo, a class that manages
    a list of variables, each with a list of accesses.
    '''
    var_accesses = VariablesAccessInfo()
    node1 = Node()
    var_accesses.add_access(Signature("read"), AccessType.READ, node1)
    node2 = Node()
    var_accesses.add_access(Signature("written"), AccessType.WRITE, node2)
    assert str(var_accesses) == "read: READ, written: WRITE"

    var_accesses.next_location()
    node = Node()
    var_accesses.add_access(Signature("written"), AccessType.WRITE, node)
    var_accesses.next_location()
    var_accesses.add_access(Signature("read_written"), AccessType.WRITE, node)
    var_accesses.add_access(Signature("read_written"), AccessType.READ, node)
    assert str(var_accesses) == "read: READ, read_written: READ+WRITE, "\
                                "written: WRITE"
    assert set(var_accesses.all_signatures) == set([Signature("read"),
                                                    Signature("written"),
                                                    Signature("read_written")])
    all_accesses = var_accesses[Signature("read")].all_accesses
    assert all_accesses[0].node == node1
    written_accesses = var_accesses[Signature("written")].all_accesses
    assert written_accesses[0].location == 0
    assert written_accesses[1].location == 1
    # Check that the location pointer is pointing to the next statement:
    assert var_accesses.location == 2

    # Create a new instance
    var_accesses2 = VariablesAccessInfo()
    var_accesses2.add_access(Signature("new_var"), AccessType.READ, node)
    var_accesses2.add_access(Signature("written"), AccessType.READ, node)

    # Now merge the new instance with the previous instance:
    var_accesses.merge(var_accesses2)
    assert str(var_accesses) == "new_var: READ, read: READ, " \
                                "read_written: READ+WRITE, written: READ+WRITE"


# -----------------------------------------------------------------------------
def test_variables_access_info_errors():
    '''Tests if errors are handled correctly. '''
    var_accesses = VariablesAccessInfo()
    node = Node()
    var_accesses.add_access(Signature("read"), AccessType.READ, node)
    with pytest.raises(KeyError) as err:
        _ = var_accesses[Signature("does_not_exist")]
    with pytest.raises(KeyError):
        var_accesses.is_read(Signature("does_not_exist"))
    with pytest.raises(KeyError):
        var_accesses.is_written(Signature("does_not_exist"))

    assert "READWRITE" not in str(var_accesses)
    var_accesses.add_access(Signature("readwrite"), AccessType.READWRITE, node)
    assert "READWRITE" in str(var_accesses)

    with pytest.raises(InternalError) as err:
        var_accesses.add_access("no-signature", AccessType.READWRITE, node)

    assert "Got 'no-signature' of type 'str' but expected it to be of type " \
           "psyclone.core.Signature." in str(err.value)

    # Check for consistency between signature and component indices:
    with pytest.raises(InternalError) as err:
        var_accesses.add_access(Signature(("a", "b")), AccessType.READ, node,
                                ComponentIndices([]))
<<<<<<< HEAD
    assert "Cannot add '[[]]' as indices for 'a%b' as the number "\
           "of components do not match." in str(err.value)
=======
    assert "Cannot add '[[]]' with length 1 as indices for 'a%b' which "\
           "requires 2 elements." in str(err.value)
>>>>>>> 10e57bbe


# -----------------------------------------------------------------------------
def test_component_indices_auto_extension():
    '''To make it more convenient for the user certain combinations of
<<<<<<< HEAD
    signature and component_indices in the add_location vall will
=======
    signature and component_indices in the add_location call will
>>>>>>> 10e57bbe
    automatically add empty indices to the component_indices. For example.
    adding "ssh_fld%grid%tmask" with indices ["i", "j"] will automatically
    create component_indices like [[], [], ["i", "j"]].
    '''
    var_accesses = VariablesAccessInfo()
    node = Node()
    sig = Signature(("a", "b", "c"))
    # This should auto-extent the component indices,
    # since they are specified as a simple list:
    var_accesses.add_access(sig, AccessType.READ, node, ["i", "j"])
<<<<<<< HEAD
    assert var_accesses[sig][0].component_indices.get() == [[], [], ["i", "j"]]
=======
    assert (var_accesses[sig][0].component_indices.indices_lists ==
            [[], [], ["i", "j"]])
>>>>>>> 10e57bbe

    # This must trigger an exception, since a list of lists is used, which
    # should not get any values added:
    with pytest.raises(InternalError) as err:
        var_accesses.add_access(sig, AccessType.READ, node, [["i", "j"]])
<<<<<<< HEAD
    assert "Cannot add '[['i', 'j']]' as indices for 'a%b%c' as the number "\
           "of components do not match." in str(err.value)
=======
    assert ("Cannot add '[['i', 'j']]' with length 1 as indices for 'a%b%c' "
            "which requires 3 elements." in str(err.value))
>>>>>>> 10e57bbe

    component_indices = ComponentIndices(["i", "j"])
    with pytest.raises(InternalError) as err:
        var_accesses.add_access(sig, AccessType.READ, node, component_indices)
<<<<<<< HEAD
    assert "Cannot add '[['i', 'j']]' as indices for 'a%b%c' as the number "\
           "of components do not match." in str(err.value)
=======
    assert ("Cannot add '[['i', 'j']]' with length 1 as indices for 'a%b%c' "
            "which requires 3 elements." in str(err.value))
>>>>>>> 10e57bbe


# -----------------------------------------------------------------------------
def test_variables_access_info_merge():
    '''Tests the merge operation of VariablesAccessInfo.
    '''
    # First create one instance representing for example:
    # a=b; c=d
    var_accesses1 = VariablesAccessInfo()
    node = Node()
    var_accesses1.add_access(Signature("b"), AccessType.READ, node)
    var_accesses1.add_access(Signature("a"), AccessType.WRITE, node)
    var_accesses1.next_location()
    var_accesses1.add_access(Signature("d"), AccessType.READ, node)
    var_accesses1.add_access(Signature("c"), AccessType.WRITE, node)
    c_accesses = var_accesses1[Signature("c")]
    assert len(c_accesses.all_accesses) == 1
    assert c_accesses[0].access_type == AccessType.WRITE

    # First create one instance representing for example:
    # e=f; g=h
    var_accesses2 = VariablesAccessInfo()
    var_accesses2.add_access(Signature("f"), AccessType.READ, node)
    var_accesses2.add_access(Signature("e"), AccessType.WRITE, node)
    var_accesses2.next_location()
    var_accesses2.add_access(Signature("h"), AccessType.READ, node)
    var_accesses2.add_access(Signature("g"), AccessType.WRITE, node)

    # Now merge the second instance into the first one
    var_accesses1.merge(var_accesses2)

    # The e=f access pattern should have the same location
    # as the c=d (since there is no next_location after
    # adding the b=a access):
    c_accesses = var_accesses1[Signature("c")]
    e_accesses = var_accesses1[Signature("e")]
    assert c_accesses[0].access_type == AccessType.WRITE
    assert e_accesses[0].access_type == AccessType.WRITE
    assert c_accesses[0].location == e_accesses[0].location

    # Test that the g=h part has a higher location than the
    # c=d data. This makes sure that merge() increases the
    # location number of accesses when merging.
    c_accesses = var_accesses1[Signature("c")]
    g_accesses = var_accesses1[Signature("g")]
    h_accesses = var_accesses1[Signature("h")]
    assert c_accesses[0].location < g_accesses[0].location
    assert g_accesses[0].location == h_accesses[0].location

    # Also make sure that the access location was properly increased
    # Originally we had locations 0,1. Then we merged accesses with
    # location 0,1 in - the one at 0 is merged with the current 1,
    # and the new location 1 increases the current location from
    # 1 to 2:
    assert var_accesses1.location == 2


# -----------------------------------------------------------------------------
def test_constructor(fortran_reader):
    '''Test the optional constructor parameter (single node and list
    of nodes).'''
    code = '''module test
        contains
        subroutine tmp()
          integer :: a,b,c
          a = b/c
          c = a*b
        end subroutine tmp
        end module test'''
    psyir = fortran_reader.psyir_from_source(code)
    schedule = psyir.children[0].children[0]
    node1 = schedule[0]
    node2 = schedule[1]
    vai1 = VariablesAccessInfo(node1)
    assert str(vai1) == "a: WRITE, b: READ, c: READ"
    vai2 = VariablesAccessInfo([node1, node2])
    assert str(vai2) == "a: READ+WRITE, b: READ, c: READ+WRITE"

    with pytest.raises(InternalError) as err:
        VariablesAccessInfo([node1, node2, 3])
    assert "One element in the node list is not a Node, but of type " in \
        str(err.value)
    # The error message is slightly different between python 2 and 3
    # so only test for the part that is the same in both:
    assert "'int'>" in str(err.value)

    with pytest.raises(InternalError) as err:
        VariablesAccessInfo(1)
    assert "Error in VariablesAccessInfo" in str(err.value)
    # The error message is slightly different between python 2 and 3
    # so only test for the part that is the same in both:
    assert "'int'>" in str(err.value)


# -----------------------------------------------------------------------------
def test_derived_type_scalar(fortran_reader):
    '''This function tests the handling of derived scalartypes.
    '''

    code = '''module test
        contains
        subroutine tmp()
          use my_mod
          !use my_mod, only: something
          !type(something) :: a, b, c
          integer :: i, j, k
          a%b = b%c/c%d%e
        end subroutine tmp
        end module test'''
    schedule = fortran_reader.psyir_from_source(code).children[0]
    node1 = schedule.children[0][0]
    vai1 = VariablesAccessInfo(node1)
    assert isinstance(node1, Assignment)
    assert str(vai1) == "a%b: WRITE, b%c: READ, c%d%e: READ"


# -----------------------------------------------------------------------------
def to_fortran(writer, index_expression):
    '''A small helper function that converts index information from an
    AccessInfo object to a list of list of strings. For example, an access
    like `a(i)%b%c(j,k)` will have an index expression of
    `[ [i], [], [j, k]]`, where `i`, `j`, and `k` are the PSyIR representation
    of the indices. This function will convert each PSyIR node to a string,
    returning in the example: `[ ["i"], [], ["j", "k"]]`

    :param writer: a FortranWriter object.
    :type writer: :py:class:`psyclone.psyir.backend.fortan.FortranWriter`
    :param expression: a Fortran PSyIR node with the index expression to \
        convert.
    :type index_expression: list of list of :py:class:`psyclone.psyir.node`s

    :return: list of list of corresponding Fortran code, each as string.
    :rtype: list of list of str
    '''

    result = []
    for indices in index_expression:
        result.append([writer(index) for index in indices])
    return result


# -----------------------------------------------------------------------------
@pytest.mark.parametrize("array, indices",
                         [("a%b%c", [[], [], []]),
                          ("a%b%c(i)", [[], [], ["i"]]),
                          ("a%b(j)%c", [[], ["j"], []]),
                          ("a%b(j)%c(i)", [[], ["j"], ["i"]]),
                          ("a(k)%b%c", [["k"], [], []]),
                          ("a(k)%b%c(i)", [["k"], [], ["i"]]),
                          ("a(k)%b(j)%c", [["k"], ["j"], []]),
                          ("a(k)%b(j)%c(i)", [["k"], ["j"], ["i"]])
                          ])
def test_derived_type_array(array, indices, fortran_writer, fortran_reader):
    '''This function tests the handling of derived array types.
    '''
    code = '''module test
        contains
        subroutine tmp()
          use my_mod
          !use my_mod, only: something
          !type(something) :: a, b, c
          integer :: i, j, k
          c(i)%e(j,k) = {0}
        end subroutine tmp
        end module test'''.format(array)

    schedule = fortran_reader.psyir_from_source(code).children[0]
    node1 = schedule.children[0][0]
    vai1 = VariablesAccessInfo(node1)
    assert isinstance(node1, Assignment)
    assert str(vai1) == "a%b%c: READ, c%e: WRITE, i: READ, j: READ, k: READ"

    # Verify that the index expression is correct. Convert the index
    # expression to a list of list of strings to make this easier:
    sig = Signature(("a", "b", "c"))
    access = vai1[sig][0]
    assert to_fortran(fortran_writer, access.component_indices) == indices


# -----------------------------------------------------------------------------
def test_symbol_array_detection(fortran_reader):
    '''Verifies the handling of arrays together with access information.
    '''

    code = '''program test_prog
              use some_mod
              real, dimension(5,5) :: b, c
              integer :: i
              a = b(i) + c
              end program test_prog'''
    psyir = fortran_reader.psyir_from_source(code)
    scalar_assignment = psyir.children[0]
    symbol_table = scalar_assignment.scope.symbol_table
    sym_a = symbol_table.lookup("a")
    with pytest.raises(InternalError) as error:
        sym_a.is_array_access(index_variable="j")
    assert "In Symbol.is_array_access: index variable 'j' specified, but " \
           "no access information given." in str(error.value)

    vai = VariablesAccessInfo()
    scalar_assignment.reference_accesses(vai)

    # For 'a' we don't have access information, nor symbol table information
    access_info_a = vai[Signature("a")]
    with pytest.raises(ValueError) as error:
        sym_a.is_array_access(access_info=access_info_a)
    assert "No array information is available for the symbol 'a'" \
        in str(error.value)

    # For the access to 'b' we will find array access information:
    access_info_b = vai[Signature("b")]
    sym_b = symbol_table.lookup("b")
    b_is_array = sym_b.is_array_access(access_info=access_info_b)
    assert b_is_array

    # For the access to 'c' we don't have access information, but
    # have symbol table information.
    access_info_c = vai[Signature("c")]
    sym_c = symbol_table.lookup("c")
    c_is_array = sym_c.is_array_access(access_info=access_info_c)
    assert c_is_array

    # Test specifying the index variable. The access to 'b' is
    # considered an array access when ysing the index variable 'i'.
    access_info_b = vai[Signature("b")]
    sym_b = symbol_table.lookup("b")
    b_is_array = sym_b.is_array_access(access_info=access_info_b,
                                       index_variable="i")
    assert b_is_array

    # Verify that the access to 'b' is not considered to be an
    # array access regarding the loop variable 'j' (the access
    # is loop independent):
    b_is_array = sym_b.is_array_access(access_info=access_info_b,
                                       index_variable="j")
    assert not b_is_array<|MERGE_RESOLUTION|>--- conflicted
+++ resolved
@@ -53,11 +53,7 @@
     access_info = AccessInfo(AccessType.READ, location, Node())
     assert access_info.access_type == AccessType.READ
     assert access_info.location == location
-<<<<<<< HEAD
-    assert access_info.component_indices.get() == [[]]
-=======
     assert access_info.component_indices.indices_lists == [[]]
->>>>>>> 10e57bbe
     assert not access_info.is_array()
     assert str(access_info) == "READ(12)"
     access_info.change_read_to_write()
@@ -77,21 +73,13 @@
     access_info = AccessInfo(AccessType.UNKNOWN, location, Node())
     assert access_info.access_type == AccessType.UNKNOWN
     assert access_info.location == location
-<<<<<<< HEAD
-    assert access_info.component_indices.get() == [[]]
-=======
     assert access_info.component_indices.indices_lists == [[]]
->>>>>>> 10e57bbe
 
     access_info = AccessInfo(AccessType.UNKNOWN, location, Node(),
                              [["i", "j"]])
     assert access_info.access_type == AccessType.UNKNOWN
     assert access_info.location == location
-<<<<<<< HEAD
-    assert access_info.component_indices.get() == [["i", "j"]]
-=======
     assert access_info.component_indices.indices_lists == [["i", "j"]]
->>>>>>> 10e57bbe
 
 
 # -----------------------------------------------------------------------------
@@ -289,23 +277,14 @@
     with pytest.raises(InternalError) as err:
         var_accesses.add_access(Signature(("a", "b")), AccessType.READ, node,
                                 ComponentIndices([]))
-<<<<<<< HEAD
-    assert "Cannot add '[[]]' as indices for 'a%b' as the number "\
-           "of components do not match." in str(err.value)
-=======
     assert "Cannot add '[[]]' with length 1 as indices for 'a%b' which "\
            "requires 2 elements." in str(err.value)
->>>>>>> 10e57bbe
 
 
 # -----------------------------------------------------------------------------
 def test_component_indices_auto_extension():
     '''To make it more convenient for the user certain combinations of
-<<<<<<< HEAD
-    signature and component_indices in the add_location vall will
-=======
     signature and component_indices in the add_location call will
->>>>>>> 10e57bbe
     automatically add empty indices to the component_indices. For example.
     adding "ssh_fld%grid%tmask" with indices ["i", "j"] will automatically
     create component_indices like [[], [], ["i", "j"]].
@@ -316,35 +295,21 @@
     # This should auto-extent the component indices,
     # since they are specified as a simple list:
     var_accesses.add_access(sig, AccessType.READ, node, ["i", "j"])
-<<<<<<< HEAD
-    assert var_accesses[sig][0].component_indices.get() == [[], [], ["i", "j"]]
-=======
     assert (var_accesses[sig][0].component_indices.indices_lists ==
             [[], [], ["i", "j"]])
->>>>>>> 10e57bbe
 
     # This must trigger an exception, since a list of lists is used, which
     # should not get any values added:
     with pytest.raises(InternalError) as err:
         var_accesses.add_access(sig, AccessType.READ, node, [["i", "j"]])
-<<<<<<< HEAD
-    assert "Cannot add '[['i', 'j']]' as indices for 'a%b%c' as the number "\
-           "of components do not match." in str(err.value)
-=======
     assert ("Cannot add '[['i', 'j']]' with length 1 as indices for 'a%b%c' "
             "which requires 3 elements." in str(err.value))
->>>>>>> 10e57bbe
 
     component_indices = ComponentIndices(["i", "j"])
     with pytest.raises(InternalError) as err:
         var_accesses.add_access(sig, AccessType.READ, node, component_indices)
-<<<<<<< HEAD
-    assert "Cannot add '[['i', 'j']]' as indices for 'a%b%c' as the number "\
-           "of components do not match." in str(err.value)
-=======
     assert ("Cannot add '[['i', 'j']]' with length 1 as indices for 'a%b%c' "
             "which requires 3 elements." in str(err.value))
->>>>>>> 10e57bbe
 
 
 # -----------------------------------------------------------------------------
